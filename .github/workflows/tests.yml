--- conflicted
+++ resolved
@@ -57,12 +57,7 @@
           -DIMHEX_OFFLINE_BUILD=ON                                                                                 \
           -G Ninja                                                                                                 \
           ..
-<<<<<<< HEAD
         make -j4 unit_tests main
-=======
-        ninja unit_tests
-        ninja imhex_all
->>>>>>> 384aa6e6
 
     - name: 🧪 Perform plcli Integration Tests
       run: |
