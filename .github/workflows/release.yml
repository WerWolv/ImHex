permissions:
  contents: write

name: Release

on:
  release:
    types: [published]
  workflow_dispatch:

jobs:
  release-common:
    runs-on: ubuntu-latest
    name: Release Common

    steps:
      - name: 🧰 Checkout
        uses: actions/checkout@v3
        with:
          path: ImHex
          submodules: recursive

      - name: 📜 Verify version and set version variable
        run: |
          project_version=`cat ImHex/VERSION`
          tag_version="${{github.event.release.tag_name}}"
          tag_version="${tag_version:1}"
          if [ "$project_version" != "$tag_version" ]; then
            echo "::warning::$project_version and $tag_version are not the same ! Refusing to populate release"
            exit 1
          fi

          echo "IMHEX_VERSION=$project_version" >> $GITHUB_ENV

      - name: 🗜️ Create tarball from sources with dependencies
        run: tar --exclude-vcs -czvf Full.Sources.tar.gz ImHex

      - name: ⬇️ Download artifacts from latest workflow
        uses: dawidd6/action-download-artifact@v2
        with:
          github_token: ${{secrets.GITHUB_TOKEN}}
          workflow: build.yml
          branch: ${{ github.event.release.target_commitish }}
          workflow_conclusion: success
          skip_unpack: true

      - name: 🗜️ Unzip files when needed
        run: |	
          for zipfile in ./*.zip
          do
              if [ `zipinfo -1 "$zipfile" | wc -l` -eq 1 ];
              then
                echo "unzipping $zipfile"
                unzip "$zipfile"
                rm "$zipfile"
              else
                echo "keeping $zipfile zipped"
              fi
          done

      - name: 🟩 Rename artifacts when needed
        run: |
          mv "Windows Portable x86_64.zip" imhex-${{env.IMHEX_VERSION}}-Windows-Portable-x86_64.zip
          mv "Windows Portable NoGPU x86_64.zip" imhex-${{env.IMHEX_VERSION}}-Windows-Portable-NoGPU-x86_64.zip

      - name: ⬆️ Upload everything to release
        uses: softprops/action-gh-release@v1
        with:
          files: '*'

      - name: ✒️ Prepare PKGBUILD
        run: |
          cp ImHex/dist/Arch/PKGBUILD .
<<<<<<< HEAD
          
          hash=`md5sum imhex-${{env.IMHEX_VERSION}}-ArchLinux-x86_64.pkg.tar.zst | cut -d ' ' -f 1`
=======

          hash=`md5sum imhex-${{env.IMHEX_VERSION}}-ArchLinux.pkg.tar.zst-x86_64 | cut -d ' ' -f 1`
>>>>>>> a8719096

          sed -i 's/%version%/${{env.IMHEX_VERSION}}/g' PKGBUILD
          sed -i "s/(SKIP)/($hash)/g" PKGBUILD

      - name: ⬆️ Publish AUR package

        # I couldn't make the condition in the env directly for some reason
        env:
          AUR_SSH_PRIVATE_KEY: ${{ secrets.AUR_SSH_PRIVATE_KEY }}
        if: "${{ env.AUR_SSH_PRIVATE_KEY != '' }}"

        uses: KSXGitHub/github-actions-deploy-aur@v2
        with:
          pkgname: imhex-bin
          pkgbuild: ./PKGBUILD
          commit_username: iTrooz
          commit_email: itrooz@protonmail.com
          ssh_private_key: ${{ secrets.AUR_SSH_PRIVATE_KEY }}
          commit_message: Bump to version ${{env.IMHEX_VERSION}}
          ssh_keyscan_types: rsa,dsa,ecdsa,ed25519

      - name: 🎫 Create PatternLanguage release
        uses: ncipollo/release-action@v1
        env:
          RELEASE_TOKEN: ${{ secrets.RELEASE_TOKEN }}
        if: "${{ env.RELEASE_TOKEN != '' }}"
        with:
          tag: ImHex-v${{env.IMHEX_VERSION}}
          repo: PatternLanguage
          token: ${{ secrets.RELEASE_TOKEN }}

      - name: 🎫 Create ImHex-Patterns release
        uses: ncipollo/release-action@v1
        env:
          RELEASE_TOKEN: ${{ secrets.RELEASE_TOKEN }}
        if: "${{ env.RELEASE_TOKEN != '' }}"
        with:
          tag: ImHex-v${{env.IMHEX_VERSION}}
          repo: ImHex-Patterns
          token: ${{ secrets.RELEASE_TOKEN }}

      - name: ✉️ Update C++ Plugin Template
        uses: peter-evans/repository-dispatch@v2
        env:
          RELEASE_TOKEN: ${{ secrets.RELEASE_TOKEN }}
        if: "${{ env.RELEASE_TOKEN != '' }}"
        with:
          token: ${{ secrets.RELEASE_TOKEN }}
          repository: WerWolv/ImHex-Cpp-Plugin-Template
          event-type: update_submodule

      - name: ✉️ Update Rust Plugin Template
        uses: peter-evans/repository-dispatch@v2
        env:
          RELEASE_TOKEN: ${{ secrets.RELEASE_TOKEN }}
        if: "${{ env.RELEASE_TOKEN != '' }}"
        with:
          token: ${{ secrets.RELEASE_TOKEN }}
          repository: WerWolv/ImHex-Rust-Plugin-Template
          event-type: update_submodule

  release-windows:
    name: Release Windows
    needs: release-common
    runs-on: windows-2022
    steps:
      - name: ⬇️ Download dependencies
        shell: pwsh
        run: |
          iwr https://github.com/microsoft/winget-create/releases/download/v1.1.2.0/wingetcreate.exe -OutFile wingetcreate.exe
      - name: ⬆️ Update winget manifest
        shell: pwsh
        env:
          WINGET_GITHUB_TOKEN: ${{ secrets.RELEASE_TOKEN }}
        if: "${{ env.WINGET_GITHUB_TOKEN != '' }}"
        run: |
          $tagname = $env:GITHUB_REF.Replace("refs/tags/", "")
          $version = $tagname.Replace("v", "")
          $url = "https://github.com/WerWolv/ImHex/releases/download/${tagname}/imhex-${version}-Windows-x86_64.msi"
          .\wingetcreate.exe update WerWolv.ImHex -u $url --version $version
          if ($version -notmatch "-") {
            .\wingetcreate.exe submit .\manifests\w\WerWolv\ImHex\${version}\ --token $env:WINGET_GITHUB_TOKEN
          }<|MERGE_RESOLUTION|>--- conflicted
+++ resolved
@@ -71,13 +71,8 @@
       - name: ✒️ Prepare PKGBUILD
         run: |
           cp ImHex/dist/Arch/PKGBUILD .
-<<<<<<< HEAD
           
           hash=`md5sum imhex-${{env.IMHEX_VERSION}}-ArchLinux-x86_64.pkg.tar.zst | cut -d ' ' -f 1`
-=======
-
-          hash=`md5sum imhex-${{env.IMHEX_VERSION}}-ArchLinux.pkg.tar.zst-x86_64 | cut -d ' ' -f 1`
->>>>>>> a8719096
 
           sed -i 's/%version%/${{env.IMHEX_VERSION}}/g' PKGBUILD
           sed -i "s/(SKIP)/($hash)/g" PKGBUILD
