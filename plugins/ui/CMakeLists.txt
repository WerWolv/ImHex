--- conflicted
+++ resolved
@@ -15,11 +15,8 @@
         source/ui/visualizer_drawer.cpp
         source/ui/menu_items.cpp
         source/ui/pattern_value_editor.cpp
-<<<<<<< HEAD
+        source/ui/widgets.cpp
         source/ui/markdown.cpp
-=======
-        source/ui/widgets.cpp
->>>>>>> a8be74eb
         source/ui/text_editor/editor.cpp
         source/ui/text_editor/highlighter.cpp
         source/ui/text_editor/navigate.cpp
