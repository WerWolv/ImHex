--- conflicted
+++ resolved
@@ -704,10 +704,6 @@
                 ImGui::EndTable();
                 ImGui::PopStyleVar();
             }
-<<<<<<< HEAD
-
-=======
->>>>>>> 3e5967c5
         }
         ImGui::EndChild();
 
