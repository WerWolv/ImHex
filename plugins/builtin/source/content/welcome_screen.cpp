#include <hex.hpp>
#include <hex/helpers/http_requests.hpp>
#include <hex/api/event.hpp>
#include <hex/api/content_registry.hpp>
#include <hex/api/localization.hpp>
#include <hex/api/plugin_manager.hpp>
#include <hex/api/theme_manager.hpp>
#include <hex/api/layout_manager.hpp>
#include <hex/api/achievement_manager.hpp>
#include <hex/api_urls.hpp>
#include <hex/ui/view.hpp>
#include <hex/helpers/fs.hpp>
#include <hex/helpers/logger.hpp>

#include <hex/api/project_file_manager.hpp>

#include <imgui.h>
#include <hex/ui/imgui_imhex_extensions.h>

#include <nlohmann/json.hpp>
#include <romfs/romfs.hpp>

#include <wolv/io/file.hpp>
#include <wolv/io/fs.hpp>

#include <fonts/codicons_font.h>

#include <content/popups/popup_telemetry_request.hpp>
#include <content/recent.hpp>

#include <string>
#include <random>

namespace hex::plugin::builtin {

    static ImGuiExt::Texture s_bannerTexture, s_backdropTexture;

    static std::string s_tipOfTheDay;

    class PopupRestoreBackup : public Popup<PopupRestoreBackup> {
    private:
        std::fs::path m_logFilePath;
        std::function<void()> m_restoreCallback;
        std::function<void()> m_deleteCallback;
        bool m_reportError = true;
    public:
        PopupRestoreBackup(std::fs::path logFilePath, const std::function<void()> &restoreCallback, const std::function<void()> &deleteCallback)
                : Popup("hex.builtin.popup.safety_backup.title"),
                m_logFilePath(std::move(logFilePath)),
                m_restoreCallback(restoreCallback),
                m_deleteCallback(deleteCallback) {

            this->m_reportError = ContentRegistry::Settings::read("hex.builtin.setting.general", "hex.builtin.setting.general.upload_crash_logs", true);
        }

        void drawContent() override {
            ImGui::TextUnformatted("hex.builtin.popup.safety_backup.desc"_lang);
            if (!this->m_logFilePath.empty()) {
                ImGui::NewLine();
                ImGui::TextUnformatted("hex.builtin.popup.safety_backup.log_file"_lang);
                ImGui::SameLine(0, 2_scaled);
                if (ImGuiExt::Hyperlink(this->m_logFilePath.filename().string().c_str())) {
                    fs::openFolderWithSelectionExternal(this->m_logFilePath);
                }

                ImGui::Checkbox("hex.builtin.popup.safety_backup.report_error"_lang, &this->m_reportError);
                ImGui::NewLine();
            }
        
            auto width = ImGui::GetWindowWidth();
            ImGui::SetCursorPosX(width / 9);
            if (ImGui::Button("hex.builtin.popup.safety_backup.restore"_lang, ImVec2(width / 3, 0))) {
                this->m_restoreCallback();
                this->m_deleteCallback();

                if (this->m_reportError) {
                    wolv::io::File logFile(this->m_logFilePath, wolv::io::File::Mode::Read);
                    if (logFile.isValid()) {
                        // Read current log file data
                        auto data = logFile.readString();

                        // Anonymize the log file
                        {
                            for (u32 pathType = 0; pathType < u32(fs::ImHexPath::END); pathType++) {
                                for (auto &folder : fs::getDefaultPaths(static_cast<fs::ImHexPath>(pathType))) {
                                    auto parent = wolv::util::toUTF8String(folder.parent_path());
                                    data = wolv::util::replaceStrings(data, parent, "<*****>");
                                }
                            }
                        }

                        TaskManager::createBackgroundTask("Upload Crash report", [path = this->m_logFilePath, data](auto&){
                            HttpRequest request("POST", ImHexApiURL + std::string("/crash_upload"));
                            request.uploadFile(std::vector<u8>(data.begin(), data.end()), "file", path.filename()).wait();
                        });
                    }
                }

                ContentRegistry::Settings::write("hex.builtin.setting.general", "hex.builtin.setting.general.upload_crash_logs", this->m_reportError);

                this->close();
            }
            ImGui::SameLine();
            ImGui::SetCursorPosX(width / 9 * 5);
            if (ImGui::Button("hex.builtin.popup.safety_backup.delete"_lang, ImVec2(width / 3, 0))) {
                this->m_deleteCallback();

                this->close();
            }
        }
    };

    class PopupTipOfTheDay : public Popup<PopupTipOfTheDay> {
    public:
        PopupTipOfTheDay() : Popup("hex.builtin.popup.tip_of_the_day.title", true, false) { }

        void drawContent() override {
            ImGuiExt::Header("hex.builtin.welcome.tip_of_the_day"_lang, true);

            ImGuiExt::TextFormattedWrapped("{}", s_tipOfTheDay.c_str());
            ImGui::NewLine();

            static bool dontShowAgain = false;
            if (ImGui::Checkbox("hex.builtin.common.dont_show_again"_lang, &dontShowAgain)) {
                ContentRegistry::Settings::write("hex.builtin.setting.general", "hex.builtin.setting.general.show_tips", !dontShowAgain);
            }

            ImGui::SameLine((ImGui::GetMainViewport()->Size / 3 - ImGui::CalcTextSize("hex.builtin.common.close"_lang) - ImGui::GetStyle().FramePadding).x);

            if (ImGui::Button("hex.builtin.common.close"_lang))
                Popup::close();
        }
    };

    static void loadDefaultLayout() {
        LayoutManager::loadString(std::string(romfs::get("layouts/default.hexlyt").string()));
    }

    static bool isAnyViewOpen() {
        const auto &views = ContentRegistry::Views::impl::getEntries();
        return std::any_of(views.begin(), views.end(),
            [](const auto &entry) {
                return entry.second->getWindowOpenState();
            });
    }

    static void drawWelcomeScreenContent() {
        const auto availableSpace = ImGui::GetContentRegionAvail();

        ImGui::Image(s_bannerTexture, s_bannerTexture.getSize() / (2 * (1.0F / ImHexApi::System::getGlobalScale())));

        ImGui::PushStyleColor(ImGuiCol_ChildBg, ImGui::GetStyleColorVec4(ImGuiCol_PopupBg));
        ON_SCOPE_EXIT { ImGui::PopStyleColor(); };
        ImGui::Indent();
        if (ImGui::BeginTable("Welcome Left", 1, ImGuiTableFlags_NoBordersInBody, ImVec2(availableSpace.x / 2, 0))) {

            ImGui::TableNextRow(ImGuiTableRowFlags_None, ImGui::GetTextLineHeightWithSpacing() * 3);
            ImGui::TableNextColumn();

            ImGui::PushTextWrapPos(ImGui::GetCursorPosX() + std::min<float>(450_scaled, availableSpace.x / 2 - 50_scaled));
            ImGuiExt::TextFormattedWrapped("A Hex Editor for Reverse Engineers, Programmers and people who value their retinas when working at 3 AM.");
            ImGui::PopTextWrapPos();

            ImGui::TableNextRow(ImGuiTableRowFlags_None, ImGui::GetTextLineHeightWithSpacing() * 6);
            ImGui::TableNextColumn();

<<<<<<< HEAD

            ImGuiExt::UnderlinedText("hex.builtin.welcome.header.start"_lang);
=======
            static bool otherProvidersVisible = false;
>>>>>>> 1f7e2f5e
            ImGui::SetCursorPosY(ImGui::GetCursorPosY() + 5_scaled);

            {
<<<<<<< HEAD
                if (ImGuiExt::IconHyperlink(ICON_VS_NEW_FILE, "hex.builtin.welcome.start.create_file"_lang)) {
                    auto newProvider = hex::ImHexApi::Provider::createProvider("hex.builtin.provider.mem_file", true);
                    if (newProvider != nullptr && !newProvider->open())
                        hex::ImHexApi::Provider::remove(newProvider);
                    else
                        EventManager::post<EventProviderOpened>(newProvider);
                }
                if (ImGuiExt::IconHyperlink(ICON_VS_GO_TO_FILE, "hex.builtin.welcome.start.open_file"_lang))
                    EventManager::post<RequestOpenWindow>("Open File");
                if (ImGuiExt::IconHyperlink(ICON_VS_NOTEBOOK, "hex.builtin.welcome.start.open_project"_lang))
                    EventManager::post<RequestOpenWindow>("Open Project");
                if (ImGuiExt::IconHyperlink(ICON_VS_TELESCOPE, "hex.builtin.welcome.start.open_other"_lang))
                    ImGui::OpenPopup("hex.builtin.welcome.start.popup.open_other"_lang);
            }

            ImGui::SetNextWindowPos(ImGui::GetWindowPos() + ImGui::GetCursorPos());
            if (ImGui::BeginPopup("hex.builtin.welcome.start.popup.open_other"_lang)) {

                for (const auto &unlocalizedProviderName : ContentRegistry::Provider::impl::getEntries()) {
                    if (ImGuiExt::Hyperlink(LangEntry(unlocalizedProviderName))) {
                        ImHexApi::Provider::createProvider(unlocalizedProviderName);
                        ImGui::CloseCurrentPopup();
=======
                auto startPos = ImGui::GetCursorPos();
                ImGui::BeginSubWindow("hex.builtin.welcome.header.start"_lang, ImVec2(), ImGuiChildFlags_AutoResizeX);
                {
                    if (ImGui::IconHyperlink(ICON_VS_NEW_FILE, "hex.builtin.welcome.start.create_file"_lang)) {
                        auto newProvider = hex::ImHexApi::Provider::createProvider("hex.builtin.provider.mem_file", true);
                        if (newProvider != nullptr && !newProvider->open())
                            hex::ImHexApi::Provider::remove(newProvider);
                        else
                            EventManager::post<EventProviderOpened>(newProvider);
                    }
                    if (ImGui::IconHyperlink(ICON_VS_GO_TO_FILE, "hex.builtin.welcome.start.open_file"_lang))
                        EventManager::post<RequestOpenWindow>("Open File");
                    if (ImGui::IconHyperlink(ICON_VS_NOTEBOOK, "hex.builtin.welcome.start.open_project"_lang))
                        EventManager::post<RequestOpenWindow>("Open Project");
                    if (ImGui::IconHyperlink(ICON_VS_TELESCOPE, "hex.builtin.welcome.start.open_other"_lang))
                        otherProvidersVisible = !otherProvidersVisible;
                }
                ImGui::EndSubWindow();
                auto endPos = ImGui::GetCursorPos();

                if (otherProvidersVisible) {
                    ImGui::SameLine(0, 2_scaled);
                    ImGui::SetCursorPos(ImGui::GetCursorPos() + ImVec2(0, (endPos - startPos).y / 2));
                    ImGui::TextUnformatted(ICON_VS_ARROW_RIGHT);
                    ImGui::SameLine(0, 2_scaled);

                    ImGui::BeginSubWindow("hex.builtin.welcome.start.open_other"_lang, ImVec2(0, ImGui::GetTextLineHeightWithSpacing() * 6), ImGuiChildFlags_AutoResizeX);
                    for (const auto &unlocalizedProviderName : ContentRegistry::Provider::impl::getEntries()) {
                        if (ImGui::Hyperlink(LangEntry(unlocalizedProviderName))) {
                            ImHexApi::Provider::createProvider(unlocalizedProviderName);
                            otherProvidersVisible = false;
                        }
>>>>>>> 1f7e2f5e
                    }
                    ImGui::EndSubWindow();
                }
            }

            // Draw recent entries
            ImGui::Dummy({});
            recent::draw();

            if (ImHexApi::System::getInitArguments().contains("update-available")) {
                ImGui::TableNextRow(ImGuiTableRowFlags_None, ImGui::GetTextLineHeightWithSpacing() * 5);
                ImGui::TableNextColumn();
                ImGuiExt::UnderlinedText("hex.builtin.welcome.header.update"_lang);
                {
                    if (ImGuiExt::DescriptionButton("hex.builtin.welcome.update.title"_lang, hex::format("hex.builtin.welcome.update.desc"_lang, ImHexApi::System::getInitArguments()["update-available"]).c_str(), ImVec2(ImGui::GetContentRegionAvail().x * 0.8F, 0)))
                        ImHexApi::System::updateImHex(ImHexApi::System::UpdateType::Stable);
                }
            }

            ImGui::TableNextRow(ImGuiTableRowFlags_None, ImGui::GetTextLineHeightWithSpacing() * 6);
            ImGui::TableNextColumn();
<<<<<<< HEAD
            ImGuiExt::UnderlinedText("hex.builtin.welcome.header.help"_lang);
=======
>>>>>>> 1f7e2f5e
            ImGui::SetCursorPosY(ImGui::GetCursorPosY() + 5_scaled);
            ImGui::BeginSubWindow("hex.builtin.welcome.header.help"_lang, ImVec2(), ImGuiChildFlags_AutoResizeX);
            {
                if (ImGuiExt::IconHyperlink(ICON_VS_GITHUB, "hex.builtin.welcome.help.repo"_lang)) hex::openWebpage("hex.builtin.welcome.help.repo.link"_lang);
                if (ImGuiExt::IconHyperlink(ICON_VS_ORGANIZATION, "hex.builtin.welcome.help.gethelp"_lang)) hex::openWebpage("hex.builtin.welcome.help.gethelp.link"_lang);
                if (ImGuiExt::IconHyperlink(ICON_VS_COMMENT_DISCUSSION, "hex.builtin.welcome.help.discord"_lang)) hex::openWebpage("hex.builtin.welcome.help.discord.link"_lang);
            }
            ImGui::EndSubWindow();

            ImGui::TableNextRow(ImGuiTableRowFlags_None, ImGui::GetTextLineHeightWithSpacing() * 5);
            ImGui::TableNextColumn();
<<<<<<< HEAD
            ImGuiExt::UnderlinedText("hex.builtin.welcome.header.plugins"_lang);
=======
            ImGui::PushStyleVar(ImGuiStyleVar_WindowPadding, ImVec2(0, 0));
            ImGui::BeginSubWindow("hex.builtin.welcome.header.plugins"_lang, ImVec2(), ImGuiChildFlags_AutoResizeX);
>>>>>>> 1f7e2f5e
            {
                const auto &plugins = PluginManager::getPlugins();

                if (!plugins.empty()) {
                    if (ImGui::BeginTable("plugins", 4, ImGuiTableFlags_Borders | ImGuiTableFlags_RowBg | ImGuiTableFlags_ScrollY | ImGuiTableFlags_SizingFixedFit, ImVec2(0, ImGui::GetTextLineHeightWithSpacing() * 5))) {
                        ImGui::TableSetupScrollFreeze(0, 1);
                        ImGui::TableSetupColumn("hex.builtin.welcome.plugins.plugin"_lang, ImGuiTableColumnFlags_WidthStretch, 0.2);
                        ImGui::TableSetupColumn("hex.builtin.welcome.plugins.author"_lang, ImGuiTableColumnFlags_WidthStretch, 0.2);
                        ImGui::TableSetupColumn("hex.builtin.welcome.plugins.desc"_lang, ImGuiTableColumnFlags_WidthStretch, 0.5);
                        ImGui::TableSetupColumn("##loaded", ImGuiTableColumnFlags_WidthFixed, ImGui::GetTextLineHeight());

                        ImGui::TableHeadersRow();

                        ImGuiListClipper clipper;
                        clipper.Begin(plugins.size());

                        while (clipper.Step()) {
                            for (int i = clipper.DisplayStart; i < clipper.DisplayEnd; i++) {
                                const auto &plugin = plugins[i];

                                ImGui::TableNextRow();
                                ImGui::TableNextColumn();
                                ImGui::TextUnformatted(plugin.getPluginName().c_str());
                                ImGui::TableNextColumn();
                                ImGui::TextUnformatted(plugin.getPluginAuthor().c_str());
                                ImGui::TableNextColumn();
                                ImGui::TextUnformatted(plugin.getPluginDescription().c_str());
                                ImGui::TableNextColumn();
                                ImGui::TextUnformatted(plugin.isLoaded() ? ICON_VS_CHECK : ICON_VS_CLOSE);
                            }
                        }

                        clipper.End();

                        ImGui::EndTable();
                    }
                }
            }
            ImGui::EndSubWindow();
            ImGui::PopStyleVar();

            ImGui::EndTable();
        }
        ImGui::SameLine();
        if (ImGui::BeginTable("Welcome Right", 1, ImGuiTableFlags_NoBordersInBody, ImVec2(availableSpace.x / 2, 0))) {
            ImGui::TableNextRow(ImGuiTableRowFlags_None, ImGui::GetTextLineHeightWithSpacing() * 5);
            ImGui::TableNextColumn();
<<<<<<< HEAD
            ImGuiExt::UnderlinedText("hex.builtin.welcome.header.customize"_lang);
            {
                if (ImGuiExt::DescriptionButton("hex.builtin.welcome.customize.settings.title"_lang, "hex.builtin.welcome.customize.settings.desc"_lang, ImVec2(ImGui::GetContentRegionAvail().x * 0.8F, 0)))
=======

            auto windowPadding = ImGui::GetStyle().WindowPadding.x * 3;

            ImGui::BeginSubWindow("hex.builtin.welcome.header.customize"_lang, ImVec2(ImGui::GetContentRegionAvail().x - windowPadding, 0), ImGuiChildFlags_AutoResizeX);
            {
                if (ImGui::DescriptionButton("hex.builtin.welcome.customize.settings.title"_lang, "hex.builtin.welcome.customize.settings.desc"_lang, ImVec2(ImGui::GetContentRegionAvail().x, 0)))
>>>>>>> 1f7e2f5e
                    EventManager::post<RequestOpenWindow>("Settings");
            }
            ImGui::EndSubWindow();
            ImGui::TableNextRow(ImGuiTableRowFlags_None, ImGui::GetTextLineHeightWithSpacing() * 5);
            ImGui::TableNextColumn();
<<<<<<< HEAD
            ImGuiExt::UnderlinedText("hex.builtin.welcome.header.learn"_lang);
            {
                if (ImGuiExt::DescriptionButton("hex.builtin.welcome.learn.latest.title"_lang, "hex.builtin.welcome.learn.latest.desc"_lang, ImVec2(ImGui::GetContentRegionAvail().x * 0.8F, 0)))
                    hex::openWebpage("hex.builtin.welcome.learn.latest.link"_lang);
                if (ImGuiExt::DescriptionButton("hex.builtin.welcome.learn.imhex.title"_lang, "hex.builtin.welcome.learn.imhex.desc"_lang, ImVec2(ImGui::GetContentRegionAvail().x * 0.8F, 0))) {
                    AchievementManager::unlockAchievement("hex.builtin.achievement.starting_out", "hex.builtin.achievement.starting_out.docs.name");
                    hex::openWebpage("hex.builtin.welcome.learn.imhex.link"_lang);
                }
                if (ImGuiExt::DescriptionButton("hex.builtin.welcome.learn.pattern.title"_lang, "hex.builtin.welcome.learn.pattern.desc"_lang, ImVec2(ImGui::GetContentRegionAvail().x * 0.8F, 0)))
                    hex::openWebpage("hex.builtin.welcome.learn.pattern.link"_lang);
                if (ImGuiExt::DescriptionButton("hex.builtin.welcome.learn.plugins.title"_lang, "hex.builtin.welcome.learn.plugins.desc"_lang, ImVec2(ImGui::GetContentRegionAvail().x * 0.8F, 0)))
=======
            ImGui::BeginSubWindow("hex.builtin.welcome.header.learn"_lang, ImVec2(ImGui::GetContentRegionAvail().x - windowPadding, 0), ImGuiChildFlags_AutoResizeX);
            {
                const auto size = ImVec2(ImGui::GetContentRegionAvail().x, 0);
                if (ImGui::DescriptionButton("hex.builtin.welcome.learn.latest.title"_lang, "hex.builtin.welcome.learn.latest.desc"_lang, size))
                    hex::openWebpage("hex.builtin.welcome.learn.latest.link"_lang);
                if (ImGui::DescriptionButton("hex.builtin.welcome.learn.imhex.title"_lang, "hex.builtin.welcome.learn.imhex.desc"_lang, size)) {
                    AchievementManager::unlockAchievement("hex.builtin.achievement.starting_out", "hex.builtin.achievement.starting_out.docs.name");
                    hex::openWebpage("hex.builtin.welcome.learn.imhex.link"_lang);
                }
                if (ImGui::DescriptionButton("hex.builtin.welcome.learn.pattern.title"_lang, "hex.builtin.welcome.learn.pattern.desc"_lang, size))
                    hex::openWebpage("hex.builtin.welcome.learn.pattern.link"_lang);
                if (ImGui::DescriptionButton("hex.builtin.welcome.learn.plugins.title"_lang, "hex.builtin.welcome.learn.plugins.desc"_lang, size))
>>>>>>> 1f7e2f5e
                    hex::openWebpage("hex.builtin.welcome.learn.plugins.link"_lang);

                if (auto [unlocked, total] = AchievementManager::getProgress(); unlocked != total) {
                    if (ImGui::DescriptionButtonProgress("hex.builtin.welcome.learn.achievements.title"_lang, "hex.builtin.welcome.learn.achievements.desc"_lang, float(unlocked) / float(total), size)) {
                        EventManager::post<RequestOpenWindow>("Achievements");
                    }
                }
            }
            ImGui::EndSubWindow();

            auto extraWelcomeScreenEntries = ContentRegistry::Interface::impl::getWelcomeScreenEntries();
            if (!extraWelcomeScreenEntries.empty()) {
                ImGui::TableNextRow(ImGuiTableRowFlags_None, ImGui::GetTextLineHeightWithSpacing() * 5);
                ImGui::TableNextColumn();
<<<<<<< HEAD
                ImGuiExt::UnderlinedText("hex.builtin.welcome.header.various"_lang);
=======
                ImGui::BeginSubWindow("hex.builtin.welcome.header.various"_lang, ImVec2(ImGui::GetContentRegionAvail().x - windowPadding, 0));
>>>>>>> 1f7e2f5e
                {
                    for (const auto &callback : extraWelcomeScreenEntries)
                        callback();
                }
                ImGui::EndSubWindow();
            }


            ImGui::EndTable();
        }

        ImGui::SetCursorPos(ImVec2(ImGui::GetContentRegionAvail().x + ImGui::GetStyle().FramePadding.x, ImGui::GetStyle().FramePadding.y * 2 - 1));
        if (ImGuiExt::DimmedIconButton(ICON_VS_CLOSE, ImGuiExt::GetCustomColorVec4(ImGuiCustomCol_ToolbarRed))) {
            auto provider = ImHexApi::Provider::createProvider("hex.builtin.provider.null");
            if (provider != nullptr)
                if (provider->open())
                    EventManager::post<EventProviderOpened>(provider);
        }
    }

    static void drawWelcomeScreen() {
        if (ImGui::Begin("ImHexDockSpace")) {
            if (!ImHexApi::Provider::isValid()) {
                static std::array<char, 256> title;
                ImFormatString(title.data(), title.size(), "%s/DockSpace_%08X", ImGui::GetCurrentWindow()->Name, ImGui::GetID("ImHexMainDock"));
                if (ImGui::Begin(title.data(), nullptr, ImGuiWindowFlags_NoNav | ImGuiWindowFlags_NoBringToFrontOnFocus)) {
                    ImGui::Dummy({});
                    ImGui::PushStyleVar(ImGuiStyleVar_WindowPadding, scaled({ 10, 10 }));

                    ImGui::SetNextWindowScroll({ 0.0F, -1.0F });
                    ImGui::SetNextWindowSize(ImGui::GetContentRegionAvail() + scaled({ 0, 10 }));
                    ImGui::SetNextWindowPos(ImGui::GetCursorScreenPos() - ImVec2(0, ImGui::GetStyle().FramePadding.y + 2_scaled));
                    if (ImGui::Begin("Welcome Screen", nullptr, ImGuiWindowFlags_NoTitleBar | ImGuiWindowFlags_NoDocking | ImGuiWindowFlags_NoResize | ImGuiWindowFlags_NoMove)) {
                        drawWelcomeScreenContent();
                    }
                    ImGui::End();
                    ImGui::PopStyleVar();
                }
                ImGui::End();
            }
        }
        ImGui::End();
    }
    /**
     * @brief Draw some default background if there are no views available in the current layout
     */
    static void drawNoViewsBackground() {
        if (ImGui::Begin("ImHexDockSpace")) {
            static std::array<char, 256> title;
            ImFormatString(title.data(), title.size(), "%s/DockSpace_%08X", ImGui::GetCurrentWindow()->Name, ImGui::GetID("ImHexMainDock"));
            if (ImGui::Begin(title.data())) {
                ImGui::Dummy({});
                ImGui::PushStyleVar(ImGuiStyleVar_WindowPadding, scaled({ 10, 10 }));

                ImGui::SetNextWindowScroll({ 0.0F, -1.0F });
                ImGui::SetNextWindowSize(ImGui::GetContentRegionAvail() + scaled({ 0, 10 }));
                ImGui::SetNextWindowPos(ImGui::GetCursorScreenPos() - ImVec2(0, ImGui::GetStyle().FramePadding.y + 2_scaled));
                if (ImGui::Begin("Welcome Screen", nullptr, ImGuiWindowFlags_NoTitleBar | ImGuiWindowFlags_NoDocking | ImGuiWindowFlags_NoResize | ImGuiWindowFlags_NoMove)) {
                    auto imageSize = scaled(ImVec2(350, 350));
                    auto imagePos = (ImGui::GetContentRegionAvail() - imageSize) / 2;

                    ImGui::SetCursorPos(imagePos);
                    ImGui::Image(s_backdropTexture, imageSize);

                    auto loadDefaultText = "hex.builtin.layouts.none.restore_default"_lang;
                    auto textSize = ImGui::CalcTextSize(loadDefaultText);

                    auto textPos = ImVec2(
                        (ImGui::GetContentRegionAvail().x - textSize.x) / 2,
                        imagePos.y + imageSize.y
                    );

                    ImGui::SetCursorPos(textPos);
                    if (ImGuiExt::DimmedButton(loadDefaultText)){
                        loadDefaultLayout();
                    }
                }

                ImGui::End();
                ImGui::PopStyleVar();
            }
            ImGui::End();
        }
        ImGui::End();
    }

    /**
     * @brief Registers the event handlers related to the welcome screen
    * should only be called once, at startup
     */
    void createWelcomeScreen() {
        recent::registerEventHandlers();
        recent::updateRecentEntries();

        (void)EventManager::subscribe<EventFrameBegin>(drawWelcomeScreen);

        // Sets a background when they are no views
        (void)EventManager::subscribe<EventFrameBegin>([]{
            if (ImHexApi::Provider::isValid() && !isAnyViewOpen())
                drawNoViewsBackground();
        });

        (void)EventManager::subscribe<EventSettingsChanged>([] {
            {
                auto theme = ContentRegistry::Settings::read("hex.builtin.setting.interface", "hex.builtin.setting.interface.color", ThemeManager::NativeTheme).get<std::string>();

                if (theme != ThemeManager::NativeTheme) {
                    static std::string lastTheme;

                    if (theme != lastTheme) {
                        EventManager::post<RequestChangeTheme>(theme);
                        lastTheme = theme;
                    }
                }
            }

            {
                auto language = ContentRegistry::Settings::read("hex.builtin.setting.interface", "hex.builtin.setting.interface.language", "en-US").get<std::string>();

                if (language != LangEntry::getSelectedLanguage())
                    LangEntry::loadLanguage(language);
            }

            {
                auto targetFps = ContentRegistry::Settings::read("hex.builtin.setting.interface", "hex.builtin.setting.interface.fps", 14).get<int>();

                ImHexApi::System::setTargetFPS(static_cast<float>(targetFps));
            }
        });

        (void)EventManager::subscribe<RequestChangeTheme>([](const std::string &theme) {
            auto changeTexture = [&](const std::string &path) {
                return ImGuiExt::Texture(romfs::get(path).span());
            };

            ThemeManager::changeTheme(theme);
            s_bannerTexture = changeTexture(hex::format("assets/{}/banner.png", ThemeManager::getImageTheme()));
            s_backdropTexture = changeTexture(hex::format("assets/{}/backdrop.png", ThemeManager::getImageTheme()));

            if (!s_bannerTexture.isValid()) {
                log::error("Failed to load banner texture!");
            }
        });

        EventManager::subscribe<EventProviderCreated>([](auto) {
            if (!isAnyViewOpen())
                loadDefaultLayout();
        });

        EventManager::subscribe<EventWindowInitialized>([] {
            // Documentation of the value above the setting definition
            auto allowServerContact = ContentRegistry::Settings::read("hex.builtin.setting.general", "hex.builtin.setting.general.server_contact", 2);
            if (allowServerContact == 2) {
                ContentRegistry::Settings::write("hex.builtin.setting.general", "hex.builtin.setting.general.server_contact", 0);

                // Open the telemetry popup but only on desktop versions
                #if !defined(OS_WEB)
                    PopupTelemetryRequest::open();
                #endif
            }
        });

        // Clear project context if we go back to the welcome screen
        EventManager::subscribe<EventProviderChanged>([](const hex::prv::Provider *oldProvider, const hex::prv::Provider *newProvider) {
            hex::unused(oldProvider);
            if (newProvider == nullptr) {
                ProjectFile::clearPath();
                EventManager::post<RequestUpdateWindowTitle>();
            }
        });


        recent::drawFileMenuItem();

        // Check for crash backup
        constexpr static auto CrashFileName = "crash.json";
        constexpr static auto BackupFileName = "crash_backup.hexproj";
        bool hasCrashed = false;

        for (const auto &path : fs::getDefaultPaths(fs::ImHexPath::Config)) {
            if (auto crashFilePath = std::fs::path(path) / CrashFileName; wolv::io::fs::exists(crashFilePath)) {
                hasCrashed = true;
                
                log::info("Found crash.json file at {}", wolv::util::toUTF8String(crashFilePath));
                wolv::io::File crashFile(crashFilePath, wolv::io::File::Mode::Read);
                nlohmann::json crashFileData;
                try {
                    crashFileData = nlohmann::json::parse(crashFile.readString());
                } catch (nlohmann::json::exception &e) {
                    log::error("Failed to parse crash.json file: {}", e.what());
                    crashFile.remove();
                    continue;
                }

                bool hasProject = !crashFileData.value("project", "").empty();

                auto backupFilePath = path / BackupFileName;
                bool hasBackupFile = wolv::io::fs::exists(backupFilePath);

                PopupRestoreBackup::open(
                    // Path of log file
                    crashFileData.value("logFile", ""),

                    // Restore callback
                    [=] {
                        if (hasBackupFile) {
                            ProjectFile::load(backupFilePath);
                            if (hasProject) {
                                ProjectFile::setPath(crashFileData["project"].get<std::string>());
                            } else {
                                ProjectFile::setPath("");
                            }
                            EventManager::post<RequestUpdateWindowTitle>();
                        }else{
                            if (hasProject) {
                                ProjectFile::setPath(crashFileData["project"].get<std::string>());
                            }
                        }
                    },

                    // Delete callback (also executed after restore)
                    [crashFilePath, backupFilePath] {
                        wolv::io::fs::remove(crashFilePath);
                        wolv::io::fs::remove(backupFilePath);
                    }
                );
            }
        }

        // Tip of the day
        auto tipsData = romfs::get("tips.json");
        if (!hasCrashed && tipsData.valid()) {
            auto tipsCategories = nlohmann::json::parse(tipsData.string());

            auto now = std::chrono::system_clock::now();
            auto days_since_epoch = std::chrono::duration_cast<std::chrono::days>(now.time_since_epoch());
            std::mt19937 random(days_since_epoch.count());

            auto chosenCategory = tipsCategories[random()%tipsCategories.size()].at("tips");
            auto chosenTip = chosenCategory[random()%chosenCategory.size()];
            s_tipOfTheDay = chosenTip.get<std::string>();

            bool showTipOfTheDay = ContentRegistry::Settings::read("hex.builtin.setting.general", "hex.builtin.setting.general.show_tips", true);
            if (showTipOfTheDay)
                PopupTipOfTheDay::open();
        }

        if (hasCrashed) {
            TaskManager::doLater([]{
                AchievementManager::unlockAchievement("hex.builtin.achievement.starting_out", "hex.builtin.achievement.starting_out.crash.name");
            });
        }
    }

}<|MERGE_RESOLUTION|>--- conflicted
+++ resolved
@@ -164,39 +164,10 @@
             ImGui::TableNextRow(ImGuiTableRowFlags_None, ImGui::GetTextLineHeightWithSpacing() * 6);
             ImGui::TableNextColumn();
 
-<<<<<<< HEAD
-
-            ImGuiExt::UnderlinedText("hex.builtin.welcome.header.start"_lang);
-=======
             static bool otherProvidersVisible = false;
->>>>>>> 1f7e2f5e
             ImGui::SetCursorPosY(ImGui::GetCursorPosY() + 5_scaled);
 
             {
-<<<<<<< HEAD
-                if (ImGuiExt::IconHyperlink(ICON_VS_NEW_FILE, "hex.builtin.welcome.start.create_file"_lang)) {
-                    auto newProvider = hex::ImHexApi::Provider::createProvider("hex.builtin.provider.mem_file", true);
-                    if (newProvider != nullptr && !newProvider->open())
-                        hex::ImHexApi::Provider::remove(newProvider);
-                    else
-                        EventManager::post<EventProviderOpened>(newProvider);
-                }
-                if (ImGuiExt::IconHyperlink(ICON_VS_GO_TO_FILE, "hex.builtin.welcome.start.open_file"_lang))
-                    EventManager::post<RequestOpenWindow>("Open File");
-                if (ImGuiExt::IconHyperlink(ICON_VS_NOTEBOOK, "hex.builtin.welcome.start.open_project"_lang))
-                    EventManager::post<RequestOpenWindow>("Open Project");
-                if (ImGuiExt::IconHyperlink(ICON_VS_TELESCOPE, "hex.builtin.welcome.start.open_other"_lang))
-                    ImGui::OpenPopup("hex.builtin.welcome.start.popup.open_other"_lang);
-            }
-
-            ImGui::SetNextWindowPos(ImGui::GetWindowPos() + ImGui::GetCursorPos());
-            if (ImGui::BeginPopup("hex.builtin.welcome.start.popup.open_other"_lang)) {
-
-                for (const auto &unlocalizedProviderName : ContentRegistry::Provider::impl::getEntries()) {
-                    if (ImGuiExt::Hyperlink(LangEntry(unlocalizedProviderName))) {
-                        ImHexApi::Provider::createProvider(unlocalizedProviderName);
-                        ImGui::CloseCurrentPopup();
-=======
                 auto startPos = ImGui::GetCursorPos();
                 ImGui::BeginSubWindow("hex.builtin.welcome.header.start"_lang, ImVec2(), ImGuiChildFlags_AutoResizeX);
                 {
@@ -229,7 +200,6 @@
                             ImHexApi::Provider::createProvider(unlocalizedProviderName);
                             otherProvidersVisible = false;
                         }
->>>>>>> 1f7e2f5e
                     }
                     ImGui::EndSubWindow();
                 }
@@ -251,10 +221,7 @@
 
             ImGui::TableNextRow(ImGuiTableRowFlags_None, ImGui::GetTextLineHeightWithSpacing() * 6);
             ImGui::TableNextColumn();
-<<<<<<< HEAD
-            ImGuiExt::UnderlinedText("hex.builtin.welcome.header.help"_lang);
-=======
->>>>>>> 1f7e2f5e
+
             ImGui::SetCursorPosY(ImGui::GetCursorPosY() + 5_scaled);
             ImGui::BeginSubWindow("hex.builtin.welcome.header.help"_lang, ImVec2(), ImGuiChildFlags_AutoResizeX);
             {
@@ -266,12 +233,9 @@
 
             ImGui::TableNextRow(ImGuiTableRowFlags_None, ImGui::GetTextLineHeightWithSpacing() * 5);
             ImGui::TableNextColumn();
-<<<<<<< HEAD
-            ImGuiExt::UnderlinedText("hex.builtin.welcome.header.plugins"_lang);
-=======
+          
             ImGui::PushStyleVar(ImGuiStyleVar_WindowPadding, ImVec2(0, 0));
             ImGui::BeginSubWindow("hex.builtin.welcome.header.plugins"_lang, ImVec2(), ImGuiChildFlags_AutoResizeX);
->>>>>>> 1f7e2f5e
             {
                 const auto &plugins = PluginManager::getPlugins();
 
@@ -319,36 +283,18 @@
         if (ImGui::BeginTable("Welcome Right", 1, ImGuiTableFlags_NoBordersInBody, ImVec2(availableSpace.x / 2, 0))) {
             ImGui::TableNextRow(ImGuiTableRowFlags_None, ImGui::GetTextLineHeightWithSpacing() * 5);
             ImGui::TableNextColumn();
-<<<<<<< HEAD
-            ImGuiExt::UnderlinedText("hex.builtin.welcome.header.customize"_lang);
-            {
-                if (ImGuiExt::DescriptionButton("hex.builtin.welcome.customize.settings.title"_lang, "hex.builtin.welcome.customize.settings.desc"_lang, ImVec2(ImGui::GetContentRegionAvail().x * 0.8F, 0)))
-=======
 
             auto windowPadding = ImGui::GetStyle().WindowPadding.x * 3;
 
             ImGui::BeginSubWindow("hex.builtin.welcome.header.customize"_lang, ImVec2(ImGui::GetContentRegionAvail().x - windowPadding, 0), ImGuiChildFlags_AutoResizeX);
             {
                 if (ImGui::DescriptionButton("hex.builtin.welcome.customize.settings.title"_lang, "hex.builtin.welcome.customize.settings.desc"_lang, ImVec2(ImGui::GetContentRegionAvail().x, 0)))
->>>>>>> 1f7e2f5e
                     EventManager::post<RequestOpenWindow>("Settings");
             }
             ImGui::EndSubWindow();
             ImGui::TableNextRow(ImGuiTableRowFlags_None, ImGui::GetTextLineHeightWithSpacing() * 5);
             ImGui::TableNextColumn();
-<<<<<<< HEAD
-            ImGuiExt::UnderlinedText("hex.builtin.welcome.header.learn"_lang);
-            {
-                if (ImGuiExt::DescriptionButton("hex.builtin.welcome.learn.latest.title"_lang, "hex.builtin.welcome.learn.latest.desc"_lang, ImVec2(ImGui::GetContentRegionAvail().x * 0.8F, 0)))
-                    hex::openWebpage("hex.builtin.welcome.learn.latest.link"_lang);
-                if (ImGuiExt::DescriptionButton("hex.builtin.welcome.learn.imhex.title"_lang, "hex.builtin.welcome.learn.imhex.desc"_lang, ImVec2(ImGui::GetContentRegionAvail().x * 0.8F, 0))) {
-                    AchievementManager::unlockAchievement("hex.builtin.achievement.starting_out", "hex.builtin.achievement.starting_out.docs.name");
-                    hex::openWebpage("hex.builtin.welcome.learn.imhex.link"_lang);
-                }
-                if (ImGuiExt::DescriptionButton("hex.builtin.welcome.learn.pattern.title"_lang, "hex.builtin.welcome.learn.pattern.desc"_lang, ImVec2(ImGui::GetContentRegionAvail().x * 0.8F, 0)))
-                    hex::openWebpage("hex.builtin.welcome.learn.pattern.link"_lang);
-                if (ImGuiExt::DescriptionButton("hex.builtin.welcome.learn.plugins.title"_lang, "hex.builtin.welcome.learn.plugins.desc"_lang, ImVec2(ImGui::GetContentRegionAvail().x * 0.8F, 0)))
-=======
+          
             ImGui::BeginSubWindow("hex.builtin.welcome.header.learn"_lang, ImVec2(ImGui::GetContentRegionAvail().x - windowPadding, 0), ImGuiChildFlags_AutoResizeX);
             {
                 const auto size = ImVec2(ImGui::GetContentRegionAvail().x, 0);
@@ -361,7 +307,6 @@
                 if (ImGui::DescriptionButton("hex.builtin.welcome.learn.pattern.title"_lang, "hex.builtin.welcome.learn.pattern.desc"_lang, size))
                     hex::openWebpage("hex.builtin.welcome.learn.pattern.link"_lang);
                 if (ImGui::DescriptionButton("hex.builtin.welcome.learn.plugins.title"_lang, "hex.builtin.welcome.learn.plugins.desc"_lang, size))
->>>>>>> 1f7e2f5e
                     hex::openWebpage("hex.builtin.welcome.learn.plugins.link"_lang);
 
                 if (auto [unlocked, total] = AchievementManager::getProgress(); unlocked != total) {
@@ -376,11 +321,8 @@
             if (!extraWelcomeScreenEntries.empty()) {
                 ImGui::TableNextRow(ImGuiTableRowFlags_None, ImGui::GetTextLineHeightWithSpacing() * 5);
                 ImGui::TableNextColumn();
-<<<<<<< HEAD
-                ImGuiExt::UnderlinedText("hex.builtin.welcome.header.various"_lang);
-=======
+
                 ImGui::BeginSubWindow("hex.builtin.welcome.header.various"_lang, ImVec2(ImGui::GetContentRegionAvail().x - windowPadding, 0));
->>>>>>> 1f7e2f5e
                 {
                     for (const auto &callback : extraWelcomeScreenEntries)
                         callback();
