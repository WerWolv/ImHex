--- conflicted
+++ resolved
@@ -444,11 +444,11 @@
             if (m_textEditor.IsTextChanged()) {
                 m_textEditor.SetTextChanged(false);
                 m_hasUnevaluatedChanges = true;
-<<<<<<< HEAD
+
                 m_textHighlighter.m_needsToUpdateColors = false;
-=======
+
                 m_lastEditorChangeTime = std::chrono::steady_clock::now();
->>>>>>> e726fce3
+
                 ImHexApi::Provider::markDirty();
             }
 
