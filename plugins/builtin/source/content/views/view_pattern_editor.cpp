#include "content/views/view_pattern_editor.hpp"
#include "fonts/blendericons_font.h"

#include <hex/api/content_registry.hpp>
#include <hex/api/project_file_manager.hpp>
#include <pl/pattern_language.hpp>
#include <pl/patterns/pattern.hpp>
#include <pl/core/preprocessor.hpp>
#include <pl/core/parser.hpp>
#include <pl/core/lexer.hpp>
#include <pl/core/validator.hpp>
#include "pl/core/tokens.hpp"
#include <pl/core/ast/ast_node_compound_statement.hpp>
#include <pl/core/ast/ast_node_lvalue_assignment.hpp>
#include <pl/core/ast/ast_node_variable_decl.hpp>
#include <pl/core/ast/ast_node_builtin_type.hpp>
#include <pl/core/ast/ast_node_struct.hpp>
#include <pl/core/ast/ast_node_union.hpp>
#include <pl/core/ast/ast_node_enum.hpp>
#include <pl/core/ast/ast_node_bitfield.hpp>
#include <hex/helpers/fs.hpp>
#include <hex/helpers/utils.hpp>
#include <hex/helpers/magic.hpp>
#include <hex/helpers/binary_pattern.hpp>
#include <hex/helpers/default_paths.hpp>

#include <hex/providers/memory_provider.hpp>

#include <hex/helpers/fmt.hpp>
#include <fmt/chrono.h>

#include <popups/popup_question.hpp>
#include <toasts/toast_notification.hpp>

#include <chrono>

#include <wolv/io/file.hpp>
#include <wolv/io/fs.hpp>
#include <wolv/utils/guards.hpp>
#include <wolv/utils/lock.hpp>

#include <content/global_actions.hpp>

class Definition;
namespace hex::plugin::builtin {

    using namespace hex::literals;
    static void drawVirtualFileTree(const std::vector<const ViewPatternEditor::VirtualFile*> &virtualFiles, u32 level = 0) {
        ImGui::PushID(level + 1);
        ON_SCOPE_EXIT { ImGui::PopID(); };

        std::map<std::string, std::vector<const ViewPatternEditor::VirtualFile*>> currFolderEntries;
        for (const auto &file : virtualFiles) {
            const auto &path = file->path;

            auto currSegment = wolv::io::fs::toNormalizedPathString(*std::next(path.begin(), level));
            if (std::distance(path.begin(), path.end()) == ptrdiff_t(level + 1)) {
                ImGui::TableNextRow();
                ImGui::TableNextColumn();

                ImGui::TextUnformatted(ICON_VS_FILE);
                ImGui::SameLine();

                ImGui::TreeNodeEx(currSegment.c_str(), ImGuiTreeNodeFlags_SpanFullWidth | ImGuiTreeNodeFlags_Leaf | ImGuiTreeNodeFlags_NoTreePushOnOpen);
                if (ImGui::IsMouseDoubleClicked(ImGuiMouseButton_Left) && ImGui::IsItemHovered()) {
                    ImHexApi::Provider::add<prv::MemoryProvider>(file->data, wolv::util::toUTF8String(file->path.filename()));
                }

                continue;
            }

            currFolderEntries[currSegment].emplace_back(file);
        }

        int id = 1;
        for (const auto &[segment, entries] : currFolderEntries) {
            ImGui::TableNextRow();
            ImGui::TableNextColumn();

            if (level == 0) {
                ImGui::TextUnformatted(ICON_VS_DATABASE);
            } else {
                ImGui::TextUnformatted(ICON_VS_FOLDER);
            }

            ImGui::PushID(id);

            ImGui::SameLine();
            if (ImGui::TreeNodeEx(segment.c_str(), ImGuiTreeNodeFlags_SpanFullWidth)) {
                drawVirtualFileTree(entries, level + 1);
                ImGui::TreePop();
            }

            ImGui::PopID();
            id += 1;
        }
    }

    ViewPatternEditor::ViewPatternEditor() : View::Window("hex.builtin.view.pattern_editor.name", ICON_VS_SYMBOL_NAMESPACE) {
        m_editorRuntime = std::make_unique<pl::PatternLanguage>();
        ContentRegistry::PatternLanguage::configureRuntime(*m_editorRuntime, nullptr);


        m_textEditor.SetShowWhitespaces(false);

        m_consoleEditor.SetShowWhitespaces(false);
        m_consoleEditor.SetReadOnly(true);
        m_consoleEditor.SetShowCursor(false);
        m_consoleEditor.SetShowLineNumbers(false);

        this->registerEvents();
        this->registerMenuItems();
        this->registerHandlers();
    }

    ViewPatternEditor::~ViewPatternEditor() {
        RequestPatternEditorSelectionChange::unsubscribe(this);
        RequestSetPatternLanguageCode::unsubscribe(this);
        RequestRunPatternCode::unsubscribe(this);
        EventFileLoaded::unsubscribe(this);
        EventProviderChanged::unsubscribe(this);
        EventProviderClosed::unsubscribe(this);
        RequestAddVirtualFile::unsubscribe(this);
    }

    void ViewPatternEditor::drawContent() {
        auto provider = ImHexApi::Provider::get();

        if (ImHexApi::Provider::isValid() && provider->isAvailable()) {
            static float height = 0;
            static bool dragging = false;

            const auto availableSize = ImGui::GetContentRegionAvail();
            auto textEditorSize = availableSize;
            textEditorSize.y *= 3.5 / 5.0;
            textEditorSize.y -= ImGui::GetTextLineHeightWithSpacing();
            textEditorSize.y += height;

            if (availableSize.y > 1)
                textEditorSize.y = std::clamp(textEditorSize.y, 1.0F, std::max(1.0F, availableSize.y - ImGui::GetTextLineHeightWithSpacing() * 3));
            m_textHighlighter.highlightSourceCode();

            m_textEditor.Render("hex.builtin.view.pattern_editor.name"_lang, textEditorSize, true);
            TextEditor::FindReplaceHandler *findReplaceHandler = m_textEditor.GetFindReplaceHandler();
            if (ImGui::IsMouseDown(ImGuiMouseButton_Right) && ImGui::IsWindowHovered(ImGuiHoveredFlags_ChildWindows) && !ImGui::IsMouseDragging(ImGuiMouseButton_Right)) {
                ImGui::OpenPopup("##pattern_editor_context_menu");
            }

            bool clickedMenuFind = false;
            bool clickedMenuReplace = false;
            if (ImGui::BeginPopup("##pattern_editor_context_menu")) {
                // no shortcut for this
                if (ImGui::MenuItem("hex.builtin.menu.file.import.pattern_file"_lang, nullptr, false))
                    m_importPatternFile();
                if (ImGui::MenuItem("hex.builtin.menu.file.export.pattern_file"_lang, nullptr, false))
                    m_exportPatternFile();

                ImGui::Separator();

                const bool hasSelection = m_textEditor.HasSelection();
                if (ImGui::MenuItem("hex.builtin.view.hex_editor.menu.edit.cut"_lang, Shortcut(CTRLCMD + Keys::X).toString().c_str(), false, hasSelection)) {
                    m_textEditor.Cut();
                }
                if (ImGui::MenuItem("hex.builtin.view.hex_editor.menu.edit.copy"_lang, Shortcut(CTRLCMD + Keys::C).toString().c_str(), false, hasSelection)) {
                    m_textEditor.Copy();
                }
                if (ImGui::MenuItem("hex.builtin.view.hex_editor.menu.edit.paste"_lang, Shortcut(CTRLCMD + Keys::V).toString().c_str())) {
                    m_textEditor.Paste();
                }

                ImGui::Separator();

                if (ImGui::MenuItem("hex.builtin.menu.edit.undo"_lang, Shortcut(CTRLCMD + Keys::Z).toString().c_str(), false, m_textEditor.CanUndo())) {
                    m_textEditor.Undo();
                }
                if (ImGui::MenuItem("hex.builtin.menu.edit.redo"_lang, Shortcut(CTRLCMD + Keys::Y).toString().c_str(), false, m_textEditor.CanRedo())) {
                    m_textEditor.Redo();
                }

                ImGui::Separator();
                // Search and replace entries
                if (ImGui::MenuItem("hex.builtin.view.pattern_editor.menu.find"_lang, Shortcut(CTRLCMD + Keys::F).toString().c_str(),false,this->m_textEditor.HasSelection()))
                    clickedMenuFind = true;

                if (ImGui::MenuItem("hex.builtin.view.pattern_editor.menu.find_next"_lang, Shortcut(Keys::F3).toString().c_str(),false,!findReplaceHandler->GetFindWord().empty()))
                    findReplaceHandler->FindMatch(&m_textEditor,true);

                if (ImGui::MenuItem("hex.builtin.view.pattern_editor.menu.find_previous"_lang, Shortcut(SHIFT + Keys::F3).toString().c_str(),false,!findReplaceHandler->GetFindWord().empty()))
                    findReplaceHandler->FindMatch(&m_textEditor,false);

                if (ImGui::MenuItem("hex.builtin.view.pattern_editor.menu.replace"_lang, Shortcut(CTRLCMD +  Keys::H).toString().c_str(),false,!findReplaceHandler->GetReplaceWord().empty()))
                    clickedMenuReplace = true;

                if (ImGui::MenuItem("hex.builtin.view.pattern_editor.menu.replace_next"_lang,"",false,!findReplaceHandler->GetReplaceWord().empty()))
                    findReplaceHandler->Replace(&m_textEditor,true);

                if (ImGui::MenuItem("hex.builtin.view.pattern_editor.menu.replace_previous"_lang, "",false,!findReplaceHandler->GetReplaceWord().empty()))
                    findReplaceHandler->Replace(&m_textEditor,false);

                if (ImGui::MenuItem("hex.builtin.view.pattern_editor.menu.replace_all"_lang, "",false,!findReplaceHandler->GetReplaceWord().empty()))
                    findReplaceHandler->ReplaceAll(&m_textEditor);

                ImGui::EndPopup();
            }

            // Context menu entries that open the find/replace popup
            ImGui::PushID(&this->m_textEditor);
            if (clickedMenuFind) {
                m_replaceMode = false;
                m_openFindReplacePopUp = true;
            }

            if (clickedMenuReplace) {
                m_replaceMode = true;
                m_openFindReplacePopUp = true;
            }

            // shortcuts to open the find/replace popup

            static std::string findWord;
            static bool requestFocus = false;
            static u64 position = 0;
            static u64 count = 0;
            static bool updateCount = false;

            if (m_openFindReplacePopUp) {
                m_openFindReplacePopUp = false;
                // Place the popup at the top right of the window
                auto windowSize = ImGui::GetWindowSize();
                auto style = ImGui::GetStyle();

                // Set the scrollbar size only if it is visible
                float scrollbarSize = 0;

                // Calculate the number of lines to display in the text editor
                auto totalTextHeight =  m_textEditor.GetTotalLines() * m_textEditor.GetCharAdvance().y;

                // Compare it to the window height
                if (totalTextHeight > windowSize.y)
                    scrollbarSize = style.ScrollbarSize;

                auto labelSize = ImGui::CalcTextSize(ICON_VS_WHOLE_WORD);

                // Six icon buttons
                auto popupSize =  ImVec2({(labelSize.x + style.FramePadding.x * 2.0F) * 6.0F,
                                           labelSize.y + style.FramePadding.y * 2.0F + style.WindowPadding.y + 3 });

                // 2 * 11 spacings in between elements
                popupSize.x += style.FramePadding.x * 22.0F;

                // Text input fields are set to 12 characters wide
                popupSize.x += ImGui::GetFontSize() * 12.0F;

                // IndexOfCount text
                popupSize.x +=  ImGui::CalcTextSize("2000 of 2000").x + 2.0F;
                popupSize.x += scrollbarSize;

                // Position of popup relative to parent window
                ImVec2 windowPosForPopup = ImGui::GetWindowPos();

                // Not the window height but the content height
                windowPosForPopup.y += popupSize.y;

                // Add remaining window height
                popupSize.y += style.WindowPadding.y + 1;

                // Move to the right so as not to overlap the scrollbar
                windowPosForPopup.x += windowSize.x - popupSize.x;
                findReplaceHandler->SetFindWindowPos(windowPosForPopup);

                if (m_replaceMode) {
                    // Remove one window padding
                    popupSize.y -= style.WindowPadding.y;
                    // Add the replace window height
                    popupSize.y *= 2;
                }

                ImGui::SetNextWindowPos(windowPosForPopup);
                ImGui::SetNextWindowSize(popupSize);
                ImGui::OpenPopup("##pattern_editor_find_replace");

                findReplaceHandler->resetMatches();

                // Use selection as find word if there is one, otherwise use the word under the cursor
                if (!this->m_textEditor.HasSelection())
                    this->m_textEditor.SelectWordUnderCursor();

                findWord = this->m_textEditor.GetSelectedText();

                // Find all matches to findWord
                findReplaceHandler->FindAllMatches(&m_textEditor,findWord);
                position = findReplaceHandler->FindPosition(&m_textEditor,m_textEditor.GetCursorPosition(), true);
                count = findReplaceHandler->GetMatches().size();
                findReplaceHandler->SetFindWord(&m_textEditor,findWord);
                requestFocus = true;
                updateCount = true;
            }

            drawFindReplaceDialog(findWord, requestFocus, position, count, updateCount);

            ImGui::PopID();

            ImGui::Button("##settings_drag_bar", ImVec2(ImGui::GetContentRegionAvail().x, 2_scaled));
            if (ImGui::IsMouseDragging(ImGuiMouseButton_Left, 0)) {
                if (ImGui::IsItemHovered())
                    dragging = true;
            } else {
                dragging = false;
            }
            if (ImGui::IsItemHovered()) {
                ImGui::SetMouseCursor(ImGuiMouseCursor_ResizeNS);
            }

            if (dragging) {
                height += ImGui::GetMouseDragDelta(ImGuiMouseButton_Left, 0).y;
                ImGui::ResetMouseDragDelta(ImGuiMouseButton_Left);
            }

            auto settingsSize = ImGui::GetContentRegionAvail();
            settingsSize.y -= ImGui::GetTextLineHeightWithSpacing() * 2.5F;

            if (ImGui::BeginTabBar("##settings")) {
                if (ImGui::BeginTabItem("hex.builtin.view.pattern_editor.console"_lang)) {
                    this->drawConsole(settingsSize);
                    ImGui::EndTabItem();
                }
                if (ImGui::BeginTabItem("hex.builtin.view.pattern_editor.env_vars"_lang)) {
                    this->drawEnvVars(settingsSize, *m_envVarEntries);
                    ImGui::EndTabItem();
                }
                if (ImGui::BeginTabItem("hex.builtin.view.pattern_editor.settings"_lang)) {
                    this->drawVariableSettings(settingsSize, *m_patternVariables);
                    ImGui::EndTabItem();
                }
                if (ImGui::BeginTabItem("hex.builtin.view.pattern_editor.sections"_lang)) {
                    this->drawSectionSelector(settingsSize, *m_sections);
                    ImGui::EndTabItem();
                }
                if (ImGui::BeginTabItem("hex.builtin.view.pattern_editor.virtual_files"_lang)) {
                    this->drawVirtualFiles(settingsSize, *m_virtualFiles);
                    ImGui::EndTabItem();
                }
                if (ImGui::BeginTabItem("hex.builtin.view.pattern_editor.debugger"_lang)) {
                    this->drawDebugger(settingsSize);
                    ImGui::EndTabItem();
                }

                ImGui::EndTabBar();
            }

            ImGui::PushStyleVar(ImGuiStyleVar_FrameBorderSize, 1);

            {
                auto &runtime = ContentRegistry::PatternLanguage::getRuntime();
                if (runtime.isRunning()) {
                    if (m_breakpointHit) {
                        if (ImGuiExt::IconButton(ICON_VS_DEBUG_CONTINUE, ImGuiExt::GetCustomColorVec4(ImGuiCustomCol_ToolbarYellow)))
                            m_breakpointHit = false;
                        ImGui::SameLine();
                        if (ImGuiExt::IconButton(ICON_VS_DEBUG_STEP_INTO, ImGuiExt::GetCustomColorVec4(ImGuiCustomCol_ToolbarYellow))) {
                            runtime.getInternals().evaluator->pauseNextLine();
                            m_breakpointHit = false;
                        }
                    } else {
                        if (ImGuiExt::IconButton(ICON_VS_DEBUG_STOP, ImGuiExt::GetCustomColorVec4(ImGuiCustomCol_ToolbarRed)))
                            runtime.abort();
                    }
                } else {
                    if (ImGuiExt::IconButton(ICON_VS_DEBUG_START, ImGuiExt::GetCustomColorVec4(ImGuiCustomCol_ToolbarGreen)) || m_triggerEvaluation) {
                        m_triggerEvaluation = false;
                        this->evaluatePattern(m_textEditor.GetText(), provider);
                    }
                }


                ImGui::PopStyleVar();

                ImGui::SameLine();
                if (m_runningEvaluators > 0) {
                    if (m_breakpointHit) {
                        ImGuiExt::TextFormatted("hex.builtin.view.pattern_editor.breakpoint_hit"_lang, runtime.getInternals().evaluator->getPauseLine().value_or(0));
                    } else {
                        ImGuiExt::TextSpinner("hex.builtin.view.pattern_editor.evaluating"_lang);
                    }

                    ImGui::SameLine();
                    ImGui::SeparatorEx(ImGuiSeparatorFlags_Vertical);
                    ImGui::SameLine();

                    const auto padding = ImGui::GetStyle().FramePadding.y;

                    ImGui::PushStyleVar(ImGuiStyleVar_FramePadding, ImVec2());
                    ImGui::PushStyleVar(ImGuiStyleVar_WindowPadding, ImVec2());
                    if (ImGui::BeginChild("##read_cursor", ImGui::GetContentRegionAvail() + ImVec2(0, padding), true)) {
                        const auto startPos = ImGui::GetCursorScreenPos();
                        const auto size    = ImGui::GetContentRegionAvail();

                        const auto dataBaseAddress = runtime.getInternals().evaluator->getDataBaseAddress();
                        const auto dataSize = runtime.getInternals().evaluator->getDataSize();

                        const auto insertPos = [&, this](u64 address, u32 color) {
                            const auto progress = float(address - dataBaseAddress) / float(dataSize);

                            m_accessHistory[m_accessHistoryIndex] = { progress, color };
                            m_accessHistoryIndex = (m_accessHistoryIndex + 1) % m_accessHistory.size();
                        };

                        insertPos(runtime.getLastReadAddress(),         ImGuiExt::GetCustomColorU32(ImGuiCustomCol_ToolbarBlue));
                        insertPos(runtime.getLastWriteAddress(),        ImGuiExt::GetCustomColorU32(ImGuiCustomCol_ToolbarRed));
                        insertPos(runtime.getLastPatternPlaceAddress(), ImGuiExt::GetCustomColorU32(ImGuiCustomCol_ToolbarGreen));

                        const auto drawList = ImGui::GetWindowDrawList();
                        for (const auto &[progress, color] : m_accessHistory) {
                            if (progress <= 0) continue;

                            const auto linePos = startPos + ImVec2(size.x * progress, 0);

                            drawList->AddLine(linePos, linePos + ImVec2(0, size.y), color, 2_scaled);
                        }
                    }
                    ImGui::EndChild();
                    ImGui::PopStyleVar(2);

                } else {
                    if (ImGui::Checkbox("hex.builtin.view.pattern_editor.auto"_lang, &m_runAutomatically)) {
                        if (m_runAutomatically)
                            m_hasUnevaluatedChanges = true;
                    }

                    ImGui::SameLine();
                    ImGui::SeparatorEx(ImGuiSeparatorFlags_Vertical);
                    ImGui::SameLine();

                    if (const auto max = runtime.getMaximumPatternCount(); max >= std::numeric_limits<u64>::max()) {
                        ImGuiExt::TextFormatted("{}", runtime.getCreatedPatternCount());
                    } else {
                        ImGuiExt::TextFormatted("{} / {}",
                                             runtime.getCreatedPatternCount(),
                                             runtime.getMaximumPatternCount());
                    }
                }
            }

            if (m_textEditor.IsTextChanged()) {
                m_textEditor.SetTextChanged(false);
                m_hasUnevaluatedChanges = true;
                m_textHighlighter.m_needsToUpdateColors = false;
                ImHexApi::Provider::markDirty();
            }

            if (m_hasUnevaluatedChanges && m_runningEvaluators == 0 && m_runningParsers == 0) {
                m_hasUnevaluatedChanges = false;

                auto code = m_textEditor.GetText();
                EventPatternEditorChanged::post(code);

                TaskManager::createBackgroundTask("hex.builtin.task.parsing_pattern"_lang, [this, code, provider](auto &){
                    this->parsePattern(code, provider);

                    if (m_runAutomatically)
                        m_triggerAutoEvaluate = true;
                });
            }

            if (m_triggerAutoEvaluate.exchange(false)) {
                this->evaluatePattern(m_textEditor.GetText(), provider);
            }
        }

        if (m_dangerousFunctionCalled && !ImGui::IsPopupOpen(ImGuiID(0), ImGuiPopupFlags_AnyPopup)) {
            ui::PopupQuestion::open("hex.builtin.view.pattern_editor.dangerous_function.desc"_lang,
                [this] {
                    m_dangerousFunctionsAllowed = DangerousFunctionPerms::Allow;
                }, [this] {
                    m_dangerousFunctionsAllowed = DangerousFunctionPerms::Deny;
                }
            );

            m_dangerousFunctionCalled = false;
        }

        View::discardNavigationRequests();
    }

    void ViewPatternEditor::historyInsert(std::array<std::string,256> &history, u32 &size, u32 &index, const std::string &value) {
        for (u64 i = 0; i < size; i++) {
            if (history[i] == value)
                return;
        }

        if (size < 256){
            history[size] = value;
            size++;
        } else {
            index = (index - 1) % 256;
            history[index] = value;
            index = (index + 1) % 256;
        }
    }

    void ViewPatternEditor::drawFindReplaceDialog(std::string &findWord, bool &requestFocus, u64 &position, u64 &count, bool &updateCount) {
        static std::string replaceWord;

        TextEditor::FindReplaceHandler *findReplaceHandler = m_textEditor.GetFindReplaceHandler();
        static bool requestFocusReplace = false;
        static bool requestFocusFind = false;

        static bool downArrowFind = false;
        static bool upArrowFind = false;
        static bool downArrowReplace = false;
        static bool upArrowReplace = false;
        static bool enterPressedFind = false;

        bool enter     = ImGui::IsKeyPressed(ImGuiKey_Enter, false)         || ImGui::IsKeyPressed(ImGuiKey_KeypadEnter, false);
        bool upArrow   = ImGui::IsKeyPressed(ImGuiKey_UpArrow, false)       || ImGui::IsKeyPressed(ImGuiKey_Keypad8, false);
        bool downArrow = ImGui::IsKeyPressed(ImGuiKey_DownArrow, false)     || ImGui::IsKeyPressed(ImGuiKey_Keypad2, false);
        bool shift     = ImGui::IsKeyDown(ImGuiKey_LeftShift)               || ImGui::IsKeyDown(ImGuiKey_RightShift);
        bool alt       = ImGui::IsKeyDown(ImGuiKey_LeftAlt)                 || ImGui::IsKeyDown(ImGuiKey_RightAlt);

        if (ImGui::BeginPopup("##pattern_editor_find_replace")) {

            if (ImGui::BeginTable("##pattern_editor_find_replace_table", 2,
                                  ImGuiTableFlags_SizingStretchProp | ImGuiTableFlags_BordersInnerH)) {
                ImGui::TableNextRow();
                ImGui::TableNextColumn();

                bool oldReplace = m_replaceMode;
                ImGuiExt::DimmedIconToggle(ICON_VS_TRIANGLE_DOWN, ICON_VS_TRIANGLE_RIGHT, &m_replaceMode);
                if (oldReplace != m_replaceMode) {
                    if (m_replaceMode)
                        requestFocusReplace = true;
                    else
                        requestFocusFind = true;
                }

                ImGui::TableNextColumn();

                static int findFlags = ImGuiInputTextFlags_None;
                if (requestFocus && m_findHistoryIndex == m_findHistorySize)
                    findFlags |= ImGuiInputTextFlags_AutoSelectAll;
                else
                    findFlags &= ~ImGuiInputTextFlags_AutoSelectAll;

                if (m_findHistoryIndex != m_findHistorySize && requestFocusFind ) {
                    findFlags |= ImGuiInputTextFlags_ReadOnly;
                } else
                    findFlags &= ~ImGuiInputTextFlags_ReadOnly;

                std::string hint = "hex.builtin.view.pattern_editor.find_hint"_lang.operator std::string();
                if (m_findHistorySize > 0) {
                    hint += " (";
                    hint += ICON_BI_DATA_TRANSFER_BOTH;
                    hint += "hex.builtin.view.pattern_editor.find_hint_history"_lang.operator std::string();
                }

                ImGui::PushItemWidth(ImGui::GetFontSize() * 12);
                if (ImGui::InputTextWithHint("###findInputTextWidget", hint.c_str(), findWord, findFlags) || enter ) {
                    if (enter) {
                        enterPressedFind = true;
                        enter = false;
                    }
                    updateCount = true;
                    requestFocusFind = true;
                    findReplaceHandler->SetFindWord(&m_textEditor,findWord);
                }

                if ((!m_replaceMode && requestFocus) || requestFocusFind) {
                    ImGui::SetKeyboardFocusHere(-1);
                    requestFocus = false;
                    requestFocusFind = false;
                }

                if (ImGui::IsItemActive() && (upArrow || downArrow) && m_findHistorySize > 0) {

                    if (upArrow)
                        m_findHistoryIndex = (m_findHistoryIndex + m_findHistorySize - 1) % m_findHistorySize;

                    if (downArrow)
                        m_findHistoryIndex = (m_findHistoryIndex + 1) % m_findHistorySize;

                    findWord = m_findHistory[m_findHistoryIndex];
                    findReplaceHandler->SetFindWord(&m_textEditor,findWord);
                    position = findReplaceHandler->FindPosition(&m_textEditor,m_textEditor.GetCursorPosition(), true);
                    count = findReplaceHandler->GetMatches().size();
                    updateCount = true;
                    requestFocusFind = true;
                }
                ImGui::PopItemWidth();

                ImGui::SameLine();

                bool matchCase = findReplaceHandler->GetMatchCase();

                // Allow Alt-C to toggle case sensitivity
                bool altCPressed = ImGui::IsKeyPressed(ImGuiKey_C, false) && alt;
                if (altCPressed || ImGuiExt::DimmedIconToggle(ICON_VS_CASE_SENSITIVE, &matchCase)) {
                    if (altCPressed)
                        matchCase = !matchCase;
                    findReplaceHandler->SetMatchCase(&m_textEditor,matchCase);
                    position = findReplaceHandler->FindPosition(&m_textEditor,m_textEditor.GetCursorPosition(), true);
                    count = findReplaceHandler->GetMatches().size();
                    updateCount = true;
                    requestFocusFind = true;
                }

                ImGui::SameLine();

                bool matchWholeWord = findReplaceHandler->GetWholeWord();

                // Allow Alt-W to toggle whole word
                bool altWPressed = ImGui::IsKeyPressed(ImGuiKey_W, false) && alt;
                if (altWPressed || ImGuiExt::DimmedIconToggle(ICON_VS_WHOLE_WORD, &matchWholeWord)) {
                    if (altWPressed)
                        matchWholeWord = !matchWholeWord;
                    findReplaceHandler->SetWholeWord(&m_textEditor,matchWholeWord);
                    position = findReplaceHandler->FindPosition(&m_textEditor,m_textEditor.GetCursorPosition(), true);
                    count = findReplaceHandler->GetMatches().size();
                    updateCount = true;
                    requestFocusFind = true;
                }

                ImGui::SameLine();

                bool useRegex = findReplaceHandler->GetFindRegEx();

                // Allow Alt-R to toggle regex
                bool altRPressed = ImGui::IsKeyPressed(ImGuiKey_R, false) && alt;
                if (altRPressed || ImGuiExt::DimmedIconToggle(ICON_VS_REGEX, &useRegex)) {
                    if (altRPressed)
                        useRegex = !useRegex;
                    findReplaceHandler->SetFindRegEx(&m_textEditor,useRegex);
                    position = findReplaceHandler->FindPosition(&m_textEditor,m_textEditor.GetCursorPosition(), true);
                    count = findReplaceHandler->GetMatches().size();
                    updateCount = true;
                    requestFocusFind = true;
                }

                static std::string counterString;

                auto totalSize = ImGui::CalcTextSize("2000 of 2000");
                ImVec2 buttonSize;

                if (updateCount) {
                    updateCount = false;

                    if (count == 0 || position == std::numeric_limits<u64>::max())
                        counterString = "hex.builtin.view.pattern_editor.no_results"_lang.operator std::string();
                    else {
                        if (position > 1999)
                            counterString = "?";
                        else
                            counterString = hex::format("{} ", position);
                        counterString += "hex.builtin.view.pattern_editor.of"_lang.operator const char *();
                        if (count > 1999)
                            counterString += "1999+";
                        else
                            counterString += hex::format(" {}", count);
                    }
                }
                auto resultSize = ImGui::CalcTextSize(counterString.c_str());
                if (totalSize.x > resultSize.x)
                    buttonSize = ImVec2(totalSize.x + 2 - resultSize.x, resultSize.y);
                else
                    buttonSize = ImVec2(2, resultSize.y);

                ImGui::SameLine();
                ImGui::TextUnformatted(counterString.c_str());

                ImGui::SameLine();
                ImGui::InvisibleButton("##find_result_padding", buttonSize);

                ImGui::SameLine();
                if (ImGuiExt::IconButton(ICON_VS_ARROW_DOWN, ImVec4(1, 1, 1, 1)))
                    downArrowFind = true;

                ImGui::SameLine();
                if (ImGuiExt::IconButton(ICON_VS_ARROW_UP, ImVec4(1, 1, 1, 1)))
                    upArrowFind = true;

                if (m_replaceMode) {
                    ImGui::TableNextRow();
                    ImGui::TableNextColumn();
                    ImGui::TableNextColumn();

                    static int replaceFlags = ImGuiInputTextFlags_EnterReturnsTrue | ImGuiInputTextFlags_AutoSelectAll;
                    if (m_replaceHistoryIndex != m_replaceHistorySize && requestFocusReplace) {
                        replaceFlags |= ImGuiInputTextFlags_ReadOnly;
                    } else
                        replaceFlags &= ~ImGuiInputTextFlags_ReadOnly;

                    hint = "hex.builtin.view.pattern_editor.replace_hint"_lang.operator std::string();
                    if (m_replaceHistorySize > 0) {
                        hint += " (";
                        hint += ICON_BI_DATA_TRANSFER_BOTH;
                        hint += "hex.builtin.view.pattern_editor.replace_hint_history"_lang.operator std::string();
                    }

                    ImGui::PushItemWidth(ImGui::GetFontSize() * 12);
                    if (ImGui::InputTextWithHint("##replaceInputTextWidget", hint.c_str(), replaceWord, replaceFlags) || downArrowReplace || upArrowReplace) {
                        findReplaceHandler->SetReplaceWord(replaceWord);
                        historyInsert(m_replaceHistory, m_replaceHistorySize, m_replaceHistoryIndex, replaceWord);

                        bool textReplaced = findReplaceHandler->Replace(&m_textEditor,!shift && !upArrowReplace);
                        if (textReplaced) {
                            if (count > 0) {
                                if (position == count)
                                    position -= 1;
                                count -= 1;
                                if (count == 0)
                                    requestFocusFind = true;
                                else
                                    requestFocusReplace = true;
                            } else
                                requestFocusFind = true;
                            updateCount = true;
                        }

                        downArrowReplace = false;
                        upArrowReplace = false;

                        if (enterPressedFind) {
                            enterPressedFind = false;
                            requestFocusFind = false;
                        }
                    }

                    if (requestFocus || requestFocusReplace) {
                        ImGui::SetKeyboardFocusHere(-1);
                        requestFocus = false;
                        requestFocusReplace = false;
                    }

                    if (ImGui::IsItemActive() && (upArrow || downArrow) && m_replaceHistorySize > 0) {
                        if (upArrow)
                            m_replaceHistoryIndex = (m_replaceHistoryIndex + m_replaceHistorySize - 1) % m_replaceHistorySize;
                        if (downArrow)
                            m_replaceHistoryIndex = (m_replaceHistoryIndex + 1) % m_replaceHistorySize;

                        replaceWord = m_replaceHistory[m_replaceHistoryIndex];
                        findReplaceHandler->SetReplaceWord(replaceWord);

                        requestFocusReplace = true;
                    }

                    ImGui::PopItemWidth();

                    ImGui::SameLine();
                    if (ImGuiExt::IconButton(ICON_VS_FOLD_DOWN, ImVec4(1, 1, 1, 1)))
                        downArrowReplace = true;

                    ImGui::SameLine();
                    if (ImGuiExt::IconButton(ICON_VS_FOLD_UP, ImVec4(1, 1, 1, 1)))
                        upArrowReplace = true;

                    ImGui::SameLine();
                    if (ImGuiExt::IconButton(ICON_VS_REPLACE_ALL, ImVec4(1, 1, 1, 1))) {
                        findReplaceHandler->SetReplaceWord(replaceWord);
                        historyInsert(m_replaceHistory,m_replaceHistorySize, m_replaceHistoryIndex, replaceWord);
                        findReplaceHandler->ReplaceAll(&m_textEditor);
                        count = 0;
                        position = 0;
                        requestFocusFind = true;
                        updateCount = true;
                    }
                    findReplaceHandler->SetFindWindowSize(ImGui::GetWindowSize());
                } else
                    findReplaceHandler->SetFindWindowSize(ImGui::GetWindowSize());

                if ((ImGui::IsKeyPressed(ImGuiKey_F3, false)) || downArrowFind || upArrowFind || enterPressedFind) {
                    historyInsert(m_findHistory, m_findHistorySize, m_findHistoryIndex, findWord);
                    position = findReplaceHandler->FindMatch(&m_textEditor,!shift && !upArrowFind);
                    count = findReplaceHandler->GetMatches().size();
                    updateCount = true;
                    downArrowFind = false;
                    upArrowFind = false;
                    requestFocusFind = true;
                    enterPressedFind = false;
                }

                ImGui::EndTable();
            }
            // Escape key to close the popup
            if (ImGui::IsKeyPressed(ImGuiKey_Escape, false))
                ImGui::CloseCurrentPopup();

            ImGui::EndPopup();
        }
    }

    i32 ViewPatternEditor::TextHighlighter::escapeCharCount(const std::string &str) {
        int count = 0;
        for (auto c : str) {
            if (c == '\"' || c == '\\' || c == '\'' || c == '\0' || c == '\t' ||
                c == '\n' || c == '\r' || c == '\a' || c == '\b' || c == '\f')
                count++;
        }
        return count;
    }

    // very simple parsing to look for type declarations
    std::optional<std::shared_ptr<pl::core::ast::ASTNode>> ViewPatternEditor::TextHighlighter::parseChildren(const std::shared_ptr<pl::core::ast::ASTNode> &node, const std::string &typeName) {
        std::vector<std::shared_ptr<pl::core::ast::ASTNode>> children;

        if (auto compoundStatement = dynamic_cast<pl::core::ast::ASTNodeCompoundStatement *>(node.get()); compoundStatement != nullptr) {
            children = compoundStatement->getStatements();
            for (auto child: children) {
                auto result = parseChildren(child, typeName);
                if (result.has_value())
                    return result;
            }
        } else if (auto typeDecl = dynamic_cast<pl::core::ast::ASTNodeTypeDecl *>(node.get());
               typeDecl != nullptr && typeDecl->getName() == typeName) {
            return typeDecl->getType();
        }
        return std::nullopt;
    }

    // If typeName is a UDT it returns the node.
    std::optional<std::shared_ptr<pl::core::ast::ASTNode>> ViewPatternEditor::TextHighlighter::findType(const std::string &typeName, IdentifierType &identifierType) {
        using Struct = pl::core::ast::ASTNodeStruct;
        using Union = pl::core::ast::ASTNodeUnion;
        using Enum = pl::core::ast::ASTNodeEnum;
        using Bitfield = pl::core::ast::ASTNodeBitfield;
        using TypeDecl = pl::core::ast::ASTNodeTypeDecl;

        if (typeName.empty())
            return std::nullopt;
        std::optional<std::shared_ptr<pl::core::ast::ASTNode>> node;

        if (m_types.contains(typeName))
            node = m_types[typeName]->getType();
        else
            return std::nullopt;

        if (auto structNode = dynamic_cast<Struct *>(node->get()); structNode != nullptr) {
            identifierType = IdentifierType::UDT;
            return node;
        } else if (auto unionNode = dynamic_cast<Union *>(node->get()); unionNode != nullptr) {
            identifierType = IdentifierType::UDT;
            return node;
        } else if (auto enumNode = dynamic_cast<Enum *>(node->get()); enumNode != nullptr) {
            identifierType = IdentifierType::UDT;
            return node;
        } else if (auto bitfieldNode = dynamic_cast<Bitfield *>(node->get()); bitfieldNode != nullptr) {
            identifierType = IdentifierType::UDT;
            return node;
        } else if (auto typeDeclNode = dynamic_cast<TypeDecl *>(node->get()); typeDeclNode != nullptr) {
            identifierType = IdentifierType::Typedef;
            return node;
        } else
            return std::nullopt;
    }

    // If memberName is a member of UDTName it returns true and sets the type of the member.
    bool ViewPatternEditor::TextHighlighter::isMemberOf(const std::string &memberName, const std::string &UDTName, IdentifierType &type) {
        using Struct = pl::core::ast::ASTNodeStruct;
        using Union = pl::core::ast::ASTNodeUnion;
        using Enum = pl::core::ast::ASTNodeEnum;
        using Bitfield = pl::core::ast::ASTNodeBitfield;
        IdentifierType identifierType;

        if (memberName.empty() || UDTName.empty())
            return false;

        auto optional = findType(UDTName, identifierType);
        if (!optional.has_value())
            return false;
        auto typeDecl = optional.value();

        if (auto structNode = dynamic_cast<Struct *>(typeDecl.get()); structNode != nullptr) {
            for (auto member: structNode->getMembers()) {

                if (auto variableDecl = dynamic_cast<pl::core::ast::ASTNodeVariableDecl *>(member.get());
                        variableDecl != nullptr && variableDecl->getName() == memberName) {
                    auto placementOffset = variableDecl->getPlacementOffset().get();

                    if (placementOffset != nullptr)
                        type = IdentifierType::PatternPlacedVariable;
                     else
                        type = IdentifierType::PatternVariable;
                    return true;
                }

                if (auto variableAssignment = dynamic_cast<pl::core::ast::ASTNodeLValueAssignment *>(member.get());
                        variableAssignment != nullptr &&
                        variableAssignment->getLValueName() == memberName) {
                    type = IdentifierType::PatternLocalVariable;
                    return true;
                }
            }
        } else if (auto unionNode = dynamic_cast<Union *>(typeDecl.get()); unionNode != nullptr) {
            for (auto member: unionNode->getMembers()) {

                if (auto variableDecl = dynamic_cast<pl::core::ast::ASTNodeVariableDecl *>(member.get());
                        variableDecl != nullptr && variableDecl->getName() == memberName) {
                    auto placementOffset = variableDecl->getPlacementOffset().get();

                    if (placementOffset != nullptr)
                        type = IdentifierType::PatternPlacedVariable;
                    else
                        type = IdentifierType::PatternVariable;
                    return true;
                }

                if (auto variableAssignment = dynamic_cast<pl::core::ast::ASTNodeLValueAssignment *>(member.get());
                        variableAssignment != nullptr &&
                        variableAssignment->getLValueName() == memberName) {
                    type = IdentifierType::PatternLocalVariable;
                    return true;
                }
            }
        } else if (auto enumNode = dynamic_cast<Enum *>(typeDecl.get()); enumNode != nullptr) {
            for (const auto &[name, offset]: enumNode->getEntries()) {

                if (name == memberName) {
                    type = IdentifierType::PatternVariable;
                    return true;
                }
            }
        } else if (auto bitfieldNode = dynamic_cast<Bitfield *>(typeDecl.get()); bitfieldNode != nullptr) {
            for (auto member: bitfieldNode->getEntries()) {

                if (auto variableDecl = dynamic_cast<pl::core::ast::ASTNodeVariableDecl *>(member.get());
                        variableDecl != nullptr && variableDecl->getName() == memberName) {
                    type = IdentifierType::PatternVariable;
                    return true;
                }
            }
        }
        return false;
    }

    using namespace pl::core;
    using Identifier = Token::Identifier;
    using Keyword = Token::Keyword;
    using Separator = Token::Separator;
    using Operator = Token::Operator;
    using Comment = Token::Comment;
    using DocComment = Token::DocComment;
    using Literal = Token::Literal;
    using ValueType = Token::ValueType;


    bool ViewPatternEditor::TextHighlighter::getIdentifierName(std::string &identifierName) {
        auto keyword = getValue<Keyword>(0);
        auto identifier = getValue<Identifier>(0);

        if (identifier != nullptr) {
            identifierName = identifier->get();
            return true;
        } else if (keyword != nullptr) {

            if (peek(tkn::Keyword::Parent)) {
                identifierName = "Parent";
                return true;
            }

            if (peek(tkn::Keyword::This)) {
                identifierName = "This";
                return true;
            }
        }
        return false;
    }

    // Returns a chain of identifiers like a.b.c or a::b::c
    bool ViewPatternEditor::TextHighlighter::getFullName(std::string &identifierName) {

        if (getTokenId(m_curr->location) < 1)
            return (getIdentifierName(identifierName));

        auto curr = m_curr;
        next(-1);
        identifierName.clear();
        rewindIdentifierName();
        std::vector<Identifier *> identifiers;

        if (!forwardIdentifierName(identifierName,curr, identifiers)) {
            m_curr = curr;
            return false;
        }

        m_curr = curr;
        return true;
    }

    // Rewind to the beginning of the identifier name when identifiers are separated by scope resolution or dot
    void ViewPatternEditor::TextHighlighter::rewindIdentifierName() {
        while (getTokenId(m_curr->location) > 2 &&
               (peek(tkn::Operator::ScopeResolution) || peek(tkn::Separator::Dot)) ) {

            if (peek(tkn::Separator::Dot)) {
                skipArray(200, false);
            }

            if (!peek(tkn::Literal::Identifier,-1) && !peek(tkn::Keyword::Parent,-1) && !peek(tkn::Keyword::This,-1))
                break;
            next(-2);
        }
        next();
    }

    // If optional curr is set, forwardIdentifierName will only parse until curr is reached, otherwise it will parse
    // until the end of the identifier name is reached.
    bool ViewPatternEditor::TextHighlighter::forwardIdentifierName(std::string &identifierName,std::optional<TokenIter> curr, std::vector<Identifier *> &identifiers) {
        bool useCurr = curr.has_value();
        auto tokenRef = Token(tkn::Keyword::Reference);
        auto tokenPointer = Token(tkn::Operator::Star);
        Identifier *identifier;
        TokenIter restoreCurr;

        if (useCurr)
            restoreCurr = curr.value();
        else
            restoreCurr = m_curr;

        std::string current;
        identifier = (Identifier *)getValue<Identifier>(0);
        identifiers.push_back(identifier);

        if (!getIdentifierName(current))
            return false;

        identifierName += current;
        bool whileLoop;

        if (useCurr)
            whileLoop = (m_curr != restoreCurr);
        skipArray(200,true);

        if (!useCurr)
            whileLoop = (peek(tkn::Operator::ScopeResolution,1) || peek(tkn::Separator::Dot,1));

        while (whileLoop) {
            next();

            if (peek(tkn::Operator::ScopeResolution))
                identifierName += "::";
            else if (peek(tkn::Separator::Dot))
                identifierName += ".";
            else {
                m_curr = restoreCurr;
                return false;
            }

            if (!useCurr || m_curr != restoreCurr)
                next();

            if (getIdentifierName(current)) {
                identifiers.push_back((Identifier *)getValue<Identifier>(0));
                identifierName += current;

                if (useCurr)
                    whileLoop = (m_curr != restoreCurr);
                skipArray(200,true);

                if (!useCurr)
                    whileLoop = (peek(tkn::Operator::ScopeResolution,1) || peek(tkn::Separator::Dot,1));
            } else {
                m_curr = restoreCurr;
                return false;
            }
        }
        m_curr = restoreCurr;
        return true;
    }

    // Adds namespace if it exists
    bool ViewPatternEditor::TextHighlighter::getQualifiedName(std::string &identifierName) {
        std::string shortName;
        std::string qualifiedName;

        if (!getFullName(identifierName))
            return false;

        std::string nameSpace;
        if (m_functionDefinitions.contains(identifierName) || m_UDTDefinitions.contains(identifierName))
            return true;

        for (auto [name,definition] : m_UDTDefinitions) {
            findNamespace(nameSpace, definition.tokenIndex);

            if (!nameSpace.empty() && !identifierName.contains(nameSpace)) {
                qualifiedName = nameSpace + "::" + identifierName;

                if (name == qualifiedName) {
                    identifierName = qualifiedName;
                    return true;
                }
            }

            if (name == identifierName) {
                identifierName = name;
                return true;
            }
        }

        if (identifierName.empty())
            return false;
        return true;
    }

    // Finds the token range of a function, namespace or UDT
    bool ViewPatternEditor::TextHighlighter::getTokenRange(std::vector<Token> keywords,ViewPatternEditor::TextHighlighter::UnorderedBlocks &tokenRange, ViewPatternEditor::TextHighlighter::OrderedBlocks &tokenRangeInv, bool fullName, bool invertMap, VariableScopes *blocks) {
        std::stack<i32> tokenStack;
        if (getTokenId(m_curr->location) < 1)
            return false;

        std::string name;
        if (fullName) {
            if (!getFullName(name))
                return false;
        } else {
            if (!getIdentifierName(name))
                return false;
            std::string nameSpace;
            std::string qualifiedName = name;
            findNamespace(nameSpace,getTokenId(m_curr->location));
            if (!nameSpace.empty())
                name = nameSpace + "::" + name;
        }

        i32 tokenCount = m_tokens.size();
        auto saveCurr = m_curr-1;
        skipTemplate(200);
        next();
        if (sequence(tkn::Operator::Colon)) {
            while (peek(tkn::Literal::Identifier)) {
                auto identifier = (Identifier *) getValue<Identifier>(0);
                if (identifier == nullptr)
                    break;
                auto identifierName = identifier->get();
                if (std::ranges::find(m_inheritances[name], identifierName) == m_inheritances[name].end())
                    m_inheritances[name].push_back(identifierName);
                skipTemplate(200);
                next(2);
            }
        }

        m_curr = saveCurr;
        i32 index1 = getTokenId(m_curr->location);
        bool result =  true;
        for (auto keyword : keywords)
            result = result && !peek(keyword);
        if (result)
            return false;
        u32 nestedLevel=0;
        next();
        auto limit = m_startToken + tokenCount;
        while (m_curr != limit) {

            if (sequence(tkn::Separator::LeftBrace)) {
                auto tokenId = getTokenId(m_curr[-1].location);
                tokenStack.push(tokenId);
                nestedLevel++;
            } else if (sequence(tkn::Separator::RightBrace)) {
                nestedLevel--;

                if (tokenStack.empty())
                    return false;
                Interval range(tokenStack.top(), getTokenId(m_curr[-1].location));
                tokenStack.pop();

                if (nestedLevel == 0) {
                    range.end -= 1;
                    if (blocks != nullptr)
                        blocks->operator[](name).insert(range);
                    skipAttribute();
                    break;
                }
                if (blocks != nullptr)
                    blocks->operator[](name).insert(range);
            } else if (sequence(tkn::Separator::EndOfProgram))
                return false;
            else
                next();
        }
        i32 index2 = getTokenId(m_curr->location);

        if (index2 > index1 && index2 < tokenCount) {

           if(invertMap) {
              tokenRangeInv[Interval(index1, index2)] = name;
           } else {
               tokenRange[name]=Interval(index1, index2);
           }
            if (blocks != nullptr)
                blocks->operator[](name).insert(Interval(index1,index2));
            return true;
        }
        return false;
    }

    // Searches through tokens and loads all the ranges of one kind. First namespaces are searched.
    void ViewPatternEditor::TextHighlighter::getAllTokenRanges(IdentifierType IdentifierTypeToSearch) {

        if (m_tokens.empty())
            return;

        std::string name;
        Identifier *identifier;
        IdentifierType identifierType;
        std::string UDTName;
        m_curr = m_startToken = m_originalPosition = m_partOriginalPosition = TokenIter(m_tokens.begin(), m_tokens.end());

        for (;!peek(tkn::Separator::EndOfProgram);next()) {
            auto curr = m_curr;

            if (peek(tkn::Literal::Identifier)) {
                identifier = (Identifier *) getValue<Identifier>(0);
                identifierType = identifier->getType();
                name = identifier->get();

                if (identifierType == IdentifierTypeToSearch) {
                    switch (identifierType) {
                        case IdentifierType::Function:          getTokenRange({tkn::Keyword::Function},m_functionTokenRange, m_namespaceTokenRange,false, false, &m_functionBlocks);
                            break;
                        case IdentifierType::NameSpace:
                            if (std::ranges::find(m_nameSpaces, name) == m_nameSpaces.end())
                                m_nameSpaces.push_back(name);
                                                                getTokenRange({tkn::Keyword::Namespace},m_functionTokenRange, m_namespaceTokenRange, true, true, nullptr);
                            break;
                        case IdentifierType::UDT:
                            if (std::ranges::find(m_UDTs, name) == m_UDTs.end())
                                m_UDTs.push_back(name);
                                                                getTokenRange({tkn::Keyword::Struct,tkn::Keyword::Union,tkn::Keyword::Enum,tkn::Keyword::Bitfield},m_UDTTokenRange,m_namespaceTokenRange, false, false, &m_UDTBlocks);
                            break;
                        case IdentifierType::Typedef:
                            if (std::ranges::find(m_typeDefs, name) == m_typeDefs.end())
                                m_typeDefs.push_back(name);
                            break;
                        case IdentifierType::TemplateArgument:  findScope(UDTName, m_UDTTokenRange);
                            break;
                        case IdentifierType::Attribute:         linkAttribute();
                            break;
                        case IdentifierType::GlobalVariable:
                        case IdentifierType::PlacedVariable:
                        case IdentifierType::PatternVariable:
                        case IdentifierType::PatternLocalVariable:
                        case IdentifierType::PatternPlacedVariable:
                        case IdentifierType::FunctionVariable:
                        case IdentifierType::FunctionParameter:
                        case IdentifierType::Macro:
                        case IdentifierType::Unknown:
                        case IdentifierType::FunctionUnknown:
                        case IdentifierType::MemberUnknown:
                        case IdentifierType::ScopeResolutionUnknown:
                            break;
                    }
                }
            }
            m_curr = curr;
        }
    }

    void ViewPatternEditor::TextHighlighter::skipDelimiters(i32 maxSkipCount, Token delimiter[2], i8 increment) {
        auto curr = m_curr;
        i32 skipCount = 0;
        i32 depth = 0;
        i32 tokenId = getTokenId(m_curr->location);

        if (tokenId == -1 || tokenId >= (i32) m_tokens.size())
            return;
        i32 skipCountLimit = increment > 0 ? std::min(maxSkipCount, (i32) m_tokens.size() - 1 - tokenId) : std::min(maxSkipCount, tokenId);
        next(increment);
        if (peek(delimiter[0])) {
            next(increment);
            while (skipCount < skipCountLimit) {
                if (peek(delimiter[1])) {
                    if (depth == 0)
                        return;
                    depth--;
                } else if (peek(delimiter[0]))
                    depth++;
                next(increment);
                skipCount++;
            }
        }
        m_curr = curr;
    }

    void ViewPatternEditor::TextHighlighter::skipTemplate(i32 maxSkipCount, bool forward) {
        Token delimiters[2];
        if (forward) {
            delimiters[0] = Token(tkn::Operator::BoolLessThan);
            delimiters[1] = Token(tkn::Operator::BoolGreaterThan);
        } else {
            delimiters[0] = Token(tkn::Operator::BoolGreaterThan);
            delimiters[1] = Token(tkn::Operator::BoolLessThan);
        }
        skipDelimiters(maxSkipCount, delimiters, forward ? 1 : -1);
    }

    void ViewPatternEditor::TextHighlighter::skipArray(i32 maxSkipCount, bool forward) {
        Token delimiters[2];
        if (forward) {
            delimiters[0] = Token(tkn::Separator::LeftBracket);
            delimiters[1] = Token(tkn::Separator::RightBracket);
        } else {
            delimiters[0] = Token(tkn::Separator::RightBracket);
            delimiters[1] = Token(tkn::Separator::LeftBracket);
        }
        skipDelimiters(maxSkipCount, delimiters, forward ? 1 : -1);
    }

    // Used to skip references,pointers,...
    void ViewPatternEditor::TextHighlighter::skipToken(Token token, i8 step) {
        if (peek(token,step))
            next(step);
    }

    void ViewPatternEditor::TextHighlighter::skipAttribute() {

        if (sequence(tkn::Separator::LeftBracket,tkn::Separator::LeftBracket)) {
            while (!sequence(tkn::Separator::RightBracket,tkn::Separator::RightBracket))
                next();
        }
    }

    // Takes an identifier chain resolves the type of the end from the rest iteratively.
    bool ViewPatternEditor::TextHighlighter::resolveIdentifierType(Definition &result) {
        auto curr = m_curr + 1;
        Identifier *identifier;
        next(-1);
        rewindIdentifierName();

        std::string nameSpace;
        std::string currentName;
        std::string variableParentType;

        if (identifier = (Identifier *) getValue<Identifier>(0); identifier != nullptr)
            currentName = identifier->get();
        skipArray(200, true);

        if (peek(tkn::Separator::Dot, 1))
            variableParentType = findIdentifierTypeStr(currentName);

        while (peek(tkn::Separator::Dot, 1) || peek(tkn::Operator::ScopeResolution, 1)) {

            if (peek(tkn::Separator::Dot, 1)) {
                next(2);

                if (identifier = (Identifier *) getValue<Identifier>(0); identifier != nullptr)
                    currentName = identifier->get();
                skipArray(200, true);

                if ((m_curr + 1) == curr)
                    break;

                if (peek(tkn::Separator::Dot, 1))
                    variableParentType = findIdentifierTypeStr(currentName, variableParentType);
            } else if (peek(tkn::Operator::ScopeResolution, 1)) {

                if (std::ranges::find(m_nameSpaces, currentName) != m_nameSpaces.end()) {
                    nameSpace += currentName + "::";
                    next(2);

                    if (identifier = (Identifier *) getValue<Identifier>(0); identifier != nullptr)
                        variableParentType = identifier->get();

                    if (peek(tkn::Operator::ScopeResolution, 1))
                        currentName = variableParentType;
                } else if (std::ranges::find(m_UDTs, currentName) != m_UDTs.end()) {
                    next(2);
                    variableParentType = currentName;

                    if (!nameSpace.empty() && !variableParentType.contains(nameSpace))
                        variableParentType = nameSpace + variableParentType;
                    else if (findNamespace(nameSpace) && !variableParentType.contains(nameSpace))
                        variableParentType = nameSpace + "::" + variableParentType;

                    if (identifier = (Identifier *) getValue<Identifier>(0); identifier != nullptr)
                        currentName = identifier->get();

                    if ((m_curr + 1) == curr)
                        break;

                    if (peek(tkn::Operator::ScopeResolution, 1))
                        variableParentType = findIdentifierTypeStr(currentName, variableParentType);
                } else
                    next();
            }
        }

        if (findIdentifierDefinition(result, currentName, variableParentType)) {
            m_curr = curr - 1;
            return true;
        } else if (m_types.contains(variableParentType) && identifier != nullptr) {
            IdentifierType type;
            if (isMemberOf(currentName, variableParentType, type)) {
                result.idType = type;
                result.typeStr = variableParentType;
                m_curr = curr - 1;
                return true;
            }
        }

        m_curr = curr - 1;
        return false;
    }

    // If contex then find it otherwise check if it belongs in map
    bool ViewPatternEditor::TextHighlighter::findOrContains(std::string &context, UnorderedBlocks tokenRange, VariableMap variableMap) {
        if (context.empty())
            return findScope(context, tokenRange);
        else
            return variableMap.contains(context);
    }

    bool ViewPatternEditor::TextHighlighter::findIdentifierDefinition(Definition &result, const std::string &optionalIdentifierName, std::string optionalName) {
        auto curr = m_curr;
        Scopes blocks;
        auto tokenId = getTokenId(m_curr->location);
        std::vector<Definition> definitions;
        std::string name = optionalName;
        result.idType = IdentifierType::Unknown;
        std::string identifierName = optionalIdentifierName;
        if (optionalIdentifierName == "")
            getFullName(identifierName);

        if (findOrContains(name,m_UDTTokenRange,m_UDTVariables) && m_UDTVariables[name].contains(identifierName)) {
            definitions = m_UDTVariables[name][identifierName];
            blocks = m_UDTBlocks[name];
        } else if (findOrContains(name,m_functionTokenRange,m_functionVariables) && m_functionVariables[name].contains(identifierName)) {
            definitions = m_functionVariables[name][identifierName];
            blocks = m_functionBlocks[name];
        } else if (m_globalVariables.contains(identifierName)) {
            definitions = m_globalVariables[identifierName];
            blocks = m_globalBlocks;
        }

        for (auto block: blocks) {
            for (auto definition: definitions) {
                if (block.contains(definition.tokenIndex) && block.contains(tokenId)) {
                    result = definition;
                    m_curr = curr;
                    return true;
                } else if (result.idType < definition.idType)
                    result = definition;
            }
        }

        if (result.idType != IdentifierType::Unknown) {
            m_curr = curr;
            return true;
        }

        m_curr = curr;
        return false;
    }

    bool ViewPatternEditor::TextHighlighter::findIdentifierType(IdentifierType &type) {
        type = IdentifierType::Unknown;
        auto identifier = (Identifier *) getValue<Identifier>(0);
        Definition result;

        if (identifier == nullptr)
            return false;
        std::string identifierName = identifier->get();
        std::string fullName;

        if (!getQualifiedName(fullName))
            return false;
        std::vector<std::string> vectorString;
        std::string shortName;
        std::string separator;

        if (peek(tkn::Separator::Dot, -1))
            separator = ".";
        else if (peek(tkn::Operator::ScopeResolution, -1))
            separator = "::";

        if ( findType(fullName, type).has_value()) {
            identifier->setType(type, true);
            return true;
        }

        if (separator.empty()) {

            if (findIdentifierDefinition(result, identifierName))
                type = result.idType;

            if (type != IdentifierType::Unknown) {
                identifier->setType(type, true);
                return true;
            }
            return false;
        }

        if (resolveIdentifierType(result)) {
            type = result.idType;
            identifier->setType(result.idType, true);
            return true;
        }

        vectorString = hex::splitString(fullName, separator);
        if (vectorString.back() == identifierName && vectorString.size() > 1) {
            vectorString.pop_back();
            shortName = vectorString.back();
            fullName = hex::combineStrings(vectorString, separator);

            if (findIdentifierDefinition(result, fullName))
                type = result.idType;
            else if (findIdentifierDefinition(result, shortName)) {
                fullName = result.typeStr;

                if (findIdentifierDefinition(result, fullName))
                    type = result.idType;
            }

            if (type != IdentifierType::Unknown || isMemberOf(identifierName, fullName, type)) {
                identifier->setType(type, true);
                return true;
            }
        }

        return false;
    }

    using Definition = ViewPatternEditor::TextHighlighter::Definition;
    bool ViewPatternEditor::TextHighlighter::findScopeResolutionType(IdentifierType &type) {

        auto identifier = (Identifier *) getValue<Identifier>(0);
        if (identifier == nullptr)
            return false;

        std::string variableName;
        if (!getIdentifierName(variableName))
            return false;

        if (std::ranges::find(m_nameSpaces, variableName) != m_nameSpaces.end()) {
            type = IdentifierType::NameSpace;
            identifier->setType(type,true);
            return true;
        }

        if (std::ranges::find(m_UDTs, variableName) != m_UDTs.end()) {
            type = IdentifierType::UDT;
            identifier->setType(type,true);
            return true;
        }

        u32 currentLine = m_curr->location.line-1;
        u32 startingLineTokenIndex = m_firstTokenIdOfLine[currentLine];
        if (startingLineTokenIndex == 0xFFFFFFFFu || startingLineTokenIndex > m_tokens.size())
            return false;

        if (auto *keyword = std::get_if<Keyword>(&m_tokens[startingLineTokenIndex].value);
            keyword != nullptr && *keyword == Keyword::Import) {
            type = IdentifierType::NameSpace;
            identifier->setType(type,true);
            return true;
        }

        i32 index = getTokenId(m_curr->location);
        if (index < (i32)m_tokens.size() - 1 && index > 2) {
            auto nextToken = m_curr[1];
            auto *separator = std::get_if<Token::Separator>(&nextToken.value);
            auto *operatortk = std::get_if<Token::Operator>(&nextToken.value);
            if ((separator != nullptr && *separator == Separator::Semicolon) ||
                (operatortk != nullptr && *operatortk == Operator::BoolLessThan)) {
                auto previousToken = m_curr[-1];
                auto prevprevToken = m_curr[-2];
                operatortk = std::get_if<Operator>(&previousToken.value);
                auto *identifier2 = std::get_if<Identifier>(&prevprevToken.value);
                if (operatortk != nullptr && identifier2 != nullptr && *operatortk == Operator::ScopeResolution) {
                    if (identifier2->getType() == IdentifierType::UDT) {
                        type = IdentifierType::PatternLocalVariable;
                        identifier->setType(type,true);
                        return true;
                    } else if (identifier2->getType() == IdentifierType::NameSpace) {
                        type = IdentifierType::UDT;
                        identifier->setType(type,true);
                        return true;
                    }
                }
            }
        }
        return false;
    }

    // finds the name of the tpken range that the given or the current token index is in.
    bool ViewPatternEditor::TextHighlighter::findScope(std::string &name, const UnorderedBlocks &map, i32 optionalTokenId) {
        auto tokenId = optionalTokenId == -1 ? getTokenId(m_curr->location) : optionalTokenId;
        for (auto [scopeName,range] : map) {
            if (range.contains(tokenId)) {
                name = scopeName;
                return true;
            }
        }
        return false;
    }


    // Finds the namespace of the given or the current token index.
    bool ViewPatternEditor::TextHighlighter::findNamespace(std::string &nameSpace, i32 optionalTokenId) {
        nameSpace = "";

        for (auto [interval,name] : m_namespaceTokenRange) {
            i32 tokenId = optionalTokenId == -1 ? getTokenId(m_curr->location) : optionalTokenId;

            if (tokenId > interval.start && tokenId < interval.end) {
                if (nameSpace == "")
                    nameSpace = name;
                else
                    nameSpace = name + "::" + nameSpace;
            }
        }
        if (nameSpace != "")
            return true;
        return false;
    }

    //The context is the name of the function or UDT that the variable is in.
    std::string ViewPatternEditor::TextHighlighter::findIdentifierTypeStr(const std::string &identifierName, std::string context) {
        Definition result;
        findIdentifierDefinition(result, identifierName, context);
        return result.typeStr;
    }

    // Creates a map from the attribute function to the type of the argument it takes.
    void ViewPatternEditor::TextHighlighter::linkAttribute() {
        auto curr = m_curr;
     //   while (!peek(tkn::Separator::LeftParenthesis) && !peek(tkn::Separator::Semicolon))
     //       next();
      //  next(-1);
        bool qualifiedAttribute = false;
        while (sequence(tkn::Literal::Identifier,tkn::Operator::ScopeResolution))
            qualifiedAttribute = true;

        if (qualifiedAttribute) {
            auto identifier = (Identifier *)getValue<Identifier>(0);
            if (identifier != nullptr)
                identifier->setType(IdentifierType::Attribute, true);
            m_curr = curr;
            identifier = (Identifier *)getValue<Identifier>(0);
            if (identifier != nullptr)
                identifier->setType(IdentifierType::NameSpace, true);
        } else
            m_curr = curr;

        std::string functionName;
        next();

        if (sequence(tkn::Separator::LeftParenthesis,tkn::Literal::String)) {

            functionName = getValue<Literal>(-1)->toString(false);
            if (!functionName.contains("::")) {

                std::string namespaceName;
                if (findNamespace(namespaceName))
                    functionName = namespaceName + "::" + functionName;
            } else{

                auto vectorString = hex::splitString(functionName, "::");
                vectorString.pop_back();
                for (auto nameSpace : vectorString) {
                    if (std::ranges::find(m_nameSpaces, nameSpace) == m_nameSpaces.end())
                        m_nameSpaces.push_back(nameSpace);
                }
            }
        } else
            return;

        u32 line = m_curr->location.line;
        i32 tokenIndex;

        while (!peek(tkn::Separator::Semicolon,-1)){
            if (line = previousLine(line); line > m_firstTokenIdOfLine.size())
                return;

            if (tokenIndex = m_firstTokenIdOfLine[line]; !isTokenIdValid(tokenIndex))
                return;

            restart();
            next(tokenIndex);
            while(peek(tkn::Literal::Comment,-1) || peek(tkn::Literal::DocComment,-1))
                next(-1);
        }

        while(peek(tkn::Literal::Comment) || peek(tkn::Literal::DocComment))
            next();

        Identifier *identifier;
        std::string UDTName;
        while (sequence(tkn::Literal::Identifier,tkn::Operator::ScopeResolution)) {
            identifier = (Identifier *) getValue<Identifier>(-2);
            UDTName += identifier->get() + "::";
        }

        if (sequence(tkn::Literal::Identifier)) {
            identifier = (Identifier *) getValue<Identifier>(-1);
            UDTName += identifier->get();
            if (!UDTName.contains("::")) {
                std::string namespaceName;
                if (findNamespace(namespaceName))
                    UDTName = namespaceName + "::" + UDTName;
            }
            if (m_types.contains(UDTName))
                m_attributeFunctionArgumentType[functionName] = UDTName;
        } else if (sequence(tkn::ValueType::Any)) {
            auto valueType = getValue<ValueType>(-1);
            m_attributeFunctionArgumentType[functionName] = Token::getTypeName(*valueType);
        } else {
            if (findScope(UDTName, m_UDTTokenRange) && !UDTName.empty())
                m_attributeFunctionArgumentType[functionName] = UDTName;
        }
    }

    // This function assumes that the first variable in the link that concatenates sequences including the Parent keyword started with Parent and was removed. Uses a function to find
    // all the parents of a variable, If there are subsequent elements in the link that are Parent then for each parent it finds all the grandparents and puts them in a vector called
    // parentTypes. It stops when a link that's not Parent is found amd only returns the last generation of parents.
     bool ViewPatternEditor::TextHighlighter::findAllParentTypes(std::vector<std::string> &parentTypes, std::vector<Identifier *> &identifiers, std::string &optionalFullName) {
        auto fullName = optionalFullName;

        if (optionalFullName.empty())
            forwardIdentifierName(fullName, std::nullopt, (std::vector<Identifier *> &) identifiers);

        auto nameParts = hex::splitString(fullName, ".");
        std::vector<std::string> grandpaTypes;
        findParentTypes(parentTypes);

        if (parentTypes.empty())
            return false;

        auto currentName=nameParts[0];
        nameParts.erase(nameParts.begin());
        auto identifier = identifiers[0];
        identifiers.erase(identifiers.begin());

        while (currentName == "Parent" && !nameParts.empty()) {
            for (auto parentType: parentTypes)
                findParentTypes(grandpaTypes, parentType);

            currentName = nameParts[0];
            nameParts.erase(nameParts.begin());
            identifier = identifiers[0];
            identifiers.erase(identifiers.begin());
            parentTypes = grandpaTypes;
            grandpaTypes.clear();
        }

        nameParts.insert(nameParts.begin(),currentName);
        identifiers.insert(identifiers.begin(),identifier);
        optionalFullName = hex::combineStrings(nameParts, ".");

        return true;
    }

    // Searches for parents through every custom type,i.e. for structs that have members
    // of the same type as the one being searched and places them in a vector called parentTypes.
    bool ViewPatternEditor::TextHighlighter::findParentTypes(std::vector<std::string> &parentTypes,const std::string &optionalUDTName) {
        std::string UDTName;

        if (optionalUDTName.empty()) {
            if (!findScope(UDTName, m_UDTTokenRange))
                return false;
        } else
            UDTName = optionalUDTName;

        bool found = false;
        for (auto [name,variables] : m_UDTVariables) {
            for (auto [variableName,definitions] : variables) {
                for (auto definition : definitions) {
                    if (definition.typeStr == UDTName) {
                        if (std::ranges::find(parentTypes, name) == parentTypes.end()) {
                            parentTypes.push_back(name);
                            found = true;
                        }
                    }
                }
            }
        }
        return found;
    }

    // this function searches all the parents recursively until it can match the variable name at the end of the chain
    // and selects its type to colour the variable because the search only occurs pn type declarations which we know
    // the types of. Once the end link is found then all the previous links are also assigned the types that were found
    // for them during the search.
    bool ViewPatternEditor::TextHighlighter::tryParentType(  const std::string &parentType, std::string &variableName,
                                                             std::optional<Definition> &result, std::vector<Identifier *> &identifiers) {

        auto vectorString = hex::splitString(variableName, ".");
        auto count = vectorString.size();
        Identifier *identifier = identifiers[0];
        auto UDTName=parentType;
        auto currentName = vectorString[0];

        if (m_UDTVariables.contains(UDTName) && m_UDTVariables[UDTName].contains(currentName)) {
            auto definitions = m_UDTVariables[UDTName][currentName];
            for (auto definition : definitions) {
                UDTName = definition.typeStr;

                if (count == 1) {
                    identifier->setType(definition.idType, true);
                    result = definition;
                    return true;
                }

                vectorString.erase(vectorString.begin());
                variableName = hex::combineStrings(vectorString, ".");
                identifier = identifiers[0];
                identifiers.erase(identifiers.begin());
                if (tryParentType(UDTName, variableName, result,identifiers) ) {
                    identifier->setType(definition.idType, true);
                    return true;
                }

                identifiers.insert(identifiers.begin(),identifier);
                variableName += "." + currentName;
                return false;
            }
            return false;
        } else
            return false;
        return false;
    }

    // Handles Parent keyword.
    std::optional<Definition> ViewPatternEditor::TextHighlighter::setChildrenTypes(std::string &optionalFullName, std::vector<Identifier *> &optionalIdentifiers) {
        auto curr = m_curr;
        std::string fullName;
        std::vector<Identifier *> identifiers;
        std::vector<Definition> definitions;
        std::optional<Definition> result;

        if (!optionalFullName.empty()) {
            fullName = optionalFullName;
            identifiers = optionalIdentifiers;
        } else
            forwardIdentifierName(fullName,std::nullopt,identifiers);

        std::vector<std::string> parentTypes;
        auto vectorString = hex::splitString(fullName, ".");
        if (vectorString[0] == "Parent") {
            vectorString.erase(vectorString.begin());
            fullName = hex::combineStrings(vectorString, ".");
            identifiers.erase(identifiers.begin());
            if (!findAllParentTypes(parentTypes, identifiers, fullName)) {
                m_curr = curr;
                return std::nullopt;
            }
        } else
             return std::nullopt;

        for (auto parentType : parentTypes) {
            if (tryParentType(parentType, fullName, result, identifiers)) {
                if (result.has_value())
                    definitions.push_back(result.value());
            } else {
                m_curr = curr;
                return std::nullopt;
            }
        }
        // Todo: Are all definitions supposed to be the same? If not, which one should be used?
        // for now, use the first one.
        if (!definitions.empty())
            result = definitions[0];
        m_curr = curr;
        return result;
    }

    // Third paletteIndex called from processLineTokens to process variable identifiers that were
    // labeled as unknown.
    TextEditor::PaletteIndex ViewPatternEditor::TextHighlighter::getPaletteIndex(IdentifierType type) {
        switch (type) {
            case IdentifierType::NameSpace:             return TextEditor::PaletteIndex::NameSpace;
            case IdentifierType::UDT:                   return TextEditor::PaletteIndex::UserDefinedType;
            case IdentifierType::FunctionVariable:      return TextEditor::PaletteIndex::FunctionVariable;
            case IdentifierType::FunctionParameter:     return TextEditor::PaletteIndex::FunctionParameter;
            case IdentifierType::PatternLocalVariable:  return TextEditor::PaletteIndex::PatternLocalVariable;
            case IdentifierType::PatternVariable:       return TextEditor::PaletteIndex::PatternVariable;
            case IdentifierType::PatternPlacedVariable: return TextEditor::PaletteIndex::PatternPlacedVariable;
            case IdentifierType::TemplateArgument:      return TextEditor::PaletteIndex::TemplateArgument;
            case IdentifierType::GlobalVariable:        return TextEditor::PaletteIndex::GlobalVariable;
            case IdentifierType::PlacedVariable:        return TextEditor::PaletteIndex::PlacedVariable;
            case IdentifierType::Typedef:               return TextEditor::PaletteIndex::TypeDef;
            default:                                    return TextEditor::PaletteIndex::UnkIdentifier;
        }
    }

    // Second paletteIndex called from processLineTokens to process literals
    TextEditor::PaletteIndex ViewPatternEditor::TextHighlighter::getPaletteIndex(Literal *literal) {

        if (literal->isFloatingPoint() || literal->isSigned() || literal->isUnsigned()) return TextEditor::PaletteIndex::NumericLiteral;
        else if (literal->isCharacter() || literal->isBoolean())                        return TextEditor::PaletteIndex::CharLiteral;
        else if (literal->isString())                                                   return TextEditor::PaletteIndex::StringLiteral;
        else                                                                            return TextEditor::PaletteIndex::UnkIdentifier;
    }

    // Second paletteIndex called from processLineTokens to process identifiers
    TextEditor::PaletteIndex ViewPatternEditor::TextHighlighter::getPaletteIndex(Identifier *identifier) {
        IdentifierType identifierType = identifier->getType();
        std::string functionName;
        switch (identifierType) {
            case IdentifierType::Macro:                 return TextEditor::PaletteIndex::PreprocIdentifier;
            case IdentifierType::Attribute:             return TextEditor::PaletteIndex::Attribute;
            case IdentifierType::Function:              return TextEditor::PaletteIndex::Function;
            case IdentifierType::NameSpace:             return TextEditor::PaletteIndex::NameSpace;
            case IdentifierType::UDT:
                if (std::ranges::find(m_typeDefs,identifier->get()) != m_typeDefs.end()) {
                    identifier->setType(IdentifierType::Typedef,true);
                    return TextEditor::PaletteIndex::TypeDef;
                }
                                                        return TextEditor::PaletteIndex::UserDefinedType;
            case IdentifierType::FunctionVariable:      return TextEditor::PaletteIndex::FunctionVariable;
            case IdentifierType::FunctionParameter:     return TextEditor::PaletteIndex::FunctionParameter;
            case IdentifierType::PatternLocalVariable:
                if (peek(tkn::Separator::Comma,1)) {
                    identifier->setType(IdentifierType::PatternVariable, true);
                    return TextEditor::PaletteIndex::PatternVariable;
                }
                                                        return TextEditor::PaletteIndex::PatternLocalVariable;
            case IdentifierType::PatternVariable:       return TextEditor::PaletteIndex::PatternVariable;
            case IdentifierType::PatternPlacedVariable: return TextEditor::PaletteIndex::PatternPlacedVariable;
            case IdentifierType::TemplateArgument:      return TextEditor::PaletteIndex::TemplateArgument;
            case IdentifierType::GlobalVariable:        return TextEditor::PaletteIndex::GlobalVariable;
            case IdentifierType::PlacedVariable:        return TextEditor::PaletteIndex::PlacedVariable;
            case IdentifierType::Typedef:               return TextEditor::PaletteIndex::TypeDef;
            case IdentifierType::FunctionUnknown:
            case IdentifierType::MemberUnknown:
            case IdentifierType::ScopeResolutionUnknown:
            case IdentifierType::Unknown:
                if (findIdentifierType(identifierType))
                    return getPaletteIndex(identifierType);
                if (findScopeResolutionType(identifierType))
                    return getPaletteIndex(identifierType);
                                                        return TextEditor::PaletteIndex::UnkIdentifier;
            default:                                    return TextEditor::PaletteIndex::UnkIdentifier;
        }
    }

    // First paletteIndex called from processLineTokens
    TextEditor::PaletteIndex ViewPatternEditor::TextHighlighter::getPaletteIndex() {
        auto &token = m_curr[0];
        TextEditor::PatternLanguageTypes type;
        Comment *comment;
        DocComment *docComment;
        Identifier *identifier;
        Literal *literal;
        std::vector<Identifier *> identifiers;
        std::string fullName;
        switch (token.type) {
            using enum TextEditor::PatternLanguageTypes;
            case Token::Type::Keyword:
                if (peek(tkn::Keyword::Parent,0))
                    setChildrenTypes(fullName,identifiers);
                type = Keyword;
                break;
            case Token::Type::ValueType: type = ValueType;
                break;
            case Token::Type::Operator: type = Operator;
                break;
            case Token::Type::Integer:
                if (literal = (Literal *)std::get_if<Literal>(&token.value); literal != nullptr)
                    return getPaletteIndex(literal);
                type = Integer;
                break;
            case Token::Type::String:   type = String;
                break;
            case Token::Type::Identifier:
                if (identifier =(Token::Identifier *) std::get_if<Token::Identifier>(&token.value); identifier != nullptr)
                    return getPaletteIndex(identifier);
                type = Identifier;
                break;
            case Token::Type::Separator:    type = Separator;
                break;
            case Token::Type::Comment:
                if (comment =(Token::Comment *) std::get_if<Token::Comment>(&token.value); comment != nullptr)
                    type = comment->singleLine ? Comment : BlockComment;
                else
                    type = Comment;
                break;
            case Token::Type::DocComment:
                if (docComment = (Token::DocComment *)std::get_if<Token::DocComment>(&token.value); docComment != nullptr)
                    type = docComment->singleLine ? DocComment : docComment->global ? DocGlobalComment : DocBlockComment;
                else
                    type = DocComment;
                break;
            case Token::Type::Directive:    type = Directive;
                break;
            default:
                type = Default;
        }
        return m_viewPatternEditor.m_textEditor.getPaletteIndex<TextEditor::PatternLanguageTypes>(type);
    }

    // Render the compilation errors using squiggly lines
    void ViewPatternEditor::TextHighlighter::renderErrors() {
        const auto processMessage = [](const auto &message) {
            auto lines = wolv::util::splitString(message, "\n");

            std::ranges::transform(lines, lines.begin(), [](auto line) {
                if (line.size() >= 128)
                    line = wolv::util::trim(line);

                return hex::limitStringLength(line, 128);
            });

            return wolv::util::combineStrings(lines, "\n");
        };
        TextEditor::ErrorMarkers errorMarkers;

        if (!m_compileErrors.empty()) {
            for (const auto &error : m_compileErrors) {
                auto key = TextEditor::Coordinates(error.getLocation().line, error.getLocation().column);
                if (!errorMarkers.contains(key) || errorMarkers[key].first < error.getLocation().length)
                    errorMarkers[key] = std::make_pair(error.getLocation().length, processMessage(error.getMessage()));
            }
        }
        m_viewPatternEditor.m_textEditor.SetErrorMarkers(errorMarkers);
    }

    // creates a map from variable names to a vector of token indices
    // od every instance of the variable name in the code.
    void ViewPatternEditor::TextHighlighter::loadInstances() {

        m_startToken = m_originalPosition = m_partOriginalPosition = TokenIter(m_tokens.begin(), m_tokens.end());
        for (m_curr = m_startToken; !peek(tkn::Separator::EndOfProgram); next()) {

            if (peek(pl::core::tkn::Literal::Identifier)) {
                std::string name;
                if (!getQualifiedName(name))
                    continue;
                auto id = getTokenId(m_curr->location);
                auto &instances = m_instances[name];
                if (std::ranges::find(instances, id) == instances.end())
                    instances.push_back(id);
            }
        }
    }

    // Get the location of a given token index
    pl::core::Location ViewPatternEditor::TextHighlighter::getLocation(i32 tokenId) {
        pl::core::Location location;
        if (tokenId >= (i32)m_tokens.size())
            return location;
        return m_tokens[tokenId].location;
    }

    // Get the token index for a given location.
    i32 ViewPatternEditor::TextHighlighter::getTokenId(pl::core::Location location) {
        if (location.source->source != "<Source Code>")
            return -1;
        auto line1 = location.line-1;
        auto line2 = nextLine(line1);
        i32 tokenStart = m_firstTokenIdOfLine[line1];
        i32 tokenEnd = m_firstTokenIdOfLine[line2]-1;

        if (tokenEnd >= (i32)m_tokens.size())
            tokenEnd = m_tokens.size()-1;

        if (tokenStart == -1 || tokenEnd == -1 || tokenStart >= (i32)m_tokens.size())
            return -1;

        for (i32 i = tokenStart; i <= tokenEnd; i++) {
            if (m_tokens[i].location.column >= location.column)
                return i;
        }
        return -1;
    }

    // Transfer identifier types from the parsed tokens to the un-preprocessed tokens. Token indices won't match,
    // but the locations will.
    void ViewPatternEditor::TextHighlighter::getIdentifierTypes(const std::optional<std::vector<pl::core::Token>> &tokens) {
        using IdentifierType::Unknown;
        using IdentifierType::MemberUnknown;
        using IdentifierType::FunctionUnknown;
        using IdentifierType::ScopeResolutionUnknown;

        if (!tokens.has_value())
            return;

        std::map<std::string,IdentifierType> includedNames;
        std::map<std::string,IdentifierType> sourceNames;

        m_curr = m_startToken = m_originalPosition = m_partOriginalPosition = TokenIter(tokens.value().begin(), tokens.value().end());

        for (auto curr = m_curr;!peek(tkn::Separator::EndOfProgram); next()) {
            if (auto tokenIdentifier = std::get_if<Identifier>(&m_curr->value); tokenIdentifier != nullptr) {

                if (auto type = getValue<Identifier>(0)->getType(); type != Unknown && type != MemberUnknown && type != FunctionUnknown && type != ScopeResolutionUnknown) {
                    auto name = getValue<Identifier>(0)->get();
                    i32 tokenId = getTokenId(m_curr->location);

                    if (tokenId == -1) {

                        if (type == IdentifierType::NameSpace && (std::ranges::find(m_nameSpaces, name) == m_nameSpaces.end()))
                            m_nameSpaces.push_back(name);

                        if (!includedNames.contains(name))
                            includedNames[name] = type;

                    } else if (auto m_tokensIdentifier = std::get_if<Identifier>(&m_tokens[tokenId].value); m_tokensIdentifier != nullptr) {

                        m_tokensIdentifier->setType(type, true);
                        if (!sourceNames.contains(name))
                            sourceNames[name] = type;
                    }
                }
            } else if (auto keyword = std::get_if<Keyword>(&m_curr->value); keyword != nullptr && *keyword == Keyword::Namespace) {
                curr = m_curr;
                next();
                auto namespaceIdentifier = std::get_if<Identifier>(&m_curr->value);
                while (namespaceIdentifier != nullptr) {
                    auto name = namespaceIdentifier->get();

                    if (std::ranges::find(m_nameSpaces, name) == m_nameSpaces.end())
                        m_nameSpaces.push_back(name);
                    next();

                    if (auto operatortk = std::get_if<Operator>(&m_curr->value); operatortk == nullptr || *operatortk != Operator::ScopeResolution)
                        break;
                    next();
                    namespaceIdentifier = std::get_if<Identifier>(&m_curr->value);
                }
                m_curr = curr;
            }
        }

        for (auto [name,type] : includedNames) {
            if (!sourceNames.contains(name) && m_instances.contains(name)) {
                auto &instances = m_instances[name];
                for (auto instance : instances) {

                    if (auto identifier = std::get_if<Identifier>(&m_tokens[instance].value); identifier != nullptr) {

                        if (identifier->getType() == Unknown || identifier->getType() == MemberUnknown || identifier->getType() == FunctionUnknown || identifier->getType() == ScopeResolutionUnknown)
                            identifier->setType(type, true);
                    }
                }
            }
        }
    }

    void ViewPatternEditor::TextHighlighter::appendInheritances() {
        for (auto [name,inheritances] : m_inheritances) {
            for (auto inheritance : inheritances) {
                auto definitions = m_UDTVariables[inheritance];
                for (auto [variableName,variableDefinitions] : definitions) {
                    for (auto variableDefinition : variableDefinitions)
                        m_UDTVariables[name][variableName].push_back(variableDefinition);
                }
            }
        }
    }

    // Get the string of the argument type. This works on function arguments and user defined template arguments.
    std::string ViewPatternEditor::TextHighlighter::getArgumentTypeName( i32 rangeStart, Token delimiter2) {
        auto curr = m_curr;
        auto tokenRef = Token(tkn::Keyword::Reference);
        i32 parameterIndex = getArgumentNumber(rangeStart, getTokenId(m_curr->location));
        Token delimiter;
        std::string typeStr;

        if (parameterIndex > 0)
            delimiter = tkn::Separator::Comma;
        else
            delimiter = delimiter2;

        while (!peek(delimiter))
            next(-1);
        skipToken(tokenRef);
        next();
        if (peek(tkn::ValueType::Any))
            typeStr = Token::getTypeName(*getValue<Token::ValueType>(0));
        else if (peek(tkn::Literal::Identifier))
            typeStr = getValue<Token::Identifier>(0)->get();

        m_curr = curr;
        return typeStr;
    }

    bool ViewPatternEditor::TextHighlighter::isTokenIdValid(i32 tokenId) {
        return tokenId >= 0 && tokenId < (i32)m_tokens.size();
    }

    // Find the string of the variable type. This works on function
    // variables, local, placed and regular pattern variables.
    std::string ViewPatternEditor::TextHighlighter::getVariableTypeName() {
        auto curr = m_curr;
        auto tokenPointer = Token(tkn::Operator::Star);
        auto varTokenId = getTokenId(m_curr->location);

        if (!isTokenIdValid(varTokenId) )
            return "";

        std::string typeStr;
        restart();
        next(varTokenId);
        skipToken(tokenPointer,-1);

        while (peek(tkn::Separator::Comma,-1))
            next(-2);

        if (peek(tkn::ValueType::Any,-1))
            typeStr = Token::getTypeName(*getValue<Token::ValueType>(-1));
        else {
            skipTemplate(200, false);
            next(-1);
            if (peek(tkn::Literal::Identifier)) {
                typeStr = getValue<Token::Identifier>(0)->get();
                next(-1);
            }
            std::string nameSpace;
            while (peek(tkn::Operator::ScopeResolution)) {
                next(-1);
                nameSpace = getValue<Token::Identifier>(0)->get() + "::" + nameSpace;
                next(-1);
            }
            typeStr = nameSpace + typeStr;

            if (m_types.contains(typeStr)) {
                m_curr = curr;
                return typeStr;
            }
            std::vector<std::string> candidates;
            for (auto [name,typeDecl] : m_types) {
                auto vectorString = hex::splitString(name, "::");
                if (typeStr == vectorString.back())
                    candidates.push_back(name);
            }

            if (candidates.size() == 1) {
                m_curr = curr;
                return candidates[0];
            }
        }
        m_curr = curr;
        return typeStr;
    }

    // Definitions of global variables and placed variables.
    void ViewPatternEditor::TextHighlighter::loadGlobalDefinitions(
            Scopes tokenRangeSet, std::vector<IdentifierType> identifierTypes,
            Variables &variables) {
        for (auto range : tokenRangeSet) {
            restart();
            auto limit = m_curr + range.end;
            next(range.start);
            while (m_curr != limit) {

                if (peek(tkn::Literal::Identifier)) {
                    auto identifier = (Identifier *) getValue<Token::Identifier>(0);
                    auto identifierType = identifier->getType();
                    auto identifierName = identifier->get();

                    if (std::ranges::find(identifierTypes,identifierType) != identifierTypes.end()) {
                        std::string typeStr = getVariableTypeName();
                        variables[identifierName].push_back(Definition(identifierType,typeStr,getTokenId(m_curr->location),  m_curr->location));
                    }
                }
                next();
            }
        }
    }

    // Definitions of variables and arguments in functions and user defined types.
    void ViewPatternEditor::TextHighlighter::loadVariableDefinitions(UnorderedBlocks tokenRangeMap, Token delimiter,
                                                                     std::vector<IdentifierType> identifierTypes, bool isArgument, VariableMap &variableMap) {
        for (auto [name,range] : tokenRangeMap) {
            restart();
            auto limit = m_curr + range.end;
            next(range.start);
            Keyword *keyword = std::get_if<Keyword>(&m_tokens[range.start].value);
            while (m_curr != limit) {

                if (peek(tkn::Literal::Identifier)) {
                    auto identifier = (Identifier *) getValue<Token::Identifier>(0);
                    auto identifierType = identifier->getType();
                    auto identifierName = identifier->get();

                    if (std::ranges::find(identifierTypes,identifierType) != identifierTypes.end()) {
                        std::string typeStr;

                        if (keyword != nullptr && (*keyword == Keyword::Enum || *keyword == Keyword::Bitfield)) {
                            typeStr = name;
                        } else if (isArgument) {
                            typeStr = getArgumentTypeName(range.start, delimiter);
                        } else {
                            typeStr = getVariableTypeName();
                        }
                        variableMap[name][identifierName].push_back(Definition(identifierType,typeStr, getTokenId(m_curr->location),  m_curr->location));
                    }
                }
                next();
            }
        }
    }

    // Definitions of user defined types and functions.
    void ViewPatternEditor::TextHighlighter::loadTypeDefinitions(
            UnorderedBlocks tokenRangeMap, std::vector<IdentifierType> identifierTypes, Definitions &types) {
        for (auto [name,range] : tokenRangeMap) {
            restart();
            auto limit = m_curr + range.end;
            next(range.start);
            while (m_curr != limit) {

                if (peek(tkn::Literal::Identifier)) {
                    auto identifier = (Identifier *)getValue<Token::Identifier>(0);
                    auto identifierType = identifier->getType();

                    if (std::ranges::find(identifierTypes,identifierType) != identifierTypes.end())
                        types[name] = ParentDefinition(identifierType, getTokenId(m_curr->location), m_curr->location);
                }
                next();
            }
        }
    }

    // Once types are loaded from parsed tokens we can create
    // maps of variable names to their definitions.
    void ViewPatternEditor::TextHighlighter::getDefinitions() {
        using IdentifierType::PatternLocalVariable;
        using IdentifierType::PatternVariable;
        using IdentifierType::PatternPlacedVariable;
        using IdentifierType::GlobalVariable;
        using IdentifierType::PlacedVariable;
        using IdentifierType::FunctionVariable;
        using IdentifierType::FunctionParameter;
        using IdentifierType::TemplateArgument;
        using IdentifierType::UDT;
        using IdentifierType::Function;


        loadTypeDefinitions(m_UDTTokenRange, {UDT}, m_UDTDefinitions);
        loadVariableDefinitions(m_UDTTokenRange, tkn::Operator::BoolLessThan, {TemplateArgument}, true, m_UDTVariables);
        loadVariableDefinitions(m_UDTTokenRange, tkn::Operator::BoolLessThan, {PatternLocalVariable, PatternVariable, PatternPlacedVariable}, false, m_UDTVariables);

        appendInheritances();

        loadTypeDefinitions(m_functionTokenRange,{Function},m_functionDefinitions);
        loadVariableDefinitions(m_functionTokenRange,tkn::Separator::LeftParenthesis,{FunctionParameter},true,m_functionVariables);
        loadVariableDefinitions(m_functionTokenRange,tkn::Separator::LeftParenthesis,{FunctionVariable},false,m_functionVariables);

        loadGlobalDefinitions(m_globalTokenRange,{GlobalVariable,PlacedVariable},m_globalVariables);
    }

    // Load the source code into the text highlighter, splits
    // the text into lines and creates a lookup table for the
    // first token id of each line.
    void ViewPatternEditor::TextHighlighter::loadText() {
        m_lines.clear();

        if (m_text.empty())
            m_text = m_viewPatternEditor.m_textEditor.GetText();

        m_lines = hex::splitString(m_text, "\n");
        m_lines.push_back("");
        m_firstTokenIdOfLine.clear();
        m_firstTokenIdOfLine.resize(m_lines.size(), -1);

        i32 tokenId = 0;
        i32 tokenCount = m_tokens.size();
        i32 index;

        if (tokenCount > 0) {
            index = m_tokens[0].location.line - 1;
            m_firstTokenIdOfLine[index] = 0;
        }
        i32 count = m_lines.size();
        for (i32 currentLine=0; currentLine < count; currentLine++) {
            for (index = m_tokens[tokenId].location.line - 1; index <= currentLine && tokenId+1 < tokenCount ; tokenId++)
                index = m_tokens[tokenId+1].location.line - 1;

            if (index > currentLine)
                m_firstTokenIdOfLine[index] = tokenId;
        }

        if (m_firstTokenIdOfLine.back() != tokenCount)
             m_firstTokenIdOfLine.push_back(tokenCount);
    }

    // Some tokens span many lines and some lines have no tokens. This
    // function helps to find the next line number in the inner loop.
    u32 ViewPatternEditor::TextHighlighter::nextLine(u32 line) {
        auto currentTokenId = m_firstTokenIdOfLine[line];
        u32 i = 1;
        while(line + i < m_lines.size() && (m_firstTokenIdOfLine[line + i] == currentTokenId || m_firstTokenIdOfLine[line + i] == (i32)0xFFFFFFFF))
            i++;
        return i + line;
    }

    u32 ViewPatternEditor::TextHighlighter::previousLine(u32 line) {
        auto currentTokenId = m_firstTokenIdOfLine[line];
        u32 i = 1;
        while(line - i < m_lines.size() && (m_firstTokenIdOfLine[line - i] == currentTokenId || m_firstTokenIdOfLine[line - i] == (i32)0xFFFFFFFF))
            i++;
        return line - i;
    }

    // global token ranges are the complement (aka inverse) of the union
    // of the UDT and function token ranges
    void ViewPatternEditor::TextHighlighter::invertGlobalTokenRange() {
        std::set<Interval> ranges;
        auto size = m_globalTokenRange.size();

        if (size == 0) {
            ranges.insert(Interval(0, m_tokens.size()));
        } else {
            auto it = m_globalTokenRange.begin();
            auto it2 = std::next(it);
            if (it->start != 0)
                ranges.insert(Interval(0, it->start));
            while (it2 != m_globalTokenRange.end()) {

                if (it->end < it2->start)
                    ranges.insert(Interval(it->end, it2->start));
                else
                    ranges.insert(Interval(it->start, it2->end));
                it = it2;
                it2 = std::next(it);
            }

            if (it->end < (i32) m_tokens.size())
                ranges.insert(Interval(it->end, m_tokens.size()));
        }
        m_globalTokenRange = ranges;
    }

    // 0 for 1st argument, 1 for 2nd argument, etc. Obtained counting commas.
    i32  ViewPatternEditor::TextHighlighter::getArgumentNumber(i32 start,i32 arg) {
        i32 count = 0;
        restart();
        auto limit = m_curr + arg;
        next(start);
        while (m_curr != limit) {

            if (peek(tkn::Separator::Comma))
                count++;
            next();
        }

        return count;
    }

    // The inverse of getArgumentNumber.
    void ViewPatternEditor::TextHighlighter::getTokenIdForArgument(i32 start, i32 argNumber) {
        restart();
        next(start+2);
        i32 count = 0;
        while (count < argNumber) {

            if (peek(tkn::Separator::Comma))
                count++;
            next();
        }
    }

    // Changes auto type string in definitions to the actual type string.
    void ViewPatternEditor::TextHighlighter::resolveAutos( VariableMap &variableMap, UnorderedBlocks &tokenRange) {
        auto curr = m_curr;
        std::string UDTName;
        for (auto &[name, variables]: variableMap) {
            for (auto &[variableName, definitions]: variables) {
                for (auto &definition: definitions) {

                    if (definition.typeStr == "auto") {
                        auto argumentIndex = getArgumentNumber(tokenRange[name].start, definition.tokenIndex);

                        if (tokenRange == m_UDTTokenRange || !m_attributeFunctionArgumentType.contains(name) ||
                            m_attributeFunctionArgumentType[name].empty()) {
                            auto instances = m_instances[name];
                            for (auto instance: instances) {

                                if (std::abs(definition.tokenIndex - instance) <= 5)
                                    continue;
                                std::string fullName;
                                std::vector<Identifier *> identifiers;
                                getTokenIdForArgument(instance, argumentIndex);
                                auto save = m_curr;
                                forwardIdentifierName(fullName, std::nullopt, identifiers);
                                m_curr = save;

                                if (fullName.starts_with("Parent.")) {
                                    auto fixedDefinition = setChildrenTypes(fullName, identifiers);

                                    if (fixedDefinition.has_value() &&
                                        m_UDTDefinitions.contains(fixedDefinition->typeStr)) {
                                        definition.tokenIndex = fixedDefinition->tokenIndex;
                                        definition.typeStr = fixedDefinition->typeStr;
                                        continue;
                                    }
                                } else if (fullName.contains(".")) {
                                    Definition definitionTemp;
                                    resolveIdentifierType(definitionTemp);
                                    definition.typeStr = definitionTemp.typeStr;
                                    definition.tokenIndex = definitionTemp.tokenIndex;
                                } else {
                                    auto typeName = findIdentifierTypeStr(fullName);
                                    definition.typeStr = typeName;
                                }
                            }
                        } else {
                            UDTName = m_attributeFunctionArgumentType[name];
                            if (m_UDTDefinitions.contains(UDTName)) {
                                definition.tokenIndex = m_UDTDefinitions[UDTName].tokenIndex;
                                definition.typeStr = UDTName;
                                continue;
                            }
                        }
                    }
                }
            }
        }
        m_curr = curr;
    }

    void ViewPatternEditor::TextHighlighter::fixAutos() {
        resolveAutos(m_functionVariables, m_functionTokenRange);
        resolveAutos(m_UDTVariables, m_UDTTokenRange);
    }

    // Calculates the union of all the UDT and function token ranges
    // and inverts the result.
    void ViewPatternEditor::TextHighlighter::getGlobalTokenRanges() {
        std::set<Interval> ranges;
        for (auto [name,range] : m_UDTTokenRange)
            ranges.insert(range);
        for (auto [name,range] : m_functionTokenRange)
            ranges.insert(range);

        if (ranges.empty()) {
            invertGlobalTokenRange();
            return;
        }
        auto it = ranges.begin();
        auto next = std::next(it);
        while (next != ranges.end()) {

            if (next->start - it->end < 2) {
                Interval &range = const_cast<Interval &>(*it);
                range.end = next->end;
                ranges.erase(next);
                next = std::next(it);
            } else {
                it++;
                next = std::next(it);
            }
        }
        m_globalTokenRange = ranges;
        invertGlobalTokenRange();
    }

    // A block is a range of tokens enclosed by braces.
    void ViewPatternEditor::TextHighlighter::loadGlobalBlocks() {
        auto curr = m_curr;
        std::stack<i32> tokenStack;
        for (auto tokenRange : m_globalTokenRange) {
            m_globalBlocks.insert(tokenRange);
            restart();
            auto limit = m_curr + tokenRange.end;
            next(tokenRange.start);

            while (m_curr != limit) {
                if (peek(tkn::Separator::LeftBrace)) {
                    auto tokenId = getTokenId(m_curr->location);
                    tokenStack.push(tokenId);
                } else if (peek(tkn::Separator::RightBrace)) {
                    if (tokenStack.empty())
                        break;
                    Interval range(tokenStack.top(), getTokenId(m_curr->location));
                    tokenStack.pop();
                    m_globalBlocks.insert(range);
                } else if (peek(tkn::Separator::EndOfProgram)) {
                    break;
                }
                next();
            }
        }
        m_curr = curr;
    }

    // Parser labels global variables that are not placed as
    // function variables.
    void ViewPatternEditor::TextHighlighter::fixGlobalVariables() {
        for (auto range : m_globalTokenRange) {
            restart();
            auto limit = m_curr + range.end;
            next(range.start);
            while (m_curr != limit) {

                if (sequence(tkn::Literal::Identifier)) {
                    auto identifier = (Identifier *)getValue<Token::Identifier>(-1);
                    if (identifier->getType() == IdentifierType::FunctionVariable)
                        identifier->setType(IdentifierType::GlobalVariable, true);
                } else
                    next();
            }
        }
    }

    // Parser only sets identifier types for variable definitions.
    // creates a map of all the defined function variable types and names
    // and uses it to set the type of all variable instances.
    void ViewPatternEditor::TextHighlighter::fixFunctionVariables() {
        fixAutos();

        for (auto range : m_functionTokenRange) {
            std::map<Identifier *,IdentifierType > functionVariables;
            for (auto [function,variables]  : m_functionVariables) {
                // variables can have multiple definitions
                for (auto [variable, definitions]: variables) {
                    for (auto definition: definitions) {
                        std::string variableType = definition.typeStr;
                        // 1 is for the variable type 2 is for the variable itself
                        if (m_UDTDefinitions.contains(variableType)) {
                            auto index1 = m_UDTDefinitions[variableType].tokenIndex;
                            auto index2 = definition.tokenIndex;
                            auto token1 = m_tokens[index1];
                            auto token2 = m_tokens[index2];
                            Identifier *identifier1 = std::get_if<Identifier>(&token1.value);
                            Identifier *identifier2 = std::get_if<Identifier>(&token2.value);

                            if (identifier1 != nullptr)
                                functionVariables[identifier1] = identifier1->getType();
                            if (identifier2 != nullptr)
                                functionVariables[identifier2] = identifier2->getType();
                        }
                    }
                }
            }
            // scan token range for variables in map and set the identifier type
            restart();
            auto limit = m_curr + range.second.end;
            for (next(range.second.start); m_curr != limit; next()) {

                if (peek(tkn::Literal::Identifier)) {

                    auto identifier = (Identifier *)getValue<Token::Identifier>(0);
                    auto identifierType = identifier->getType();
                    if (functionVariables.contains(identifier) && ((identifierType == IdentifierType::Unknown) ||
                        (identifierType == IdentifierType::FunctionUnknown || identifierType == IdentifierType::MemberUnknown ||
                         identifierType == IdentifierType::ScopeResolutionUnknown)))

                        identifier->setType(functionVariables[identifier],true);
                }
            }
        }
    }

    // Process the tokens one line of text at a time.
    void ViewPatternEditor::TextHighlighter::processLineTokens() {
        fixFunctionVariables();
        // This is needed to avoid iterator out of bounds errors.
        auto tokenEnd = TokenIter(m_tokens.end(), m_tokens.end());

        // Possibly skip the lines on top if they have no tokens
        u32 firstLine = 0;
        while (m_firstTokenIdOfLine[firstLine] == -1 && firstLine < m_lines.size())
            firstLine++;

        for (auto line = firstLine; line < m_lines.size(); line = nextLine(line)) {

            restart();
            auto limit = m_curr + m_firstTokenIdOfLine[nextLine(line)];
            for (next(m_firstTokenIdOfLine[line]); m_curr != limit && m_curr != tokenEnd; next()) {

                auto location = m_curr->location;
                u32 column = location.column-1;
                TextEditor::Coordinates start = {(i32) line, (i32) column};
                TextEditor::PaletteIndex paletteIndexCopy, paletteIndex;
                paletteIndex = paletteIndexCopy = getPaletteIndex();

                u32 i = 0;
                if (m_excludedLocations.size() > 0) {
                    auto isExcluded = m_excludedLocations[1].location < location;
                    while (isExcluded.value_or(false) && i + 2 < m_excludedLocations.size()) {
                        i += 2;
                        isExcluded = m_excludedLocations[i + 1].location < location;
                    }
                    auto isLessThanMax = location <= m_excludedLocations[i + 1].location;
                    auto isGreaterThanMin = m_excludedLocations[i].location <= location;

                    if (isLessThanMax.value_or(false) && isGreaterThanMin.value_or(false))
                        paletteIndex = TextEditor::PaletteIndex::PreprocessorDeactivated;
                }

                u32 escapeCount = 0;
                if (paletteIndexCopy == TextEditor::PaletteIndex::StringLiteral) {
                    Literal literal = std::get<Literal>(m_curr->value);
                    std::string str = literal.toString();
                    escapeCount = escapeCharCount(str);
                }

                TextEditor::Coordinates end = m_viewPatternEditor.m_textEditor.add(start, location.length+escapeCount);
                m_viewPatternEditor.m_textEditor.setColorRange(start, end, paletteIndex);
            }
        }
    }

    // cleats all the data structures used by highlighter so that previous runs
    // do not affect the current.
    void ViewPatternEditor::TextHighlighter::clear() {
        m_typeDefs.clear();
        m_UDTs.clear();
        m_globalVariables.clear();
        m_functionVariables.clear();
        m_UDTVariables.clear();
        m_attributeFunctionArgumentType.clear();
        m_functionTokenRange.clear();
        m_UDTTokenRange.clear();
        m_namespaceTokenRange.clear();
        m_globalTokenRange.clear();
        m_instances.clear();
        m_UDTDefinitions.clear();
        m_functionDefinitions.clear();
        m_nameSpaces.clear();
        m_types.clear();
        m_UDTBlocks.clear();
        m_functionBlocks.clear();
    }

    // Only update if needed. Must wait for the parser to finish first.
    void ViewPatternEditor::TextHighlighter::highlightSourceCode() {

        if (m_needsToUpdateColors && (m_viewPatternEditor.m_runningParsers + m_viewPatternEditor.m_runningEvaluators == 0)) {

            m_text = m_viewPatternEditor.m_textEditor.GetText();
            if (m_text.empty() || m_text == "\n")
                return;

            m_needsToUpdateColors = false;
            clear();
            m_tokens = patternLanguage->getInternals().preprocessor.get()->getResult();
            if (m_tokens.empty())
                return;
            m_globalTokenRange.insert(Interval(0, m_tokens.size()));
            loadText();
            m_ast = patternLanguage->getAST();
            // Namespaces from included files.
            m_nameSpaces = patternLanguage->getInternals().preprocessor.get()->getNamespaces();
            auto tokens = patternLanguage->getInternals().preprocessor.get()->getOutput();
            m_types = patternLanguage->getInternals().parser.get()->getTypes();
            m_excludedLocations = patternLanguage->getInternals().preprocessor->getExcludedLocations();

            // The order of the following functions is important.
            getIdentifierTypes(tokens);
            getAllTokenRanges(IdentifierType::NameSpace);
            getAllTokenRanges(IdentifierType::UDT);
            getAllTokenRanges(IdentifierType::Function);
            getAllTokenRanges(IdentifierType::Attribute);
            getAllTokenRanges(IdentifierType::Typedef);
            getAllTokenRanges(IdentifierType::TemplateArgument);
            getGlobalTokenRanges();
            loadGlobalBlocks();
            fixGlobalVariables();
            getDefinitions();
            loadInstances();

            m_viewPatternEditor.m_textEditor.ClearErrorMarkers();
            m_compileErrors = patternLanguage->getCompileErrors();
            if (!m_compileErrors.empty())
                renderErrors();
            else
                m_viewPatternEditor.m_textEditor.ClearErrorMarkers();

            processLineTokens();
        }
    }

    TextEditor::PaletteIndex ViewPatternEditor::getPaletteIndex(char type) {
        TextEditor::ConsoleTypes consoleType = TextEditor::ConsoleTypes::Information;
        switch (type) {
            case 'I':
                consoleType = TextEditor::ConsoleTypes::Information;
                break;
            case 'W':
                consoleType = TextEditor::ConsoleTypes::Warning;
                break;
            case 'E':
                consoleType = TextEditor::ConsoleTypes::Error;
                break;
            case 'D':
                consoleType = TextEditor::ConsoleTypes::Debug;
                break;
        }
        return m_textEditor.getPaletteIndex<TextEditor::ConsoleTypes>(consoleType);
    }

    void ViewPatternEditor::drawConsole(ImVec2 size) {
        if (m_consoleNeedsUpdate) {
            std::scoped_lock lock(m_logMutex);

            auto lineCount = m_consoleEditor.GetTextLines().size() - 1;
            if (m_console->size() < lineCount) {
                m_consoleEditor.SetText("");
                lineCount = 0;
            }

            m_consoleEditor.SetCursorPosition({ int(lineCount + 1), 0 });

            const auto linesToAdd = m_console->size() - lineCount;
            for (size_t i = 0; i < linesToAdd; i += 1) {
                char type = m_console->at(lineCount + i).front();
                m_consoleEditor.InsertColoredText(m_console->at(lineCount + i),getPaletteIndex(type));
                m_consoleEditor.InsertText("\n");
            }

            m_consoleNeedsUpdate = false;
        }

        m_consoleEditor.Render("##console", size, true);
        ImGui::SetCursorPosY(ImGui::GetCursorPosY() + ImGui::GetStyle().FramePadding.y + 1_scaled);
    }

    void ViewPatternEditor::drawEnvVars(ImVec2 size, std::list<EnvVar> &envVars) {
        static u32 envVarCounter = 1;

        if (ImGui::BeginChild("##env_vars", size, true, ImGuiWindowFlags_AlwaysVerticalScrollbar)) {
            if (ImGui::BeginTable("##env_vars_table", 4, ImGuiTableFlags_SizingStretchProp | ImGuiTableFlags_BordersInnerH)) {
                ImGui::TableSetupColumn("Type", ImGuiTableColumnFlags_WidthStretch, 0.1F);
                ImGui::TableSetupColumn("Name", ImGuiTableColumnFlags_WidthStretch, 0.4F);
                ImGui::TableSetupColumn("Value", ImGuiTableColumnFlags_WidthStretch, 0.38F);
                ImGui::TableSetupColumn("Remove", ImGuiTableColumnFlags_WidthStretch, 0.12F);

                int index = 0;
                for (auto iter = envVars.begin(); iter != envVars.end(); ++iter) {
                    ImGui::TableNextRow();
                    ImGui::TableNextColumn();

                    auto &[id, name, value, type] = *iter;

                    ImGui::PushID(index++);
                    ON_SCOPE_EXIT { ImGui::PopID(); };

                    ImGui::PushItemWidth(ImGui::GetContentRegionAvail().x);
                    constexpr static std::array Types = { "I", "F", "S", "B" };
                    if (ImGui::BeginCombo("", Types[static_cast<int>(type)])) {
                        for (size_t i = 0; i < Types.size(); i++) {
                            if (ImGui::Selectable(Types[i]))
                                type = static_cast<EnvVarType>(i);
                        }

                        ImGui::EndCombo();
                    }
                    ImGui::PopItemWidth();

                    ImGui::TableNextColumn();

                    ImGui::PushItemWidth(ImGui::GetContentRegionAvail().x);
                    ImGui::InputText("###name", name);
                    ImGui::PopItemWidth();

                    ImGui::TableNextColumn();

                    ImGui::PushItemWidth(ImGui::GetContentRegionAvail().x);
                    switch (type) {
                        using enum EnvVarType;
                        case Integer:
                            {
                                i64 displayValue = hex::get_or<i128>(value, 0);
                                ImGui::InputScalar("###value", ImGuiDataType_S64, &displayValue);
                                value = i128(displayValue);
                                break;
                            }
                        case Float:
                            {
                                auto displayValue = hex::get_or<double>(value, 0.0);
                                ImGui::InputDouble("###value", &displayValue);
                                value = displayValue;
                                break;
                            }
                        case Bool:
                            {
                                auto displayValue = hex::get_or<bool>(value, false);
                                ImGui::Checkbox("###value", &displayValue);
                                value = displayValue;
                                break;
                            }
                        case String:
                            {
                                auto displayValue = hex::get_or<std::string>(value, "");
                                ImGui::InputText("###value", displayValue);
                                value = displayValue;
                                break;
                            }
                    }
                    ImGui::PopItemWidth();

                    ImGui::TableNextColumn();

                    if (ImGuiExt::IconButton(ICON_VS_ADD, ImGui::GetStyleColorVec4(ImGuiCol_Text))) {
                        envVars.insert(std::next(iter), { envVarCounter++, "", i128(0), EnvVarType::Integer });
                    }

                    ImGui::SameLine();

                    ImGui::BeginDisabled(envVars.size() <= 1);
                    {
                        if (ImGuiExt::IconButton(ICON_VS_REMOVE, ImGui::GetStyleColorVec4(ImGuiCol_Text))) {
                            const bool isFirst = iter == envVars.begin();
                            const bool isLast  = std::next(iter) == envVars.end();
                            envVars.erase(iter);

                            if (isFirst)
                                iter = envVars.begin();
                            if (isLast)
                                iter = std::prev(envVars.end());
                        }
                    }
                    ImGui::EndDisabled();
                }

                ImGui::EndTable();
            }
        }
        ImGui::EndChild();
    }

    void ViewPatternEditor::drawVariableSettings(ImVec2 size, std::map<std::string, PatternVariable> &patternVariables) {
        if (ImGui::BeginChild("##settings", size, true, ImGuiWindowFlags_AlwaysVerticalScrollbar)) {
            if (patternVariables.empty()) {
                ImGuiExt::TextFormattedCentered("hex.builtin.view.pattern_editor.no_in_out_vars"_lang);
            } else {
                if (ImGui::BeginTable("##in_out_vars_table", 2, ImGuiTableFlags_SizingStretchProp | ImGuiTableFlags_BordersInnerH | ImGuiTableFlags_BordersOuterH | ImGuiTableFlags_RowBg)) {
                    ImGui::TableSetupColumn("Name", ImGuiTableColumnFlags_WidthStretch, 0.25F);
                    ImGui::TableSetupColumn("Value", ImGuiTableColumnFlags_WidthStretch, 0.75F);

                    for (auto &[name, variable] : patternVariables) {
                        ImGui::TableNextRow();
                        ImGui::TableNextColumn();

                        ImGui::TextUnformatted(name.c_str());

                        ImGui::TableNextColumn();

                        ImGui::PushItemWidth(-1);
                        if (variable.outVariable) {
                            ImGuiExt::TextFormattedSelectable("{}", variable.value.toString(true).c_str());
                        } else if (variable.inVariable) {
                            const std::string label { "##" + name };

                            if (pl::core::Token::isSigned(variable.type)) {
                                i64 value = hex::get_or<i128>(variable.value, 0);
                                if (ImGui::InputScalar(label.c_str(), ImGuiDataType_S64, &value))
                                    m_hasUnevaluatedChanges = true;
                                variable.value = i128(value);
                            } else if (pl::core::Token::isUnsigned(variable.type)) {
                                u64 value = hex::get_or<u128>(variable.value, 0);
                                if (ImGui::InputScalar(label.c_str(), ImGuiDataType_U64, &value))
                                    m_hasUnevaluatedChanges = true;
                                variable.value = u128(value);
                            } else if (pl::core::Token::isFloatingPoint(variable.type)) {
                                auto value = hex::get_or<double>(variable.value, 0.0);
                                if (ImGui::InputScalar(label.c_str(), ImGuiDataType_Double, &value))
                                    m_hasUnevaluatedChanges = true;
                                variable.value = value;
                            } else if (variable.type == pl::core::Token::ValueType::Boolean) {
                                auto value = hex::get_or<bool>(variable.value, false);
                                if (ImGui::Checkbox(label.c_str(), &value))
                                    m_hasUnevaluatedChanges = true;
                                variable.value = value;
                            } else if (variable.type == pl::core::Token::ValueType::Character) {
                                std::array<char, 2> buffer = { hex::get_or<char>(variable.value, '\x00') };
                                if (ImGui::InputText(label.c_str(), buffer.data(), buffer.size()))
                                    m_hasUnevaluatedChanges = true;
                                variable.value = buffer[0];
                            } else if (variable.type == pl::core::Token::ValueType::String) {
                                std::string buffer = hex::get_or<std::string>(variable.value, "");
                                if (ImGui::InputText(label.c_str(), buffer))
                                    m_hasUnevaluatedChanges = true;
                                variable.value = buffer;
                            }
                        }
                        ImGui::PopItemWidth();
                    }

                    ImGui::EndTable();
                }
            }
        }
        ImGui::EndChild();
    }

    void ViewPatternEditor::drawSectionSelector(ImVec2 size, const std::map<u64, pl::api::Section> &sections) {
        auto &runtime = ContentRegistry::PatternLanguage::getRuntime();

        if (ImGui::BeginTable("##sections_table", 3, ImGuiTableFlags_SizingStretchProp | ImGuiTableFlags_Borders | ImGuiTableFlags_RowBg | ImGuiTableFlags_ScrollY, size)) {
            ImGui::TableSetupScrollFreeze(0, 1);
            ImGui::TableSetupColumn("hex.ui.common.name"_lang, ImGuiTableColumnFlags_WidthStretch, 0.5F);
            ImGui::TableSetupColumn("hex.ui.common.size"_lang, ImGuiTableColumnFlags_WidthStretch, 0.5F);
            ImGui::TableSetupColumn("##button", ImGuiTableColumnFlags_WidthFixed, 50_scaled);

            ImGui::TableHeadersRow();

            if (TRY_LOCK(ContentRegistry::PatternLanguage::getRuntimeLock())) {
                for (auto &[id, section] : sections) {
                    if (section.name.empty())
                        continue;

                    ImGui::PushID(id);

                    ImGui::TableNextRow();
                    ImGui::TableNextColumn();

                    ImGui::TextUnformatted(section.name.c_str());
                    ImGui::TableNextColumn();
                    ImGuiExt::TextFormatted("{} | 0x{:02X}", hex::toByteString(section.data.size()), section.data.size());
                    ImGui::TableNextColumn();
                    if (ImGuiExt::DimmedIconButton(ICON_VS_OPEN_PREVIEW, ImGui::GetStyleColorVec4(ImGuiCol_Text))) {
                        auto dataProvider = std::make_shared<prv::MemoryProvider>(section.data);
                        auto hexEditor = auto(m_sectionHexEditor);

                        hexEditor.setBackgroundHighlightCallback([this, id, &runtime](u64 address, const u8 *, size_t) -> std::optional<color_t> {
                            if (m_runningEvaluators != 0)
                                return std::nullopt;
                            if (!ImHexApi::Provider::isValid())
                                return std::nullopt;

                            std::optional<ImColor> color;
                            for (const auto &pattern : runtime.getPatternsAtAddress(address, id)) {
                                if (pattern->getVisibility() != pl::ptrn::Visibility::Visible)
                                    continue;

                                if (color.has_value())
                                    color = ImAlphaBlendColors(*color, pattern->getColor());
                                else
                                    color = pattern->getColor();
                            }

                            return color;
                        });

                        auto patternProvider = ImHexApi::Provider::get();


                        m_sectionWindowDrawer[patternProvider] = [this, id, patternProvider, dataProvider, hexEditor, patternDrawer = std::make_shared<ui::PatternDrawer>(), &runtime] mutable {
                            hexEditor.setProvider(dataProvider.get());
                            hexEditor.draw(480_scaled);
                            patternDrawer->setSelectionCallback([&](const pl::ptrn::Pattern *pattern) {
                                hexEditor.setSelection(Region { pattern->getOffset(), pattern->getSize() });
                            });

                            const auto &patterns = [&, this] -> const auto& {
                                if (patternProvider->isReadable() && *m_executionDone) {
                                    return runtime.getPatterns(id);
                                } else {
                                    static const std::vector<std::shared_ptr<pl::ptrn::Pattern>> empty;
                                    return empty;
                                }
                            }();

                            if (*m_executionDone)
                                patternDrawer->draw(patterns, &runtime, 150_scaled);
                        };
                    }
                    ImGui::SetItemTooltip("%s", "hex.builtin.view.pattern_editor.sections.view"_lang.get());

                    ImGui::SameLine();

                    if (ImGuiExt::DimmedIconButton(ICON_VS_SAVE_AS, ImGui::GetStyleColorVec4(ImGuiCol_Text))) {
                        fs::openFileBrowser(fs::DialogMode::Save, {}, [id, &runtime](const auto &path) {
                            wolv::io::File file(path, wolv::io::File::Mode::Create);
                            if (!file.isValid()) {
                                ui::ToastError::open("hex.builtin.popup.error.create"_lang);
                                return;
                            }

                            file.writeVector(runtime.getSection(id));
                        });
                    }
                    ImGui::SetItemTooltip("%s", (const char*)"hex.builtin.view.pattern_editor.sections.export"_lang.get());

                    ImGui::PopID();
                }
            }

            ImGui::EndTable();
        }
    }

    void ViewPatternEditor::drawVirtualFiles(ImVec2 size, const std::vector<VirtualFile> &virtualFiles) const {
        std::vector<const VirtualFile*> virtualFilePointers;

        for (const auto &file : virtualFiles)
            virtualFilePointers.emplace_back(&file);

        if (ImGui::BeginTable("Virtual File Tree", 1, ImGuiTableFlags_BordersOuter | ImGuiTableFlags_BordersInnerH | ImGuiTableFlags_RowBg | ImGuiTableFlags_ScrollY, size)) {
            ImGui::TableSetupColumn("##path", ImGuiTableColumnFlags_WidthStretch);

            drawVirtualFileTree(virtualFilePointers);

            ImGui::EndTable();
        }
    }


    void ViewPatternEditor::drawDebugger(ImVec2 size) {
        const auto &runtime = ContentRegistry::PatternLanguage::getRuntime();
        auto &evaluator = runtime.getInternals().evaluator;

        if (ImGui::BeginChild("##debugger", size, true)) {
            const auto &breakpoints = evaluator->getBreakpoints();
            const auto line = m_textEditor.GetCursorPosition().mLine + 1;

            if (!breakpoints.contains(line)) {
                if (ImGuiExt::IconButton(ICON_VS_DEBUG_BREAKPOINT, ImGuiExt::GetCustomColorVec4(ImGuiCustomCol_ToolbarRed))) {
                    evaluator->addBreakpoint(line);
                    m_textEditor.SetBreakpoints(breakpoints);
                }
                ImGuiExt::InfoTooltip("hex.builtin.view.pattern_editor.debugger.add_tooltip"_lang);
            } else {
                if (ImGuiExt::IconButton(ICON_VS_DEBUG_BREAKPOINT_UNVERIFIED, ImGuiExt::GetCustomColorVec4(ImGuiCustomCol_ToolbarRed))) {
                    evaluator->removeBreakpoint(line);
                    m_textEditor.SetBreakpoints(breakpoints);
                }
                ImGuiExt::InfoTooltip("hex.builtin.view.pattern_editor.debugger.remove_tooltip"_lang);
            }

            ImGui::SameLine();

            if (*m_breakpointHit) {
                auto displayValue = [&](const auto &parent, size_t index) {
                    return hex::format("{0} {1} [{2}]",
                                        "hex.builtin.view.pattern_editor.debugger.scope"_lang,
                                        evaluator->getScopeCount() - index - 1,
                                        parent == nullptr ?
                                        "hex.builtin.view.pattern_editor.debugger.scope.global"_lang :
                                        hex::format("0x{0:08X}", parent->getOffset())
                    );
                };

                if (evaluator->getScopeCount() > 0) {
                    ImGui::SetNextItemWidth(-1);
                    const auto &currScope = evaluator->getScope(-m_debuggerScopeIndex);
                    if (ImGui::BeginCombo("##scope", displayValue(currScope.parent, m_debuggerScopeIndex).c_str())) {
                        for (size_t i = 0; i < evaluator->getScopeCount(); i++) {
                            auto &scope = evaluator->getScope(-i);

                            if (ImGui::Selectable(displayValue(scope.parent, i).c_str(), i == size_t(m_debuggerScopeIndex))) {
                                m_debuggerScopeIndex = i;
                                m_resetDebuggerVariables = true;
                            }
                        }

                        ImGui::EndCombo();
                    }
                }

                if (m_resetDebuggerVariables) {
                    const auto pauseLine = evaluator->getPauseLine();

                    (*m_debuggerDrawer)->reset();
                    m_resetDebuggerVariables = false;
                    m_textEditor.SetCursorPosition(TextEditor::Coordinates(pauseLine.value_or(0) - 1, 0));

                    if (pauseLine.has_value())
                        m_textEditor.SetCursorPosition({ int(pauseLine.value() - 1), 0 });
                }

                const auto &currScope = evaluator->getScope(-m_debuggerScopeIndex);
                (*m_debuggerDrawer)->draw(*currScope.scope, &runtime, size.y - ImGui::GetTextLineHeightWithSpacing() * 4);
            }
        }
        ImGui::EndChild();
    }

    void ViewPatternEditor::drawAlwaysVisibleContent() {
        auto provider = ImHexApi::Provider::get();

        auto open = m_sectionWindowDrawer.contains(provider);
        if (open) {
            ImGui::SetNextWindowSize(scaled(ImVec2(600, 700)), ImGuiCond_Appearing);
            if (ImGui::Begin("hex.builtin.view.pattern_editor.section_popup"_lang, &open, ImGuiWindowFlags_NoResize | ImGuiWindowFlags_NoDocking | ImGuiWindowFlags_NoScrollbar | ImGuiWindowFlags_NoScrollWithMouse)) {
                m_sectionWindowDrawer[provider]();
            }
            ImGui::End();
        }

        if (!open && m_sectionWindowDrawer.contains(provider)) {
            ImHexApi::HexEditor::setSelection(Region::Invalid());
            m_sectionWindowDrawer.erase(provider);
        }

        if (!m_lastEvaluationProcessed) {
            if (!m_lastEvaluationResult) {
                const auto processMessage = [](const auto &message) {
                    auto lines = wolv::util::splitString(message, "\n");

                    std::ranges::transform(lines, lines.begin(), [](auto line) {
                        if (line.size() >= 128)
                            line = wolv::util::trim(line);

                        return hex::limitStringLength(line, 128);
                    });

                    return wolv::util::combineStrings(lines, "\n");
                };

                TextEditor::ErrorMarkers errorMarkers;
                if (!m_callStack->empty()) {
                    for (const auto &frame : *m_callStack | std::views::reverse) {
                        auto location = frame->getLocation();
                        std::string message;
                        if (location.source->source == pl::api::Source::DefaultSource) {
                            if (m_lastEvaluationError->has_value())
                                message = processMessage((*m_lastEvaluationError)->message);
                            auto key = TextEditor::Coordinates(location.line, location.column);
                            errorMarkers[key] = std::make_pair(location.length, message);
                        }
                    }
                }

                if (!m_lastCompileError->empty()) {
                    for (const auto &error : *m_lastCompileError) {
<<<<<<< HEAD
                        if (error.getLocation().source->source == pl::api::Source::DefaultSource) {
                            auto key = TextEditor::Coordinates(error.getLocation().line, error.getLocation().column);
                            if (!errorMarkers.contains(key) ||errorMarkers[key].first < error.getLocation().length)
                                    errorMarkers[key] = std::make_pair(error.getLocation().length,processMessage(error.getMessage()));
                        }
=======
                        auto source = error.getLocation().source;
                        if (source != nullptr && source->source == pl::api::Source::DefaultSource)
                            errorMarkers[error.getLocation().line] = processMessage(error.getMessage());
>>>>>>> efee128c
                    }
                }

                m_textEditor.SetErrorMarkers(errorMarkers);
            } else {
                for (auto &[name, variable] : *m_patternVariables) {
                    if (variable.outVariable && m_lastEvaluationOutVars->contains(name))
                        variable.value = m_lastEvaluationOutVars->at(name);
                }

                EventHighlightingChanged::post();
            }

            m_lastEvaluationProcessed = true;
            *m_executionDone = true;
        }

        if (m_shouldAnalyze) {
            m_shouldAnalyze = false;

            m_analysisTask = TaskManager::createBackgroundTask("hex.builtin.task.analyzing_data"_lang, [this, provider](const Task &task) {
                if (!m_autoLoadPatterns)
                    return;

                pl::PatternLanguage runtime;
                ContentRegistry::PatternLanguage::configureRuntime(runtime, provider);

                auto mimeType = magic::getMIMEType(provider, 0, 100_KiB, true);

                bool foundCorrectType = false;
                runtime.addPragma("MIME", [&mimeType, &foundCorrectType](const pl::PatternLanguage &runtime, const std::string &value) {
                    hex::unused(runtime);

                    if (!magic::isValidMIMEType(value))
                        return false;

                    if (value == mimeType) {
                        foundCorrectType = true;
                        return true;
                    }
                    return !std::ranges::all_of(value, isspace) && !value.ends_with('\n') && !value.ends_with('\r');
                });

                // Format: [ AA BB CC DD ] @ 0x12345678
                runtime.addPragma("magic", [provider, &foundCorrectType](pl::PatternLanguage &, const std::string &value) -> bool {
                    const auto pattern = [value = value] mutable -> std::optional<BinaryPattern> {
                        value = wolv::util::trim(value);

                        if (value.empty())
                            return std::nullopt;

                        if (!value.starts_with('['))
                            return std::nullopt;

                        value = value.substr(1);

                        const auto end = value.find(']');
                        if (end == std::string::npos)
                            return std::nullopt;

                        value = value.substr(0, end - 1);
                        value = wolv::util::trim(value);

                        return BinaryPattern(value);
                    }();

                    const auto address = [value = value] mutable -> std::optional<u64> {
                        value = wolv::util::trim(value);

                        if (value.empty())
                            return std::nullopt;

                        const auto start = value.find('@');
                        if (start == std::string::npos)
                            return std::nullopt;

                        value = value.substr(start + 1);
                        value = wolv::util::trim(value);

                        size_t end = 0;
                        auto result = std::stoull(value, &end, 0);
                        if (end != value.length())
                            return std::nullopt;

                        return result;
                    }();

                    if (!address)
                        return false;
                    if (!pattern)
                        return false;

                    std::vector<u8> bytes(pattern->getSize());
                    provider->read(*address, bytes.data(), bytes.size());

                    if (pattern->matches(bytes))
                        foundCorrectType = true;

                    return true;
                });

                m_possiblePatternFiles.get(provider).clear();

                bool popupOpen = false;
                std::error_code errorCode;
                for (const auto &dir : paths::Patterns.read()) {
                    for (auto &entry : std::fs::recursive_directory_iterator(dir, errorCode)) {
                        task.update();

                        foundCorrectType = false;
                        if (!entry.is_regular_file())
                            continue;

                        wolv::io::File file(entry.path(), wolv::io::File::Mode::Read);
                        if (!file.isValid())
                            continue;

                        auto result = runtime.preprocessString(file.readString(), pl::api::Source::DefaultSource);
                        if (!result.has_value()) {
                            log::warn("Failed to preprocess file {} during MIME analysis", entry.path().string());
                        }

                        if (foundCorrectType) {
                            {
                                std::scoped_lock lock(m_possiblePatternFilesMutex);

                                m_possiblePatternFiles.get(provider).push_back(entry.path());
                            }

                            if (!popupOpen) {
                                PopupAcceptPattern::open(this);
                                popupOpen = true;
                            }
                        }

                        runtime.reset();
                    }
                }
            });
        }
    }


    void ViewPatternEditor::drawPatternTooltip(pl::ptrn::Pattern *pattern) {
        ImGui::PushID(pattern);
        {
            const bool shiftHeld = ImGui::GetIO().KeyShift;
            ImGui::ColorButton(pattern->getVariableName().c_str(), ImColor(pattern->getColor()));
            ImGui::SameLine(0, 10);
            ImGuiExt::TextFormattedColored(TextEditor::GetPalette()[u32(TextEditor::PaletteIndex::KnownIdentifier)], "{} ", pattern->getFormattedName());
            ImGui::SameLine(0, 5);
            ImGuiExt::TextFormatted("{}", pattern->getDisplayName());
            ImGui::SameLine();
            ImGui::SeparatorEx(ImGuiSeparatorFlags_Vertical);
            ImGui::SameLine();
            ImGuiExt::TextFormatted("{: <{}} ", hex::limitStringLength(pattern->getFormattedValue(), 64), shiftHeld ? 40 : 0);

            if (shiftHeld) {
                ImGui::Indent();
                if (ImGui::BeginTable("##extra_info", 2, ImGuiTableFlags_RowBg | ImGuiTableFlags_BordersInnerV | ImGuiTableFlags_NoClip)) {
                    ImGui::TableNextRow();
                    ImGui::TableNextColumn();

                    ImGui::TableNextRow();
                    ImGui::TableNextColumn();
                    ImGuiExt::TextFormatted("{} ", "hex.ui.common.path"_lang);
                    ImGui::TableNextColumn();

                    std::string path;
                    {
                        std::vector<std::string> pathSegments;
                        const pl::ptrn::Pattern *entry = pattern;
                        while (entry != nullptr) {
                            pathSegments.push_back(entry->getVariableName());
                            entry = entry->getParent();
                        }

                        for (const auto &segment : pathSegments | std::views::reverse) {
                            if (!segment.starts_with('['))
                                path += '.';

                            path += segment;
                        }

                        if (path.starts_with('.'))
                            path = path.substr(1);
                    }

                    ImGui::Indent();
                    ImGui::PushTextWrapPos(500_scaled);
                    ImGuiExt::TextFormattedWrapped("{}", path);
                    ImGui::PopTextWrapPos();
                    ImGui::Unindent();

                    ImGui::TableNextRow();
                    ImGui::TableNextColumn();
                    ImGuiExt::TextFormatted("{} ", "hex.ui.common.type"_lang);
                    ImGui::TableNextColumn();
                    ImGui::Indent();
                    ImGuiExt::TextFormatted("{}", pattern->getFormattedName());
                    ImGui::Unindent();

                    ImGui::TableNextRow();
                    ImGui::TableNextColumn();
                    ImGuiExt::TextFormatted("{} ", "hex.ui.common.address"_lang);
                    ImGui::TableNextColumn();
                    ImGui::Indent();
                    ImGuiExt::TextFormatted("0x{:08X}", pattern->getOffset());
                    ImGui::Unindent();

                    ImGui::TableNextRow();
                    ImGui::TableNextColumn();
                    ImGuiExt::TextFormatted("{} ", "hex.ui.common.size"_lang);
                    ImGui::TableNextColumn();
                    ImGui::Indent();
                    ImGuiExt::TextFormatted("{}", hex::toByteString(pattern->getSize()));
                    ImGui::Unindent();

                    {
                        const auto provider = ImHexApi::Provider::get();
                        const auto baseAddress = provider != nullptr ? provider->getBaseAddress() : 0x00;
                        const auto parent = pattern->getParent();
                        const auto parentAddress = parent == nullptr ? baseAddress : parent->getOffset();
                        const auto parentSize = parent == nullptr ? baseAddress : parent->getSize();
                        const auto patternAddress = pattern->getOffset();

                        if (patternAddress >= parentAddress && patternAddress + pattern->getSize() <= parentAddress + parentSize) {
                            ImGui::TableNextRow();
                            ImGui::TableNextColumn();
                            ImGuiExt::TextFormatted("{} ", "hex.builtin.view.pattern_editor.tooltip.parent_offset"_lang);
                            ImGui::TableNextColumn();
                            ImGui::Indent();
                            ImGuiExt::TextFormatted("0x{:02X}", pattern->getOffset() - parentAddress);
                            ImGui::Unindent();
                        }
                    }

                    ImGui::TableNextRow();
                    ImGui::TableNextColumn();
                    ImGuiExt::TextFormatted("{} ", "hex.ui.common.endian"_lang);
                    ImGui::TableNextColumn();
                    ImGui::Indent();
                    ImGuiExt::TextFormatted("{}", pattern->getEndian() == std::endian::little ? "hex.ui.common.little"_lang : "hex.ui.common.big"_lang);
                    ImGui::Unindent();

                    if (const auto &comment = pattern->getComment(); !comment.empty()) {
                        ImGui::TableNextRow();
                        ImGui::TableNextColumn();
                        ImGuiExt::TextFormatted("{} ", "hex.ui.common.comment"_lang);
                        ImGui::TableNextColumn();
                        ImGui::Indent();
                        ImGuiExt::TextFormattedWrapped("\"{}\"", comment);
                        ImGui::Unindent();
                    }

                    ImGui::EndTable();
                }
                ImGui::Unindent();
            }
        }

        ImGui::PopID();
    }


    void ViewPatternEditor::loadPatternFile(const std::fs::path &path, prv::Provider *provider) {
        wolv::io::File file(path, wolv::io::File::Mode::Read);
        if (file.isValid()) {

            auto code = preprocessText(file.readString());
            this->evaluatePattern(code, provider);
            m_textEditor.SetText(code);
            m_sourceCode.set(provider, code);
<<<<<<< HEAD
            m_textHighlighter.m_needsToUpdateColors = false;
            TaskManager::createBackgroundTask("Parse pattern", [this, code, provider](auto&) { this->parsePattern(code, provider); });
=======

            TaskManager::createBackgroundTask("hex.builtin.task.parsing_pattern"_lang, [this, code, provider](auto&) { this->parsePattern(code, provider); });
>>>>>>> efee128c
        }
    }

    void ViewPatternEditor::parsePattern(const std::string &code, prv::Provider *provider) {
        m_runningParsers += 1;

        ContentRegistry::PatternLanguage::configureRuntime(*m_editorRuntime, nullptr);
        const auto &ast = m_editorRuntime->parseString(code, pl::api::Source::DefaultSource);

        auto &patternVariables = m_patternVariables.get(provider);
        auto oldPatternVariables = std::move(patternVariables);

        if (ast.has_value()) {
            for (auto &node : *ast) {
                if (const auto variableDecl = dynamic_cast<pl::core::ast::ASTNodeVariableDecl *>(node.get())) {
                    const auto type = variableDecl->getType().get();
                    if (type == nullptr) continue;

                    const auto builtinType = dynamic_cast<pl::core::ast::ASTNodeBuiltinType *>(type->getType().get());
                    if (builtinType == nullptr)
                        continue;

                    const PatternVariable variable = {
                        .inVariable  = variableDecl->isInVariable(),
                        .outVariable = variableDecl->isOutVariable(),
                        .type        = builtinType->getType(),
                        .value       = oldPatternVariables.contains(variableDecl->getName()) ? oldPatternVariables[variableDecl->getName()].value : pl::core::Token::Literal()
                    };

                    if (variable.inVariable || variable.outVariable) {
                        if (!patternVariables.contains(variableDecl->getName()))
                            patternVariables[variableDecl->getName()] = variable;
                    }
                }
            }
        } else {
            patternVariables = std::move(oldPatternVariables);
        }

        m_textHighlighter.m_needsToUpdateColors = true;
        m_runningParsers -= 1;
    }

    void ViewPatternEditor::evaluatePattern(const std::string &code, prv::Provider *provider) {
        EventPatternEvaluating::post();

        auto lock = std::scoped_lock(ContentRegistry::PatternLanguage::getRuntimeLock());

        m_runningEvaluators += 1;
        *m_executionDone = false;

        m_console->clear();
        m_consoleNeedsUpdate = true;

        m_sectionWindowDrawer.clear();
        m_consoleEditor.SetText("");
        m_virtualFiles->clear();

        m_accessHistory = {};
        m_accessHistoryIndex = 0;

        EventHighlightingChanged::post();

        TaskManager::createTask("hex.builtin.view.pattern_editor.evaluating"_lang, TaskManager::NoProgress, [this, code, provider](auto &task) {
            auto lock = std::scoped_lock(ContentRegistry::PatternLanguage::getRuntimeLock());

            auto &runtime = ContentRegistry::PatternLanguage::getRuntime();
            ContentRegistry::PatternLanguage::configureRuntime(runtime, provider);
            runtime.getInternals().evaluator->setBreakpointHitCallback([this]{
                m_debuggerScopeIndex = 0;
                *m_breakpointHit = true;
                m_resetDebuggerVariables = true;
                while (*m_breakpointHit) {
                    std::this_thread::sleep_for(std::chrono::milliseconds(100));
                }
            });

            task.setInterruptCallback([this, &runtime] {
                m_breakpointHit = false;
                runtime.abort();
            });

            std::map<std::string, pl::core::Token::Literal> envVars;
            for (const auto &[id, name, value, type] : *m_envVarEntries)
                envVars.insert({ name, value });

            std::map<std::string, pl::core::Token::Literal> inVariables;
            for (auto &[name, variable] : *m_patternVariables) {
                if (variable.inVariable)
                    inVariables[name] = variable.value;
            }

            runtime.setDangerousFunctionCallHandler([this]{
                m_dangerousFunctionCalled = true;

                while (m_dangerousFunctionsAllowed == DangerousFunctionPerms::Ask) {
                    std::this_thread::sleep_for(std::chrono::milliseconds(100));
                }

                return m_dangerousFunctionsAllowed == DangerousFunctionPerms::Allow;
            });

            runtime.setLogCallback([this](auto level, auto message) {
                std::scoped_lock lock(m_logMutex);

                for (auto line : wolv::util::splitString(message, "\n")) {
                    if (!wolv::util::trim(line).empty()) {
                        switch (level) {
                            using enum pl::core::LogConsole::Level;

                            case Debug:     line = hex::format("D: {}", line); break;
                            case Info:      line = hex::format("I: {}", line); break;
                            case Warning:   line = hex::format("W: {}", line); break;
                            case Error:     line = hex::format("E: {}", line); break;
                            default: break;
                        }
                    }

                    m_console->emplace_back(line);
                    m_consoleNeedsUpdate = true;
                }
            });

            ON_SCOPE_EXIT {
                runtime.getInternals().evaluator->setDebugMode(false);
                *m_lastEvaluationOutVars = runtime.getOutVariables();
                *m_sections              = runtime.getSections();

                m_runningEvaluators -= 1;

                m_lastEvaluationProcessed = false;

                std::scoped_lock lock(m_logMutex);
                m_console->emplace_back(
                   hex::format("I: Evaluation took {}", std::chrono::duration<double>(runtime.getLastRunningTime()))
                );
                m_consoleNeedsUpdate = true;
            };


            m_lastEvaluationResult = runtime.executeString(code, pl::api::Source::DefaultSource, envVars, inVariables);
            if (!m_lastEvaluationResult) {
                *m_lastEvaluationError = runtime.getEvalError();
                *m_lastCompileError    = runtime.getCompileErrors();
                *m_callStack           = reinterpret_cast<const std::vector<const pl::core::ast::ASTNode *> &>(runtime.getInternals().evaluator->getCallStack());
            }

            TaskManager::doLater([code] {
                EventPatternExecuted::post(code);
            });
        });
    }

    std::string ViewPatternEditor::preprocessText(const std::string &code) {
        std::string result = wolv::util::replaceStrings(code, "\r\n", "\n");
        result = wolv::util::replaceStrings(result, "\r", "\n");
        result = wolv::util::replaceStrings(result, "\t", "    ");
        while (result.ends_with('\n'))
            result.pop_back();
        return result;
    }

    void ViewPatternEditor::registerEvents() {
        RequestPatternEditorSelectionChange::subscribe(this, [this](u32 line, u32 column) {
            const TextEditor::Coordinates coords = { int(line) - 1, int(column) };
            m_textEditor.SetCursorPosition(coords);
        });

        RequestLoadPatternLanguageFile::subscribe(this, [this](const std::fs::path &path) {
            this->loadPatternFile(path, ImHexApi::Provider::get());
        });

        RequestRunPatternCode::subscribe(this, [this] {
            m_triggerAutoEvaluate = true;
        });

        RequestSavePatternLanguageFile::subscribe(this, [this](const std::fs::path &path) {
            wolv::io::File file(path, wolv::io::File::Mode::Create);
            file.writeString(wolv::util::trim(m_textEditor.GetText()));
        });

        RequestSetPatternLanguageCode::subscribe(this, [this](const std::string &code) {
            const std::string preprocessed = preprocessText(code);
            m_textEditor.SetText(preprocessed);
            m_sourceCode.set(ImHexApi::Provider::get(), preprocessed);
            m_hasUnevaluatedChanges = true;
            m_textHighlighter.m_needsToUpdateColors = false;
        });

        ContentRegistry::Settings::onChange("hex.builtin.setting.general", "hex.builtin.setting.general.sync_pattern_source", [this](const ContentRegistry::Settings::SettingsValue &value) {
            m_sourceCode.enableSync(value.get<bool>(false));
        });
        ContentRegistry::Settings::onChange("hex.builtin.setting.general", "hex.builtin.setting.general.auto_load_patterns", [this](const ContentRegistry::Settings::SettingsValue &value) {
            m_autoLoadPatterns = value.get<bool>(true);
        });

        EventProviderOpened::subscribe(this, [this](prv::Provider *provider) {
            m_shouldAnalyze.get(provider) = true;
            m_envVarEntries->emplace_back(0, "", i128(0), EnvVarType::Integer);

            m_debuggerDrawer.get(provider) = std::make_unique<ui::PatternDrawer>();
        });

        EventProviderChanged::subscribe(this, [this](prv::Provider *oldProvider, prv::Provider *newProvider) {
            if (oldProvider != nullptr)
                m_sourceCode.set(oldProvider, m_textEditor.GetText());

            if (newProvider != nullptr)
               m_textEditor.SetText(m_sourceCode.get(newProvider));
            m_hasUnevaluatedChanges = true;
            m_textHighlighter.m_needsToUpdateColors = false;
        });

        EventProviderClosed::subscribe(this, [this](prv::Provider *) {
            if (ImHexApi::Provider::getProviders().empty()) {
                m_textEditor.SetText("");
            }
        });

        RequestAddVirtualFile::subscribe(this, [this](const std::fs::path &path, const std::vector<u8> &data, Region region) {
            m_virtualFiles->emplace_back(path, data, region);
        });
    }

    static void createNestedMenu(const std::vector<std::string> &menus, const std::function<void()> &function) {
        if (menus.empty())
            return;

        if (menus.size() == 1) {
            if (ImGui::MenuItem(menus.front().c_str()))
                function();
        } else {
            if (ImGui::BeginMenu(menus.front().c_str())) {
                createNestedMenu({ menus.begin() + 1, menus.end() }, function);
                ImGui::EndMenu();
            }
        }
    }

    void ViewPatternEditor::appendEditorText(const std::string &text) {
        m_textEditor.SetCursorPosition(TextEditor::Coordinates { m_textEditor.GetTotalLines(), 0 });
        m_textEditor.InsertText(hex::format("\n{0}", text));
        m_triggerEvaluation = true;
    }

    void ViewPatternEditor::appendVariable(const std::string &type) {
        const auto &selection = ImHexApi::HexEditor::getSelection();

        appendEditorText(hex::format("{0} {0}_at_0x{1:02X} @ 0x{1:02X};", type, selection->getStartAddress()));
        AchievementManager::unlockAchievement("hex.builtin.achievement.patterns", "hex.builtin.achievement.patterns.place_menu.name");
    }

    void ViewPatternEditor::appendArray(const std::string &type, size_t size) {
        const auto &selection = ImHexApi::HexEditor::getSelection();

        appendEditorText(hex::format("{0} {0}_array_at_0x{1:02X}[0x{2:02X}] @ 0x{1:02X};", type, selection->getStartAddress(), (selection->getSize() + (size - 1)) / size));
    }

    void ViewPatternEditor::registerMenuItems() {
        /* Import Pattern */
        ContentRegistry::Interface::addMenuItem({ "hex.builtin.menu.file", "hex.builtin.menu.file.import", "hex.builtin.menu.file.import.pattern" }, ICON_VS_FILE_CODE, 4050, Shortcut::None,
                                                m_importPatternFile, ImHexApi::Provider::isValid);

        /* Export Pattern */
        ContentRegistry::Interface::addMenuItem({ "hex.builtin.menu.file", "hex.builtin.menu.file.export", "hex.builtin.menu.file.export.pattern" }, ICON_VS_FILE_CODE, 7050, Shortcut::None,
                                                m_exportPatternFile, [this] {
                                                    return !wolv::util::trim(m_textEditor.GetText()).empty() && ImHexApi::Provider::isValid();
                                                }
        );

        constexpr static std::array<std::pair<const char *, size_t>, 21>  Types = {{
           { "u8", 1 }, { "u16", 2 }, { "u24", 3 }, { "u32", 4 }, { "u48", 6 }, { "u64", 8 }, { "u96", 12 }, { "u128", 16 },
           { "s8", 1 }, { "s16", 2 }, { "s24", 3 }, { "s32", 4 }, { "s48", 6 }, { "s64", 8 }, { "s96", 12 }, { "s128", 16 },
           { "float", 4 }, { "double", 8 },
           { "bool", 1 }, { "char", 1 }, { "char16", 2 }
        }};

        /* Place pattern... */
        ContentRegistry::Interface::addMenuItemSubMenu({ "hex.builtin.menu.edit", "hex.builtin.view.pattern_editor.menu.edit.place_pattern" }, ICON_VS_LIBRARY, 3000,
            [&, this] {
                if (ImGui::BeginMenu("hex.builtin.view.pattern_editor.menu.edit.place_pattern.builtin"_lang)) {
                    if (ImGui::BeginMenu("hex.builtin.view.pattern_editor.menu.edit.place_pattern.builtin.single"_lang)) {
                        for (const auto &[type, size] : Types) {
                            if (ImGui::MenuItem(type))
                                appendVariable(type);
                        }
                        ImGui::EndMenu();
                    }

                    if (ImGui::BeginMenu("hex.builtin.view.pattern_editor.menu.edit.place_pattern.builtin.array"_lang)) {
                        for (const auto &[type, size] : Types) {
                            if (ImGui::MenuItem(type))
                                appendArray(type, size);
                        }
                        ImGui::EndMenu();
                    }

                    ImGui::EndMenu();
                }

                const auto &types = m_editorRuntime->getInternals().parser->getTypes();
                const bool hasPlaceableTypes = std::ranges::any_of(types, [](const auto &type) { return !type.second->isTemplateType(); });

                if (ImGui::BeginMenu("hex.builtin.view.pattern_editor.menu.edit.place_pattern.custom"_lang, hasPlaceableTypes)) {
                    const auto &selection = ImHexApi::HexEditor::getSelection();

                    for (const auto &[typeName, type] : types) {
                        if (type->isTemplateType())
                            continue;

                        createNestedMenu(hex::splitString(typeName, "::"), [&, this] {
                            std::string variableName;
                            for (const char c : hex::replaceStrings(typeName, "::", "_"))
                                variableName += static_cast<char>(std::tolower(c));
                            variableName += hex::format("_at_0x{:02X}", selection->getStartAddress());

                            appendEditorText(hex::format("{0} {1} @ 0x{2:02X};", typeName, variableName, selection->getStartAddress()));
                        });
                    }

                    ImGui::EndMenu();
                }
            }, [this] {
                return ImHexApi::Provider::isValid() && ImHexApi::HexEditor::isSelectionValid() && m_runningParsers == 0;
            });
    }

    void ViewPatternEditor::registerHandlers() {
        ContentRegistry::FileHandler::add({ ".hexpat", ".pat" }, [](const std::fs::path &path) -> bool {
            wolv::io::File file(path, wolv::io::File::Mode::Read);

            if (file.isValid()) {
                RequestSetPatternLanguageCode::post(file.readString());
                return true;
            } else {
                return false;
            }
        });

        ContentRegistry::Settings::onChange("hex.builtin.setting.hex_editor", "hex.builtin.setting.hex_editor.pattern_parent_highlighting", [this](const ContentRegistry::Settings::SettingsValue &value) {
            m_parentHighlightingEnabled = bool(value.get<int>(false));
        });

        ImHexApi::HexEditor::addBackgroundHighlightingProvider([this](u64 address, const u8 *data, size_t size, bool) -> std::optional<color_t> {
            hex::unused(data, size);

            if (m_runningEvaluators != 0)
                return std::nullopt;

            const auto &runtime = ContentRegistry::PatternLanguage::getRuntime();

            std::optional<ImColor> color;

            if (TRY_LOCK(ContentRegistry::PatternLanguage::getRuntimeLock())) {
                for (const auto &patternColor : runtime.getColorsAtAddress(address)) {
                    if (color.has_value())
                        color = ImAlphaBlendColors(*color, patternColor);
                    else
                        color = patternColor;
                }
            }

            return color;
        });

        ImHexApi::HexEditor::addHoverHighlightProvider([this](const prv::Provider *, u64 address, size_t size) {
            std::set<Region> result;
            if (!m_parentHighlightingEnabled)
                return result;

            const auto &runtime = ContentRegistry::PatternLanguage::getRuntime();

            const auto hoveredRegion = Region { address, size };
            for (const auto &pattern : runtime.getPatternsAtAddress(hoveredRegion.getStartAddress())) {
                const pl::ptrn::Pattern * checkPattern = pattern;
                if (auto parent = checkPattern->getParent(); parent != nullptr)
                    checkPattern = parent;

                result.emplace(checkPattern->getOffset(), checkPattern->getSize());
            }

            return result;
        });

        ImHexApi::HexEditor::addTooltipProvider([this](u64 address, const u8 *data, size_t size) {
            hex::unused(data, size);

            if (TRY_LOCK(ContentRegistry::PatternLanguage::getRuntimeLock())) {
                const auto &runtime = ContentRegistry::PatternLanguage::getRuntime();

                auto patterns = runtime.getPatternsAtAddress(address);
                if (!patterns.empty() && !std::ranges::all_of(patterns, [](const auto &pattern) { return pattern->getVisibility() == pl::ptrn::Visibility::Hidden; })) {
                    ImGui::BeginTooltip();

                    for (const auto &pattern : patterns) {
                        if (pattern->getVisibility() != pl::ptrn::Visibility::Visible)
                            continue;

                        const auto tooltipColor = (pattern->getColor() & 0x00FF'FFFF) | 0x7000'0000;
                        ImGui::PushID(pattern);
                        if (ImGui::BeginTable("##tooltips", 1, ImGuiTableFlags_RowBg | ImGuiTableFlags_NoClip)) {
                            ImGui::TableNextRow();
                            ImGui::TableNextColumn();

                            this->drawPatternTooltip(pattern);

                            ImGui::PushStyleColor(ImGuiCol_TableRowBg, tooltipColor);
                            ImGui::PushStyleColor(ImGuiCol_TableRowBgAlt, tooltipColor);
                            ImGui::EndTable();
                            ImGui::PopStyleColor(2);
                        }
                        ImGui::PopID();
                    }
                    ImGui::EndTooltip();
                }
            }
        });

        ProjectFile::registerPerProviderHandler({
            .basePath = "pattern_source_code.hexpat",
            .required = false,
            .load = [this](prv::Provider *provider, const std::fs::path &basePath, const Tar &tar) {
                const auto sourceCode = preprocessText(tar.readString(basePath));

                m_sourceCode.set(provider, sourceCode);
                m_console.get(provider);
                if (provider == ImHexApi::Provider::get())
                    m_textEditor.SetText(sourceCode);

                m_hasUnevaluatedChanges = true;
                m_textHighlighter.m_needsToUpdateColors = false;
                return true;
            },
            .store = [this](prv::Provider *provider, const std::fs::path &basePath, const Tar &tar) {
                if (provider == ImHexApi::Provider::get())
                    m_sourceCode.set(provider, m_textEditor.GetText());

                const auto &sourceCode = m_sourceCode.get(provider);

                tar.writeString(basePath, wolv::util::trim(sourceCode));
                return true;
            }
        });

        ShortcutManager::addShortcut(this, CTRL + Keys::F + AllowWhileTyping, "hex.builtin.view.pattern_editor.shortcut.find", [this] {
            m_openFindReplacePopUp = true;
            m_replaceMode = false;
        });

        ShortcutManager::addShortcut(this, CTRL + Keys::H + AllowWhileTyping, "hex.builtin.view.pattern_editor.shortcut.replace", [this] {
            m_openFindReplacePopUp = true;
            m_replaceMode = true;
        });

        ShortcutManager::addShortcut(this, Keys::F3 + AllowWhileTyping, "hex.builtin.view.pattern_editor.shortcut.find_next", [this] {
            TextEditor::FindReplaceHandler *findReplaceHandler = m_textEditor.GetFindReplaceHandler();
            findReplaceHandler->FindMatch(&m_textEditor,true);
        });

        ShortcutManager::addShortcut(this, SHIFT + Keys::F3 + AllowWhileTyping, "hex.builtin.view.pattern_editor.shortcut.find_previous", [this] {
            TextEditor::FindReplaceHandler *findReplaceHandler = m_textEditor.GetFindReplaceHandler();
            findReplaceHandler->FindMatch(&m_textEditor,false);
        });

        ShortcutManager::addShortcut(this, ALT + Keys::C + AllowWhileTyping, "hex.builtin.view.pattern_editor.shortcut.match_case_toggle", [this] {
            TextEditor::FindReplaceHandler *findReplaceHandler = m_textEditor.GetFindReplaceHandler();
            findReplaceHandler->SetMatchCase(&m_textEditor,!findReplaceHandler->GetMatchCase());
        });

        ShortcutManager::addShortcut(this, ALT + Keys::R + AllowWhileTyping, "hex.builtin.view.pattern_editor.shortcut.regex_toggle", [this] {
            TextEditor::FindReplaceHandler *findReplaceHandler = m_textEditor.GetFindReplaceHandler();
            findReplaceHandler->SetFindRegEx(&m_textEditor,!findReplaceHandler->GetFindRegEx());
        });

        ShortcutManager::addShortcut(this, ALT + Keys::W + AllowWhileTyping, "hex.builtin.view.pattern_editor.shortcut.whole_word_toggle", [this] {
            TextEditor::FindReplaceHandler *findReplaceHandler = m_textEditor.GetFindReplaceHandler();
            findReplaceHandler->SetWholeWord(&m_textEditor,!findReplaceHandler->GetWholeWord());
        });

        ShortcutManager::addShortcut(this, ALT + Keys::S + AllowWhileTyping, "hex.builtin.view.pattern_editor.shortcut.save_project", [] {
            hex::plugin::builtin::saveProject();
        });

        ShortcutManager::addShortcut(this, ALT + Keys::O + AllowWhileTyping, "hex.builtin.view.pattern_editor.shortcut.open_project", [] {
            hex::plugin::builtin::openProject();
        });

        ShortcutManager::addShortcut(this, ALT + SHIFT + Keys::S + AllowWhileTyping, "hex.builtin.view.pattern_editor.shortcut.save_project_as", [] {
            hex::plugin::builtin::saveProjectAs();
        });

     //   ShortcutManager::addShortcut(this, CTRL + Keys::Insert + AllowWhileTyping, "hex.builtin.view.pattern_editor.shortcut.copy", [this] {
     //       m_textEditor.Copy();
     //   });

        ShortcutManager::addShortcut(this, CTRL + Keys::C + AllowWhileTyping, "hex.builtin.view.pattern_editor.shortcut.copy", [this] {
            m_textEditor.Copy();
        });

     //   ShortcutManager::addShortcut(this, SHIFT + Keys::Insert + AllowWhileTyping, "hex.builtin.view.pattern_editor.shortcut.paste", [this] {
        //    m_textEditor.Paste();
    //    });

        ShortcutManager::addShortcut(this, CTRL + Keys::V + AllowWhileTyping, "hex.builtin.view.pattern_editor.shortcut.paste", [this] {
            m_textEditor.Paste();
        });

        ShortcutManager::addShortcut(this, CTRL + Keys::X + AllowWhileTyping, "hex.builtin.view.pattern_editor.shortcut.cut", [this] {
            m_textEditor.Cut();
        });

      //  ShortcutManager::addShortcut(this, SHIFT + Keys::Delete + AllowWhileTyping, "hex.builtin.view.pattern_editor.shortcut.cut", [this] {
      //      m_textEditor.Cut();
      //  });

        ShortcutManager::addShortcut(this, CTRL + Keys::Z + AllowWhileTyping, "hex.builtin.view.pattern_editor.shortcut.undo", [this] {
            m_textEditor.Undo();
        });

      //  ShortcutManager::addShortcut(this, ALT + Keys::Backspace + AllowWhileTyping, "hex.builtin.view.pattern_editor.shortcut.undo", [this] {
    //        m_textEditor.Undo();
      //  });

        ShortcutManager::addShortcut(this, Keys::Delete + AllowWhileTyping, "hex.builtin.view.pattern_editor.shortcut.delete", [this] {
            m_textEditor.Delete();
        });

        ShortcutManager::addShortcut(this, CTRL + Keys::Y + AllowWhileTyping, "hex.builtin.view.pattern_editor.shortcut.redo", [this] {
            m_textEditor.Redo();
        });

        ShortcutManager::addShortcut(this, CTRL + Keys::A + AllowWhileTyping, "hex.builtin.view.pattern_editor.shortcut.select_all", [this] {
            m_textEditor.SelectAll();
        });

        ShortcutManager::addShortcut(this, SHIFT + Keys::Right + AllowWhileTyping, "hex.builtin.view.pattern_editor.shortcut.select_right", [this] {
            m_textEditor.MoveRight(1, true, false);
        });

        ShortcutManager::addShortcut(this, CTRL + SHIFT + Keys::Right + AllowWhileTyping, "hex.builtin.view.pattern_editor.shortcut.select_word_right", [this] {
            m_textEditor.MoveRight(1, true, true);
        });

        ShortcutManager::addShortcut(this, SHIFT + Keys::Left + AllowWhileTyping, "hex.builtin.view.pattern_editor.shortcut.select_left", [this] {
            m_textEditor.MoveLeft(1, true, false);
        });

        ShortcutManager::addShortcut(this, CTRL + SHIFT + Keys::Left + AllowWhileTyping, "hex.builtin.view.pattern_editor.shortcut.select_word_left", [this] {
            m_textEditor.MoveLeft(1, true, true);
        });

        ShortcutManager::addShortcut(this, SHIFT + Keys::Up + AllowWhileTyping, "hex.builtin.view.pattern_editor.shortcut.select_up", [this] {
            m_textEditor.MoveUp(1, true);
        });

        ShortcutManager::addShortcut(this, SHIFT +Keys::PageUp + AllowWhileTyping, "hex.builtin.view.pattern_editor.shortcut.select_page_up", [this] {
            m_textEditor.MoveUp(m_textEditor.GetPageSize()-4, true);
        });

        ShortcutManager::addShortcut(this, SHIFT + Keys::Down + AllowWhileTyping, "hex.builtin.view.pattern_editor.shortcut.select_down", [this] {
            m_textEditor.MoveDown(1, true);
        });

        ShortcutManager::addShortcut(this, SHIFT +Keys::PageDown + AllowWhileTyping, "hex.builtin.view.pattern_editor.shortcut.select_page_down", [this] {
            m_textEditor.MoveDown(m_textEditor.GetPageSize()-4, true);
        });

        ShortcutManager::addShortcut(this, CTRL + SHIFT + Keys::Home + AllowWhileTyping, "hex.builtin.view.pattern_editor.shortcut.select_top", [this] {
            m_textEditor.MoveTop(true);
        });

        ShortcutManager::addShortcut(this, CTRL + SHIFT + Keys::End + AllowWhileTyping, "hex.builtin.view.pattern_editor.shortcut.select_bottom", [this] {
            m_textEditor.MoveBottom(true);
        });

        ShortcutManager::addShortcut(this, SHIFT + Keys::Home + AllowWhileTyping, "hex.builtin.view.pattern_editor.shortcut.select_home", [this] {
            m_textEditor.MoveHome(true);
        });

        ShortcutManager::addShortcut(this, SHIFT + Keys::End + AllowWhileTyping, "hex.builtin.view.pattern_editor.shortcut.select_end", [this] {
            m_textEditor.MoveEnd(true);
        });

        ShortcutManager::addShortcut(this, CTRL + Keys::Delete + AllowWhileTyping, "hex.builtin.view.pattern_editor.shortcut.delete_word_right", [this] {
            m_textEditor.DeleteWordRight();
        });

        ShortcutManager::addShortcut(this, CTRL + Keys::Backspace + AllowWhileTyping, "hex.builtin.view.pattern_editor.shortcut.delete_word_left", [this] {
            m_textEditor.DeleteWordLeft();
        });

        ShortcutManager::addShortcut(this, Keys::Backspace + AllowWhileTyping, "hex.builtin.view.pattern_editor.shortcut.backspace", [this] {
            m_textEditor.Backspace();
        });

        ShortcutManager::addShortcut(this, Keys::Insert + AllowWhileTyping, "hex.builtin.view.pattern_editor.shortcut.toggle_insert", [this] {
            m_textEditor.SetOverwrite(!m_textEditor.IsOverwrite());
        });

        ShortcutManager::addShortcut(this, CTRL + Keys::Right + AllowWhileTyping, "hex.builtin.view.pattern_editor.shortcut.move_word_right", [this] {
            m_textEditor.MoveRight(1, false, true);
        });

        ShortcutManager::addShortcut(this, Keys::Right + AllowWhileTyping, "hex.builtin.view.pattern_editor.shortcut.move_right", [this] {
            m_textEditor.MoveRight(1, false, false);
        });

        ShortcutManager::addShortcut(this, CTRL + Keys::Left + AllowWhileTyping, "hex.builtin.view.pattern_editor.shortcut.move_word_left", [this] {
            m_textEditor.MoveLeft(1, false, true);
        });

        ShortcutManager::addShortcut(this, Keys::Left + AllowWhileTyping, "hex.builtin.view.pattern_editor.shortcut.move_left", [this] {
            m_textEditor.MoveLeft(1, false, false);
        });

        ShortcutManager::addShortcut(this, Keys::Up + AllowWhileTyping, "hex.builtin.view.pattern_editor.shortcut.move_up", [this] {
            m_textEditor.MoveUp(1, false);
        });

        ShortcutManager::addShortcut(this, Keys::PageUp + AllowWhileTyping, "hex.builtin.view.pattern_editor.shortcut.move_page_up", [this] {
            m_textEditor.MoveUp(m_textEditor.GetPageSize()-4, false);
        });

        ShortcutManager::addShortcut(this, Keys::Down + AllowWhileTyping, "hex.builtin.view.pattern_editor.shortcut.move_down", [this] {
            m_textEditor.MoveDown(1, false);
        });

        ShortcutManager::addShortcut(this, Keys::PageDown + AllowWhileTyping, "hex.builtin.view.pattern_editor.shortcut.move_page_down", [this] {
            m_textEditor.MoveDown(m_textEditor.GetPageSize()-4, false);
        });

        ShortcutManager::addShortcut(this, CTRL + Keys::Home + AllowWhileTyping, "hex.builtin.view.pattern_editor.shortcut.move_top", [this] {
            m_textEditor.MoveTop(false);
        });

        ShortcutManager::addShortcut(this, CTRL + Keys::End + AllowWhileTyping, "hex.builtin.view.pattern_editor.shortcut.move_bottom", [this] {
            m_textEditor.MoveBottom(false);
        });

        ShortcutManager::addShortcut(this, Keys::Home + AllowWhileTyping, "hex.builtin.view.pattern_editor.shortcut.move_home", [this] {
            m_textEditor.MoveHome(false);
        });

        ShortcutManager::addShortcut(this, Keys::End + AllowWhileTyping, "hex.builtin.view.pattern_editor.shortcut.move_end", [this] {
            m_textEditor.MoveEnd(false);
        });

        ShortcutManager::addShortcut(this, Keys::F8 + AllowWhileTyping, "hex.builtin.view.pattern_editor.shortcut.add_breakpoint", [this] {
            const auto line = m_textEditor.GetCursorPosition().mLine + 1;
            const auto &runtime = ContentRegistry::PatternLanguage::getRuntime();

            auto &evaluator = runtime.getInternals().evaluator;
            auto &breakpoints = evaluator->getBreakpoints();

            if (breakpoints.contains(line)) {
                evaluator->removeBreakpoint(line);
            } else {
                evaluator->addBreakpoint(line);
            }

            m_textEditor.SetBreakpoints(breakpoints);
        });

        /* Trigger evaluation */
        ShortcutManager::addGlobalShortcut(Keys::F5 + AllowWhileTyping, "hex.builtin.view.pattern_editor.shortcut.run_pattern", [this] {
            m_triggerAutoEvaluate = true;
        });

        /* Continue debugger */
        ShortcutManager::addGlobalShortcut(SHIFT + Keys::F9 + AllowWhileTyping, "hex.builtin.view.pattern_editor.shortcut.continue_debugger", [this] {
            const auto &runtime = ContentRegistry::PatternLanguage::getRuntime();
            if (runtime.isRunning())
                m_breakpointHit = false;
        });

        /* Step debugger */
        ShortcutManager::addGlobalShortcut(SHIFT + Keys::F7 + AllowWhileTyping, "hex.builtin.view.pattern_editor.shortcut.step_debugger", [this] {
            const auto &runtime = ContentRegistry::PatternLanguage::getRuntime();
            if (runtime.isRunning()) {
                runtime.getInternals().evaluator->pauseNextLine();
                m_breakpointHit = false;
            }
        });

        // Generate pattern code report
        ContentRegistry::Reports::addReportProvider([this](prv::Provider *provider) -> std::string {
            const auto &patternCode = m_sourceCode.get(provider);

            if (wolv::util::trim(patternCode).empty())
                return "";

            std::string result;

            result += "## Pattern Code\n\n";
            result += "```cpp\n";
            result += patternCode;
            result += "\n```\n\n";

            return result;
        });
    }

}<|MERGE_RESOLUTION|>--- conflicted
+++ resolved
@@ -3206,17 +3206,12 @@
 
                 if (!m_lastCompileError->empty()) {
                     for (const auto &error : *m_lastCompileError) {
-<<<<<<< HEAD
-                        if (error.getLocation().source->source == pl::api::Source::DefaultSource) {
+                       auto source = error.getLocation().source;
+                        if (source != nullptr && source->source == pl::api::Source::DefaultSource) {
                             auto key = TextEditor::Coordinates(error.getLocation().line, error.getLocation().column);
                             if (!errorMarkers.contains(key) ||errorMarkers[key].first < error.getLocation().length)
                                     errorMarkers[key] = std::make_pair(error.getLocation().length,processMessage(error.getMessage()));
                         }
-=======
-                        auto source = error.getLocation().source;
-                        if (source != nullptr && source->source == pl::api::Source::DefaultSource)
-                            errorMarkers[error.getLocation().line] = processMessage(error.getMessage());
->>>>>>> efee128c
                     }
                 }
 
@@ -3490,13 +3485,9 @@
             this->evaluatePattern(code, provider);
             m_textEditor.SetText(code);
             m_sourceCode.set(provider, code);
-<<<<<<< HEAD
+
             m_textHighlighter.m_needsToUpdateColors = false;
-            TaskManager::createBackgroundTask("Parse pattern", [this, code, provider](auto&) { this->parsePattern(code, provider); });
-=======
-
             TaskManager::createBackgroundTask("hex.builtin.task.parsing_pattern"_lang, [this, code, provider](auto&) { this->parsePattern(code, provider); });
->>>>>>> efee128c
         }
     }
 
