#include "content/views/view_pattern_editor.hpp"

#include <hex/api/content_registry.hpp>
#include <hex/api/project_file_manager.hpp>
#include <hex/api/achievement_manager.hpp>

#include <pl/patterns/pattern.hpp>
#include <pl/core/preprocessor.hpp>
#include <pl/core/parser.hpp>
#include <pl/core/ast/ast_node_variable_decl.hpp>
#include <pl/core/ast/ast_node_type_decl.hpp>
#include <pl/core/ast/ast_node_builtin_type.hpp>

#include <hex/helpers/fs.hpp>
#include <hex/helpers/utils.hpp>
#include <hex/helpers/magic.hpp>
#include <hex/helpers/binary_pattern.hpp>

#include <hex/providers/memory_provider.hpp>

#include <hex/helpers/fmt.hpp>
#include <fmt/chrono.h>

#include <popups/popup_file_chooser.hpp>
#include <popups/popup_question.hpp>
#include <toasts/toast_notification.hpp>

#include <nlohmann/json.hpp>
#include <chrono>

#include <wolv/io/file.hpp>
#include <wolv/io/fs.hpp>
#include <wolv/utils/guards.hpp>
#include <wolv/utils/lock.hpp>

namespace hex::plugin::builtin {

    using namespace hex::literals;

    static const TextEditor::LanguageDefinition &PatternLanguage() {
        static bool initialized = false;
        static TextEditor::LanguageDefinition langDef;
        if (!initialized) {
            constexpr static std::array keywords = {
                "using", "struct", "union", "enum", "bitfield", "be", "le", "if", "else", "match", "false", "true", "this", "parent", "addressof", "sizeof", "typenameof", "$", "while", "for", "fn", "return", "break", "continue", "namespace", "in", "out", "ref", "null", "const", "unsigned", "signed", "try", "catch"
            };
            for (auto &k : keywords)
                langDef.mKeywords.insert(k);

            constexpr static std::array builtInTypes = {
                "u8", "u16", "u24", "u32", "u48", "u64", "u96", "u128", "s8", "s16", "s24", "s32", "s48", "s64", "s96", "s128", "float", "double", "char", "char16", "bool", "padding", "str", "auto"
            };
            for (const auto name : builtInTypes) {
                TextEditor::Identifier id;
                id.mDeclaration = "";
                langDef.mIdentifiers.insert(std::make_pair(std::string(name), id));
            }

            langDef.mTokenize = [](const char *inBegin, const char *inEnd, const char *&outBegin, const char *&outEnd, TextEditor::PaletteIndex &paletteIndex) -> bool {
                paletteIndex = TextEditor::PaletteIndex::Max;

                while (inBegin < inEnd && isascii(*inBegin) && std::isblank(*inBegin))
                    inBegin++;

                if (inBegin == inEnd) {
                    outBegin     = inEnd;
                    outEnd       = inEnd;
                    paletteIndex = TextEditor::PaletteIndex::Default;
                } else if (TokenizeCStyleIdentifier(inBegin, inEnd, outBegin, outEnd)) {
                    paletteIndex = TextEditor::PaletteIndex::Identifier;
                } else if (TokenizeCStyleNumber(inBegin, inEnd, outBegin, outEnd)) {
                    paletteIndex = TextEditor::PaletteIndex::Number;
                } else if (TokenizeCStyleCharacterLiteral(inBegin, inEnd, outBegin, outEnd)) {
                    paletteIndex = TextEditor::PaletteIndex::CharLiteral;
                } else if (TokenizeCStyleString(inBegin, inEnd, outBegin, outEnd)) {
                    paletteIndex = TextEditor::PaletteIndex::String;
                }

                return paletteIndex != TextEditor::PaletteIndex::Max;
            };

            langDef.mCommentStart      = "/*";
            langDef.mCommentEnd        = "*/";
            langDef.mSingleLineComment = "//";

            langDef.mCaseSensitive   = true;
            langDef.mAutoIndentation = true;
            langDef.mPreprocChar     = '#';

            langDef.mName = "Pattern Language";

            initialized = true;
        }

        return langDef;
    }

    static const TextEditor::LanguageDefinition &ConsoleLog() {
        static bool initialized = false;
        static TextEditor::LanguageDefinition langDef;
        if (!initialized) {
            langDef.mTokenize = [](const char *inBegin, const char *inEnd, const char *&outBegin, const char *&outEnd, TextEditor::PaletteIndex &paletteIndex) -> bool {
                if (std::string_view(inBegin).starts_with("D: "))
                    paletteIndex = TextEditor::PaletteIndex::Comment;
                else if (std::string_view(inBegin).starts_with("I: "))
                    paletteIndex = TextEditor::PaletteIndex::Default;
                else if (std::string_view(inBegin).starts_with("W: "))
                    paletteIndex = TextEditor::PaletteIndex::Preprocessor;
                else if (std::string_view(inBegin).starts_with("E: "))
                    paletteIndex = TextEditor::PaletteIndex::ErrorMarker;
                else
                    paletteIndex = TextEditor::PaletteIndex::Max;

                outBegin = inBegin;
                outEnd = inEnd;

                return true;
            };

            langDef.mName = "Console Log";
            langDef.mCaseSensitive   = false;
            langDef.mAutoIndentation = false;
            langDef.mCommentStart = "";
            langDef.mCommentEnd = "";
            langDef.mSingleLineComment = "";

            initialized = true;
        }
        return langDef;
    }

    static void drawVirtualFileTree(const std::vector<const ViewPatternEditor::VirtualFile*> &virtualFiles, u32 level = 0) {
        std::map<std::string, std::vector<const ViewPatternEditor::VirtualFile*>> currFolderEntries;
        for (const auto &file : virtualFiles) {
            const auto &path = file->path;

            auto currSegment = wolv::util::toUTF8String(*std::next(path.begin(), level));
            if (std::distance(path.begin(), path.end()) == ptrdiff_t(level + 1)) {
                ImGui::TableNextRow();
                ImGui::TableNextColumn();

                ImGui::TextUnformatted(ICON_VS_FILE);
                ImGui::SameLine();

                ImGui::TreeNodeEx(currSegment.c_str(), ImGuiTreeNodeFlags_SpanFullWidth | ImGuiTreeNodeFlags_Leaf | ImGuiTreeNodeFlags_NoTreePushOnOpen);

                if (ImGui::IsMouseDoubleClicked(ImGuiMouseButton_Left)) {
                    ImHexApi::Provider::add<prv::MemoryProvider>(file->data, wolv::util::toUTF8String(file->path.filename()));
                }

                continue;
            }

            currFolderEntries[currSegment].emplace_back(file);
        }

        for (const auto &[segment, entries] : currFolderEntries) {
            ImGui::TableNextRow();
            ImGui::TableNextColumn();

            if (level == 0) {
                ImGui::TextUnformatted(ICON_VS_DATABASE);
            } else {
                ImGui::TextUnformatted(ICON_VS_FOLDER);
            }

            ImGui::SameLine();
            if (ImGui::TreeNodeEx(segment.c_str(), ImGuiTreeNodeFlags_SpanFullWidth)) {
                drawVirtualFileTree(entries, level + 1);
                ImGui::TreePop();
            }
        }
    }

    ViewPatternEditor::ViewPatternEditor() : View::Window("hex.builtin.view.pattern_editor.name", ICON_VS_SYMBOL_NAMESPACE) {
        m_parserRuntime = std::make_unique<pl::PatternLanguage>();
        ContentRegistry::PatternLanguage::configureRuntime(*m_parserRuntime, nullptr);

        m_textEditor.SetLanguageDefinition(PatternLanguage());
        m_textEditor.SetShowWhitespaces(false);

        m_consoleEditor.SetLanguageDefinition(ConsoleLog());
        m_consoleEditor.SetShowWhitespaces(false);
        m_consoleEditor.SetReadOnly(true);
        m_consoleEditor.SetShowCursor(false);
        m_consoleEditor.SetShowLineNumbers(false);

        this->registerEvents();
        this->registerMenuItems();
        this->registerHandlers();
    }

    ViewPatternEditor::~ViewPatternEditor() {
        RequestSetPatternLanguageCode::unsubscribe(this);
        RequestRunPatternCode::unsubscribe(this);
        EventFileLoaded::unsubscribe(this);
        EventProviderChanged::unsubscribe(this);
        EventProviderClosed::unsubscribe(this);
        RequestAddVirtualFile::unsubscribe(this);
    }

    void ViewPatternEditor::drawContent() {
        auto provider = ImHexApi::Provider::get();

        if (ImHexApi::Provider::isValid() && provider->isAvailable()) {
            static float height = 0;
            static bool dragging = false;

            const auto availableSize = ImGui::GetContentRegionAvail();
            auto textEditorSize = availableSize;
            textEditorSize.y *= 3.5 / 5.0;
            textEditorSize.y -= ImGui::GetTextLineHeightWithSpacing();
            textEditorSize.y += height;

            if (availableSize.y > 1)
                textEditorSize.y = std::clamp(textEditorSize.y, 1.0F, std::max(1.0F, availableSize.y - ImGui::GetTextLineHeightWithSpacing() * 3));

            m_textEditor.Render("hex.builtin.view.pattern_editor.name"_lang, textEditorSize, true);

            if (ImGui::IsItemClicked(ImGuiMouseButton_Right)) {
                ImGui::OpenPopup("##pattern_editor_context_menu");
            }

            if (ImGui::BeginPopup("##pattern_editor_context_menu")) {
                const bool hasSelection = m_textEditor.HasSelection();
                if (ImGui::MenuItem("hex.builtin.view.hex_editor.menu.edit.cut"_lang, Shortcut(CTRLCMD + Keys::X).toString().c_str(), false, hasSelection)) {
                    m_textEditor.Cut();
                }
                if (ImGui::MenuItem("hex.builtin.view.hex_editor.menu.edit.copy"_lang, Shortcut(CTRLCMD + Keys::C).toString().c_str(), false, hasSelection)) {
                    m_textEditor.Copy();
                }
                if (ImGui::MenuItem("hex.builtin.view.hex_editor.menu.edit.paste"_lang, Shortcut(CTRLCMD + Keys::V).toString().c_str())) {
                    m_textEditor.Paste();
                }

                ImGui::Separator();

                if (ImGui::MenuItem("hex.builtin.menu.edit.undo"_lang, Shortcut(CTRLCMD + Keys::Z).toString().c_str(), false, m_textEditor.CanUndo())) {
                    m_textEditor.Undo();
                }
                if (ImGui::MenuItem("hex.builtin.menu.edit.redo"_lang, Shortcut(CTRLCMD + Keys::Y).toString().c_str(), false, m_textEditor.CanRedo())) {
                    m_textEditor.Redo();
                }

                ImGui::EndPopup();
            }

            ImGui::Button("##settings_drag_bar", ImVec2(ImGui::GetContentRegionAvail().x, 2_scaled));
            if (ImGui::IsMouseDragging(ImGuiMouseButton_Left, 0)) {
                if (ImGui::IsItemHovered())
                    dragging = true;
            } else {
                dragging = false;
            }
            if (ImGui::IsItemHovered()) {
                ImGui::SetMouseCursor(ImGuiMouseCursor_ResizeNS);
            }

            if (dragging) {
                height += ImGui::GetMouseDragDelta(ImGuiMouseButton_Left, 0).y;
                ImGui::ResetMouseDragDelta(ImGuiMouseButton_Left);
            }

            auto settingsSize = ImGui::GetContentRegionAvail();
            settingsSize.y -= ImGui::GetTextLineHeightWithSpacing() * 2.5F;

            if (ImGui::BeginTabBar("##settings")) {
                if (ImGui::BeginTabItem("hex.builtin.view.pattern_editor.console"_lang)) {
                    this->drawConsole(settingsSize);
                    ImGui::EndTabItem();
                }
                if (ImGui::BeginTabItem("hex.builtin.view.pattern_editor.env_vars"_lang)) {
                    this->drawEnvVars(settingsSize, *m_envVarEntries);
                    ImGui::EndTabItem();
                }
                if (ImGui::BeginTabItem("hex.builtin.view.pattern_editor.settings"_lang)) {
                    this->drawVariableSettings(settingsSize, *m_patternVariables);
                    ImGui::EndTabItem();
                }
                if (ImGui::BeginTabItem("hex.builtin.view.pattern_editor.sections"_lang)) {
                    this->drawSectionSelector(settingsSize, *m_sections);
                    ImGui::EndTabItem();
                }
                if (ImGui::BeginTabItem("hex.builtin.view.pattern_editor.virtual_files"_lang)) {
                    this->drawVirtualFiles(settingsSize, *m_virtualFiles);
                    ImGui::EndTabItem();
                }
                if (ImGui::BeginTabItem("hex.builtin.view.pattern_editor.debugger"_lang)) {
                    this->drawDebugger(settingsSize);
                    ImGui::EndTabItem();
                }

                ImGui::EndTabBar();
            }

            ImGui::PushStyleVar(ImGuiStyleVar_FrameBorderSize, 1);

            {
                auto &runtime = ContentRegistry::PatternLanguage::getRuntime();
                if (runtime.isRunning()) {
                    if (m_breakpointHit) {
                        if (ImGuiExt::IconButton(ICON_VS_DEBUG_CONTINUE, ImGuiExt::GetCustomColorVec4(ImGuiCustomCol_ToolbarYellow)))
                            m_breakpointHit = false;
                        ImGui::SameLine();
                        if (ImGuiExt::IconButton(ICON_VS_DEBUG_STEP_INTO, ImGuiExt::GetCustomColorVec4(ImGuiCustomCol_ToolbarYellow))) {
                            runtime.getInternals().evaluator->pauseNextLine();
                            m_breakpointHit = false;
                        }
                    } else {
                        if (ImGuiExt::IconButton(ICON_VS_DEBUG_STOP, ImGuiExt::GetCustomColorVec4(ImGuiCustomCol_ToolbarRed)))
                            runtime.abort();
                    }
                } else {
                    if (ImGuiExt::IconButton(ICON_VS_DEBUG_START, ImGuiExt::GetCustomColorVec4(ImGuiCustomCol_ToolbarGreen)) || m_triggerEvaluation) {
                        m_triggerEvaluation = false;
                        this->evaluatePattern(m_textEditor.GetText(), provider);
                    }
                }


                ImGui::PopStyleVar();

                ImGui::SameLine();
                if (m_runningEvaluators > 0) {
                    if (m_breakpointHit) {
                        ImGuiExt::TextFormatted("hex.builtin.view.pattern_editor.breakpoint_hit"_lang, runtime.getInternals().evaluator->getPauseLine().value_or(0));
                    } else {
                        ImGuiExt::TextSpinner("hex.builtin.view.pattern_editor.evaluating"_lang);
                    }

                    ImGui::SameLine();
                    ImGui::SeparatorEx(ImGuiSeparatorFlags_Vertical);
                    ImGui::SameLine();

                    const auto padding = ImGui::GetStyle().FramePadding.y;

                    ImGui::PushStyleVar(ImGuiStyleVar_FramePadding, ImVec2());
                    ImGui::PushStyleVar(ImGuiStyleVar_WindowPadding, ImVec2());
                    if (ImGui::BeginChild("##read_cursor", ImGui::GetContentRegionAvail() + ImVec2(0, padding), true)) {
                        const auto startPos = ImGui::GetCursorScreenPos();
                        const auto size    = ImGui::GetContentRegionAvail();

                        const auto dataBaseAddress = runtime.getInternals().evaluator->getDataBaseAddress();
                        const auto dataSize = runtime.getInternals().evaluator->getDataSize();

                        const auto insertPos = [&, this](u64 address, u32 color) {
                            const auto progress = float(address - dataBaseAddress) / float(dataSize);

                            m_accessHistory[m_accessHistoryIndex] = { progress, color };
                            m_accessHistoryIndex = (m_accessHistoryIndex + 1) % m_accessHistory.size();
                        };

                        insertPos(runtime.getLastReadAddress(),         ImGuiExt::GetCustomColorU32(ImGuiCustomCol_ToolbarBlue));
                        insertPos(runtime.getLastWriteAddress(),        ImGuiExt::GetCustomColorU32(ImGuiCustomCol_ToolbarRed));
                        insertPos(runtime.getLastPatternPlaceAddress(), ImGuiExt::GetCustomColorU32(ImGuiCustomCol_ToolbarGreen));

                        const auto drawList = ImGui::GetWindowDrawList();
                        for (const auto &[progress, color] : m_accessHistory) {
                            if (progress <= 0) continue;

                            const auto linePos = startPos + ImVec2(size.x * progress, 0);

                            drawList->AddLine(linePos, linePos + ImVec2(0, size.y), color, 2_scaled);
                        }
                    }
                    ImGui::EndChild();
                    ImGui::PopStyleVar(2);

                } else {
                    if (ImGui::Checkbox("hex.builtin.view.pattern_editor.auto"_lang, &m_runAutomatically)) {
                        if (m_runAutomatically)
                            m_hasUnevaluatedChanges = true;
                    }

                    ImGui::SameLine();
                    ImGui::SeparatorEx(ImGuiSeparatorFlags_Vertical);
                    ImGui::SameLine();

                    if (const auto max = runtime.getMaximumPatternCount(); max >= std::numeric_limits<u32>::max()) {
                        ImGuiExt::TextFormatted("{}", runtime.getCreatedPatternCount());
                    } else {
                        ImGuiExt::TextFormatted("{} / {}",
                                             runtime.getCreatedPatternCount(),
                                             runtime.getMaximumPatternCount());
                    }
                }
            }

            if (m_textEditor.IsTextChanged()) {
                m_hasUnevaluatedChanges = true;
                ImHexApi::Provider::markDirty();
            }

            if (m_hasUnevaluatedChanges && m_runningEvaluators == 0 && m_runningParsers == 0) {
                m_hasUnevaluatedChanges = false;

                auto code = m_textEditor.GetText();
                EventPatternEditorChanged::post(code);

                TaskManager::createBackgroundTask("Pattern Parsing", [this, code, provider](auto &){
                    this->parsePattern(code, provider);

                    if (m_runAutomatically)
                        m_triggerAutoEvaluate = true;
                });
            }

            if (m_triggerAutoEvaluate.exchange(false)) {
                this->evaluatePattern(m_textEditor.GetText(), provider);
            }
        }

        if (m_dangerousFunctionCalled && !ImGui::IsPopupOpen(ImGuiID(0), ImGuiPopupFlags_AnyPopup)) {
            ui::PopupQuestion::open("hex.builtin.view.pattern_editor.dangerous_function.desc"_lang,
                [this] {
                    m_dangerousFunctionsAllowed = DangerousFunctionPerms::Allow;
                }, [this] {
                    m_dangerousFunctionsAllowed = DangerousFunctionPerms::Deny;
                }
            );

            m_dangerousFunctionCalled = false;
        }

        View::discardNavigationRequests();
    }

    void ViewPatternEditor::drawConsole(ImVec2 size) {
        if (m_consoleNeedsUpdate) {
            std::scoped_lock lock(m_logMutex);

            auto lineCount = m_consoleEditor.GetTextLines().size() - 1;
            if (m_console->size() < lineCount) {
                m_consoleEditor.SetText("");
                lineCount = 0;
            }

            m_consoleEditor.SetCursorPosition({ int(lineCount + 1), 0 });

            const auto linesToAdd = m_console->size() - lineCount;
            for (size_t i = 0; i < linesToAdd; i += 1) {
                m_consoleEditor.InsertText(m_console->at(lineCount + i));
                m_consoleEditor.InsertText("\n");
            }

            m_consoleNeedsUpdate = false;
        }

        m_consoleEditor.Render("##console", size, true);
        ImGui::SetCursorPosY(ImGui::GetCursorPosY() + ImGui::GetStyle().FramePadding.y + 1_scaled);
    }

    void ViewPatternEditor::drawEnvVars(ImVec2 size, std::list<EnvVar> &envVars) {
        static u32 envVarCounter = 1;

        if (ImGui::BeginChild("##env_vars", size, true, ImGuiWindowFlags_AlwaysVerticalScrollbar)) {
            if (ImGui::BeginTable("##env_vars_table", 4, ImGuiTableFlags_SizingStretchProp | ImGuiTableFlags_BordersInnerH)) {
                ImGui::TableSetupColumn("Type", ImGuiTableColumnFlags_WidthStretch, 0.1F);
                ImGui::TableSetupColumn("Name", ImGuiTableColumnFlags_WidthStretch, 0.4F);
                ImGui::TableSetupColumn("Value", ImGuiTableColumnFlags_WidthStretch, 0.38F);
                ImGui::TableSetupColumn("Remove", ImGuiTableColumnFlags_WidthStretch, 0.12F);

                int index = 0;
                for (auto iter = envVars.begin(); iter != envVars.end(); ++iter) {
                    ImGui::TableNextRow();
                    ImGui::TableNextColumn();

                    auto &[id, name, value, type] = *iter;

                    ImGui::PushID(index++);
                    ON_SCOPE_EXIT { ImGui::PopID(); };

                    ImGui::PushItemWidth(ImGui::GetContentRegionAvail().x);
                    constexpr static std::array Types = { "I", "F", "S", "B" };
                    if (ImGui::BeginCombo("", Types[static_cast<int>(type)])) {
                        for (size_t i = 0; i < Types.size(); i++) {
                            if (ImGui::Selectable(Types[i]))
                                type = static_cast<EnvVarType>(i);
                        }

                        ImGui::EndCombo();
                    }
                    ImGui::PopItemWidth();

                    ImGui::TableNextColumn();

                    ImGui::PushItemWidth(ImGui::GetContentRegionAvail().x);
                    ImGui::InputText("###name", name);
                    ImGui::PopItemWidth();

                    ImGui::TableNextColumn();

                    ImGui::PushItemWidth(ImGui::GetContentRegionAvail().x);
                    switch (type) {
                        using enum EnvVarType;
                        case Integer:
                            {
                                i64 displayValue = hex::get_or<i128>(value, 0);
                                ImGui::InputScalar("###value", ImGuiDataType_S64, &displayValue);
                                value = i128(displayValue);
                                break;
                            }
                        case Float:
                            {
                                auto displayValue = hex::get_or<double>(value, 0.0);
                                ImGui::InputDouble("###value", &displayValue);
                                value = displayValue;
                                break;
                            }
                        case Bool:
                            {
                                auto displayValue = hex::get_or<bool>(value, false);
                                ImGui::Checkbox("###value", &displayValue);
                                value = displayValue;
                                break;
                            }
                        case String:
                            {
                                auto displayValue = hex::get_or<std::string>(value, "");
                                ImGui::InputText("###value", displayValue);
                                value = displayValue;
                                break;
                            }
                    }
                    ImGui::PopItemWidth();

                    ImGui::TableNextColumn();

                    if (ImGuiExt::IconButton(ICON_VS_ADD, ImGui::GetStyleColorVec4(ImGuiCol_Text))) {
                        envVars.insert(std::next(iter), { envVarCounter++, "", i128(0), EnvVarType::Integer });
                    }

                    ImGui::SameLine();

                    ImGui::BeginDisabled(envVars.size() <= 1);
                    {
                        if (ImGuiExt::IconButton(ICON_VS_REMOVE, ImGui::GetStyleColorVec4(ImGuiCol_Text))) {
                            const bool isFirst = iter == envVars.begin();
                            const bool isLast  = std::next(iter) == envVars.end();
                            envVars.erase(iter);

                            if (isFirst)
                                iter = envVars.begin();
                            if (isLast)
                                iter = std::prev(envVars.end());
                        }
                    }
                    ImGui::EndDisabled();
                }

                ImGui::EndTable();
            }
        }
        ImGui::EndChild();
    }

    void ViewPatternEditor::drawVariableSettings(ImVec2 size, std::map<std::string, PatternVariable> &patternVariables) {
        if (ImGui::BeginChild("##settings", size, true, ImGuiWindowFlags_AlwaysVerticalScrollbar)) {
            if (patternVariables.empty()) {
                ImGuiExt::TextFormattedCentered("hex.builtin.view.pattern_editor.no_in_out_vars"_lang);
            } else {
                if (ImGui::BeginTable("##in_out_vars_table", 2, ImGuiTableFlags_SizingStretchProp | ImGuiTableFlags_BordersInnerH | ImGuiTableFlags_BordersOuterH | ImGuiTableFlags_RowBg)) {
                    ImGui::TableSetupColumn("Name", ImGuiTableColumnFlags_WidthStretch, 0.25F);
                    ImGui::TableSetupColumn("Value", ImGuiTableColumnFlags_WidthStretch, 0.75F);

                    for (auto &[name, variable] : patternVariables) {
                        ImGui::TableNextRow();
                        ImGui::TableNextColumn();

                        ImGui::TextUnformatted(name.c_str());

                        ImGui::TableNextColumn();

                        ImGui::PushItemWidth(-1);
                        if (variable.outVariable) {
                            ImGui::TextUnformatted(variable.value.toString(true).c_str());
                        } else if (variable.inVariable) {
                            const std::string label { "##" + name };

                            if (pl::core::Token::isSigned(variable.type)) {
                                i64 value = hex::get_or<i128>(variable.value, 0);
                                ImGui::InputScalar(label.c_str(), ImGuiDataType_S64, &value);
                                variable.value = i128(value);
                            } else if (pl::core::Token::isUnsigned(variable.type)) {
                                u64 value = hex::get_or<u128>(variable.value, 0);
                                ImGui::InputScalar(label.c_str(), ImGuiDataType_U64, &value);
                                variable.value = u128(value);
                            } else if (pl::core::Token::isFloatingPoint(variable.type)) {
                                auto value = hex::get_or<double>(variable.value, 0.0);
                                ImGui::InputScalar(label.c_str(), ImGuiDataType_Double, &value);
                                variable.value = value;
                            } else if (variable.type == pl::core::Token::ValueType::Boolean) {
                                auto value = hex::get_or<bool>(variable.value, false);
                                ImGui::Checkbox(label.c_str(), &value);
                                variable.value = value;
                            } else if (variable.type == pl::core::Token::ValueType::Character) {
                                std::array<char, 2> buffer = { hex::get_or<char>(variable.value, '\x00') };
                                ImGui::InputText(label.c_str(), buffer.data(), buffer.size());
                                variable.value = buffer[0];
                            } else if (variable.type == pl::core::Token::ValueType::String) {
                                std::string buffer = hex::get_or<std::string>(variable.value, "");
                                ImGui::InputText(label.c_str(), buffer);
                                variable.value = buffer;
                            }
                        }
                        ImGui::PopItemWidth();
                    }

                    ImGui::EndTable();
                }
            }
        }
        ImGui::EndChild();
    }

    void ViewPatternEditor::drawSectionSelector(ImVec2 size, const std::map<u64, pl::api::Section> &sections) {
        auto &runtime = ContentRegistry::PatternLanguage::getRuntime();

        if (ImGui::BeginTable("##sections_table", 3, ImGuiTableFlags_SizingStretchProp | ImGuiTableFlags_Borders | ImGuiTableFlags_RowBg | ImGuiTableFlags_ScrollY, size)) {
            ImGui::TableSetupScrollFreeze(0, 1);
            ImGui::TableSetupColumn("hex.ui.common.name"_lang, ImGuiTableColumnFlags_WidthStretch, 0.5F);
            ImGui::TableSetupColumn("hex.ui.common.size"_lang, ImGuiTableColumnFlags_WidthStretch, 0.5F);
            ImGui::TableSetupColumn("##button", ImGuiTableColumnFlags_WidthFixed, 50_scaled);

            ImGui::TableHeadersRow();

            if (TRY_LOCK(ContentRegistry::PatternLanguage::getRuntimeLock())) {
                for (auto &[id, section] : sections) {
                    if (section.name.empty())
                        continue;

                    ImGui::PushID(id);

                    ImGui::TableNextRow();
                    ImGui::TableNextColumn();

                    ImGui::TextUnformatted(section.name.c_str());
                    ImGui::TableNextColumn();
                    ImGuiExt::TextFormatted("{} | 0x{:02X}", hex::toByteString(section.data.size()), section.data.size());
                    ImGui::TableNextColumn();
                    if (ImGuiExt::DimmedIconButton(ICON_VS_OPEN_PREVIEW, ImGui::GetStyleColorVec4(ImGuiCol_Text))) {
                        auto dataProvider = std::make_shared<prv::MemoryProvider>(section.data);
                        auto hexEditor = auto(m_sectionHexEditor);

                        hexEditor.setBackgroundHighlightCallback([this, id, &runtime](u64 address, const u8 *, size_t) -> std::optional<color_t> {
                            if (m_runningEvaluators != 0)
                                return std::nullopt;
                            if (!ImHexApi::Provider::isValid())
                                return std::nullopt;

                            std::optional<ImColor> color;
                            for (const auto &pattern : runtime.getPatternsAtAddress(address, id)) {
                                if (pattern->getVisibility() != pl::ptrn::Visibility::Visible)
                                    continue;

                                if (color.has_value())
                                    color = ImAlphaBlendColors(*color, pattern->getColor());
                                else
                                    color = pattern->getColor();
                            }

                            return color;
                        });

                        auto patternProvider = ImHexApi::Provider::get();


                        m_sectionWindowDrawer[patternProvider] = [this, id, patternProvider, dataProvider, hexEditor, patternDrawer = std::make_shared<ui::PatternDrawer>(), &runtime] mutable {
                            hexEditor.setProvider(dataProvider.get());
                            hexEditor.draw(480_scaled);
                            patternDrawer->setSelectionCallback([&](const auto &region) {
                                hexEditor.setSelection(region);
                            });

                            const auto &patterns = [&, this] -> const auto& {
                                if (patternProvider->isReadable() && *m_executionDone) {
                                    return runtime.getPatterns(id);
                                } else {
<<<<<<< HEAD
                                    const static std::vector<std::shared_ptr<pl::ptrn::Pattern>> empty;
=======
                                    static const std::vector<std::shared_ptr<pl::ptrn::Pattern>> empty;
>>>>>>> ffb324f6
                                    return empty;
                                }
                            }();

                            if (*m_executionDone)
                                patternDrawer->draw(patterns, &runtime, 150_scaled);
                        };
                    }
                    ImGui::SameLine();
                    if (ImGuiExt::DimmedIconButton(ICON_VS_SAVE_AS, ImGui::GetStyleColorVec4(ImGuiCol_Text))) {
                        fs::openFileBrowser(fs::DialogMode::Save, {}, [id, &runtime](const auto &path) {
                            wolv::io::File file(path, wolv::io::File::Mode::Create);
                            if (!file.isValid()) {
                                ui::ToastError::open("hex.builtin.popup.error.create"_lang);
                                return;
                            }

                            file.writeVector(runtime.getSection(id));
                        });
                    }

                    ImGui::PopID();
                }
            }

            ImGui::EndTable();
        }
    }

    void ViewPatternEditor::drawVirtualFiles(ImVec2 size, const std::vector<VirtualFile> &virtualFiles) const {
        std::vector<const VirtualFile*> virtualFilePointers;

        for (const auto &file : virtualFiles)
            virtualFilePointers.emplace_back(&file);

        if (ImGui::BeginTable("Virtual File Tree", 1, ImGuiTableFlags_BordersOuter | ImGuiTableFlags_BordersInnerH | ImGuiTableFlags_RowBg, size)) {
            ImGui::TableSetupColumn("##path", ImGuiTableColumnFlags_WidthStretch);

            drawVirtualFileTree(virtualFilePointers);

            ImGui::EndTable();
        }
    }


    void ViewPatternEditor::drawDebugger(ImVec2 size) {
        const auto &runtime = ContentRegistry::PatternLanguage::getRuntime();
        auto &evaluator = runtime.getInternals().evaluator;

        if (ImGui::BeginChild("##debugger", size, true)) {
            const auto &breakpoints = evaluator->getBreakpoints();
            const auto line = m_textEditor.GetCursorPosition().mLine + 1;

            if (!breakpoints.contains(line)) {
                if (ImGuiExt::IconButton(ICON_VS_DEBUG_BREAKPOINT, ImGuiExt::GetCustomColorVec4(ImGuiCustomCol_ToolbarRed))) {
                    evaluator->addBreakpoint(line);
                    m_textEditor.SetBreakpoints(breakpoints);
                }
                ImGuiExt::InfoTooltip("hex.builtin.view.pattern_editor.debugger.add_tooltip"_lang);
            } else {
                if (ImGuiExt::IconButton(ICON_VS_DEBUG_BREAKPOINT_UNVERIFIED, ImGuiExt::GetCustomColorVec4(ImGuiCustomCol_ToolbarRed))) {
                    evaluator->removeBreakpoint(line);
                    m_textEditor.SetBreakpoints(breakpoints);
                }
                ImGuiExt::InfoTooltip("hex.builtin.view.pattern_editor.debugger.remove_tooltip"_lang);
            }

            ImGui::SameLine();

            if (*m_breakpointHit) {
                auto displayValue = [&](const auto &parent, size_t index) {
                    return hex::format("{0} {1} [{2}]",
                                        "hex.builtin.view.pattern_editor.debugger.scope"_lang,
                                        evaluator->getScopeCount() - index - 1,
                                        parent == nullptr ?
                                        "hex.builtin.view.pattern_editor.debugger.scope.global"_lang :
                                        hex::format("0x{0:08X}", parent->getOffset())
                    );
                };

                if (evaluator->getScopeCount() > 0) {
                    ImGui::SetNextItemWidth(-1);
                    const auto &currScope = evaluator->getScope(-m_debuggerScopeIndex);
                    if (ImGui::BeginCombo("##scope", displayValue(currScope.parent, m_debuggerScopeIndex).c_str())) {
                        for (size_t i = 0; i < evaluator->getScopeCount(); i++) {
                            auto &scope = evaluator->getScope(-i);

                            if (ImGui::Selectable(displayValue(scope.parent, i).c_str(), i == size_t(m_debuggerScopeIndex))) {
                                m_debuggerScopeIndex = i;
                                m_resetDebuggerVariables = true;
                            }
                        }

                        ImGui::EndCombo();
                    }
                }

                if (m_resetDebuggerVariables) {
                    const auto pauseLine = evaluator->getPauseLine();

                    (*m_debuggerDrawer)->reset();
                    m_resetDebuggerVariables = false;
                    m_textEditor.SetCursorPosition(TextEditor::Coordinates(pauseLine.value_or(0) - 1, 0));

                    if (pauseLine.has_value())
                        m_textEditor.SetCursorPosition({ int(pauseLine.value() - 1), 0 });
                }

                const auto &currScope = evaluator->getScope(-m_debuggerScopeIndex);
                (*m_debuggerDrawer)->draw(*currScope.scope, &runtime, size.y - ImGui::GetTextLineHeightWithSpacing() * 4);
            }
        }
        ImGui::EndChild();
    }

    void ViewPatternEditor::drawAlwaysVisibleContent() {
        auto provider = ImHexApi::Provider::get();

        auto open = m_sectionWindowDrawer.contains(provider);
        if (open) {
            ImGui::SetNextWindowSize(scaled(ImVec2(600, 700)), ImGuiCond_Appearing);
            if (ImGui::Begin("hex.builtin.view.pattern_editor.section_popup"_lang, &open, ImGuiWindowFlags_NoResize | ImGuiWindowFlags_NoDocking | ImGuiWindowFlags_NoScrollbar | ImGuiWindowFlags_NoScrollWithMouse)) {
                m_sectionWindowDrawer[provider]();
            }
            ImGui::End();
        }

        if (!open && m_sectionWindowDrawer.contains(provider)) {
            ImHexApi::HexEditor::setSelection(Region::Invalid());
            m_sectionWindowDrawer.erase(provider);
        }

        if (!m_lastEvaluationProcessed) {
            if (!m_lastEvaluationResult) {
                if (m_lastEvaluationError->has_value()) {
                    const auto message = [this]{
                        const auto &message = (*m_lastEvaluationError)->message;
                        auto lines = wolv::util::splitString(message, "\n");

                        std::ranges::transform(lines, lines.begin(), [](auto line) {
                            if (line.size() >= 128)
                                line = wolv::util::trim(line);

                            return hex::limitStringLength(line, 128);
                        });

                        return wolv::util::combineStrings(lines, "\n");
                    }();

                    const TextEditor::ErrorMarkers errorMarkers = {
                            { (*m_lastEvaluationError)->line, message }
                    };
                    m_textEditor.SetErrorMarkers(errorMarkers);
                }
            } else {
                for (auto &[name, variable] : *m_patternVariables) {
                    if (variable.outVariable && m_lastEvaluationOutVars->contains(name))
                        variable.value = m_lastEvaluationOutVars->at(name);
                }

                EventHighlightingChanged::post();
            }

            m_lastEvaluationProcessed = true;
            *m_executionDone = true;
        }

        if (m_shouldAnalyze) {
            m_shouldAnalyze = false;

            TaskManager::createBackgroundTask("Analyzing file content", [this, provider](auto &) {
                if (!m_autoLoadPatterns)
                    return;

                pl::PatternLanguage runtime;
                ContentRegistry::PatternLanguage::configureRuntime(runtime, provider);

                auto mimeType = magic::getMIMEType(provider);

                bool foundCorrectType = false;
                runtime.addPragma("MIME", [&mimeType, &foundCorrectType](const pl::PatternLanguage &runtime, const std::string &value) {
                    hex::unused(runtime);

                    if (!magic::isValidMIMEType(value))
                        return false;

                    if (value == mimeType) {
                        foundCorrectType = true;
                        return true;
                    }
                    return !std::ranges::all_of(value, isspace) && !value.ends_with('\n') && !value.ends_with('\r');
                });

                // Format: [ AA BB CC DD ] @ 0x12345678
                runtime.addPragma("magic", [provider, &foundCorrectType](pl::PatternLanguage &, const std::string &value) -> bool {
                    const auto pattern = [value = value] mutable -> std::optional<BinaryPattern> {
                        value = wolv::util::trim(value);

                        if (value.empty())
                            return std::nullopt;

                        if (!value.starts_with('['))
                            return std::nullopt;

                        value = value.substr(1);

                        const auto end = value.find(']');
                        if (end == std::string::npos)
                            return std::nullopt;

                        value = value.substr(0, end - 1);
                        value = wolv::util::trim(value);

                        return BinaryPattern(value);
                    }();

                    const auto address = [value = value] mutable -> std::optional<u64> {
                        value = wolv::util::trim(value);

                        if (value.empty())
                            return std::nullopt;

                        const auto start = value.find('@');
                        if (start == std::string::npos)
                            return std::nullopt;

                        value = value.substr(start + 1);
                        value = wolv::util::trim(value);

                        size_t end = 0;
                        auto result = std::stoull(value, &end, 0);
                        if (end != value.length())
                            return std::nullopt;

                        return result;
                    }();

                    if (!address)
                        return false;
                    if (!pattern)
                        return false;

                    std::vector<u8> bytes(pattern->getSize());
                    provider->read(*address, bytes.data(), bytes.size());

                    if (pattern->matches(bytes))
                        foundCorrectType = true;

                    return true;
                });

                m_possiblePatternFiles.get(provider).clear();

                std::error_code errorCode;
                for (const auto &dir : fs::getDefaultPaths(fs::ImHexPath::Patterns)) {
                    for (auto &entry : std::fs::recursive_directory_iterator(dir, errorCode)) {
                        foundCorrectType = false;
                        if (!entry.is_regular_file())
                            continue;

                        wolv::io::File file(entry.path(), wolv::io::File::Mode::Read);
                        if (!file.isValid())
                            continue;

                        try {
                            auto &preprocessor = runtime.getInternals().preprocessor;
                            auto ret = preprocessor->preprocess(runtime, file.readString());
                            if (!ret.has_value()) {
                                log::warn("Failed to preprocess file {} during MIME analysis: {}", entry.path().string(), preprocessor->getError()->what());
                            }
                        } catch (pl::core::err::PreprocessorError::Exception &e) {
                            log::warn("Failed to preprocess file {} during MIME analysis: {}", entry.path().string(), e.what());
                        }

                        if (foundCorrectType)
                            m_possiblePatternFiles.get(provider).push_back(entry.path());

                        runtime.reset();
                    }
                }

                if (!m_possiblePatternFiles.get(provider).empty()) {
                    PopupAcceptPattern::open(this);
                }
            });
        }
    }


    void ViewPatternEditor::drawPatternTooltip(pl::ptrn::Pattern *pattern) {
        ImGui::PushID(pattern);
        {
            ImGui::ColorButton(pattern->getVariableName().c_str(), ImColor(pattern->getColor()));
            ImGui::SameLine(0, 10);
            ImGuiExt::TextFormattedColored(ImColor(0xFF9BC64D), "{} ", pattern->getFormattedName());
            ImGui::SameLine(0, 5);
            ImGuiExt::TextFormatted("{}", pattern->getDisplayName());
            ImGui::SameLine();
            ImGui::SeparatorEx(ImGuiSeparatorFlags_Vertical);
            ImGui::SameLine();
            ImGuiExt::TextFormatted("{} ", hex::limitStringLength(pattern->getFormattedValue(), 64));

            if (ImGui::GetIO().KeyShift) {
                ImGui::Indent();
                if (ImGui::BeginTable("##extra_info", 2, ImGuiTableFlags_RowBg | ImGuiTableFlags_BordersInnerV | ImGuiTableFlags_NoClip)) {
                    ImGui::TableNextRow();
                    ImGui::TableNextColumn();

                    ImGui::TableNextRow();
                    ImGui::TableNextColumn();
                    ImGuiExt::TextFormatted("{} ", "hex.ui.common.type"_lang);
                    ImGui::TableNextColumn();
                    ImGuiExt::TextFormatted(" {}", pattern->getTypeName());

                    ImGui::TableNextRow();
                    ImGui::TableNextColumn();
                    ImGuiExt::TextFormatted("{} ", "hex.ui.common.address"_lang);
                    ImGui::TableNextColumn();
                    ImGuiExt::TextFormatted(" 0x{:08X}", pattern->getOffset());

                    ImGui::TableNextRow();
                    ImGui::TableNextColumn();
                    ImGuiExt::TextFormatted("{} ", "hex.ui.common.size"_lang);
                    ImGui::TableNextColumn();
                    ImGuiExt::TextFormatted(" {}", hex::toByteString(pattern->getSize()));

                    ImGui::TableNextRow();
                    ImGui::TableNextColumn();
                    ImGuiExt::TextFormatted("{} ", "hex.ui.common.endian"_lang);
                    ImGui::TableNextColumn();
                    ImGuiExt::TextFormatted(" {}", pattern->getEndian() == std::endian::little ? "hex.ui.common.little"_lang : "hex.ui.common.big"_lang);

                    if (const auto &comment = pattern->getComment(); !comment.empty()) {
                        ImGui::TableNextRow();
                        ImGui::TableNextColumn();
                        ImGuiExt::TextFormatted("{} ", "hex.ui.common.comment"_lang);
                        ImGui::TableNextColumn();
                        ImGui::TextWrapped(" \"%s\"", comment.c_str());
                    }

                    ImGui::EndTable();
                }
                ImGui::Unindent();
            }
        }

        ImGui::PopID();
    }


    void ViewPatternEditor::loadPatternFile(const std::fs::path &path, prv::Provider *provider) {
        wolv::io::File file(path, wolv::io::File::Mode::Read);
        if (file.isValid()) {
            auto code = file.readString();

            this->evaluatePattern(code, provider);
            m_textEditor.SetText(code);
            m_sourceCode.set(provider, code);

            TaskManager::createBackgroundTask("Parse pattern", [this, code, provider](auto&) { this->parsePattern(code, provider); });
        }
    }

    void ViewPatternEditor::parsePattern(const std::string &code, prv::Provider *provider) {
        m_runningParsers += 1;

        ContentRegistry::PatternLanguage::configureRuntime(*m_parserRuntime, nullptr);
        const auto &ast = m_parserRuntime->parseString(code);

        auto &patternVariables = m_patternVariables.get(provider);

        patternVariables.clear();

        if (ast.has_value()) {
            for (auto &node : *ast) {
                if (const auto variableDecl = dynamic_cast<pl::core::ast::ASTNodeVariableDecl *>(node.get())) {
                    const auto type = variableDecl->getType().get();
                    if (type == nullptr) continue;

                    const auto builtinType = dynamic_cast<pl::core::ast::ASTNodeBuiltinType *>(type->getType().get());
                    if (builtinType == nullptr)
                        continue;

                    const PatternVariable variable = {
                        .inVariable  = variableDecl->isInVariable(),
                        .outVariable = variableDecl->isOutVariable(),
                        .type        = builtinType->getType(),
                        .value       = { }
                    };

                    if (variable.inVariable || variable.outVariable) {
                        if (!patternVariables.contains(variableDecl->getName()))
                            patternVariables[variableDecl->getName()] = variable;
                    }
                }
            }
        }

        m_runningParsers -= 1;
    }

    void ViewPatternEditor::evaluatePattern(const std::string &code, prv::Provider *provider) {
        EventPatternEvaluating::post();

        auto lock = std::scoped_lock(ContentRegistry::PatternLanguage::getRuntimeLock());

        m_runningEvaluators += 1;
        *m_executionDone = false;


        m_textEditor.SetErrorMarkers({});
        m_console->clear();
        m_consoleNeedsUpdate = true;

        m_sectionWindowDrawer.clear();
        m_consoleEditor.SetText("");

        m_accessHistory = {};
        m_accessHistoryIndex = 0;

        EventHighlightingChanged::post();

        TaskManager::createTask("hex.builtin.view.pattern_editor.evaluating", TaskManager::NoProgress, [this, code, provider](auto &task) {
            auto lock = std::scoped_lock(ContentRegistry::PatternLanguage::getRuntimeLock());

            auto &runtime = ContentRegistry::PatternLanguage::getRuntime();
            ContentRegistry::PatternLanguage::configureRuntime(runtime, provider);
            runtime.getInternals().evaluator->setBreakpointHitCallback([this]{
                m_debuggerScopeIndex = 0;
                *m_breakpointHit = true;
                m_resetDebuggerVariables = true;
                while (*m_breakpointHit) {
                    std::this_thread::sleep_for(std::chrono::milliseconds(100));
                }
            });

            task.setInterruptCallback([this, &runtime] {
                m_breakpointHit = false;
                runtime.abort();
            });

            std::map<std::string, pl::core::Token::Literal> envVars;
            for (const auto &[id, name, value, type] : *m_envVarEntries)
                envVars.insert({ name, value });

            std::map<std::string, pl::core::Token::Literal> inVariables;
            for (auto &[name, variable] : *m_patternVariables) {
                if (variable.inVariable)
                    inVariables[name] = variable.value;
            }

            runtime.setDangerousFunctionCallHandler([this]{
                m_dangerousFunctionCalled = true;

                while (m_dangerousFunctionsAllowed == DangerousFunctionPerms::Ask) {
                    std::this_thread::sleep_for(std::chrono::milliseconds(100));
                }

                return m_dangerousFunctionsAllowed == DangerousFunctionPerms::Allow;
            });

            runtime.setLogCallback([this](auto level, auto message) {
                std::scoped_lock lock(m_logMutex);

                for (auto line : wolv::util::splitString(message, "\n")) {
                    switch (level) {
                        using enum pl::core::LogConsole::Level;

                        case Debug:     line = hex::format("D: {}", line); break;
                        case Info:      line = hex::format("I: {}", line); break;
                        case Warning:   line = hex::format("W: {}", line); break;
                        case Error:     line = hex::format("E: {}", line); break;
                        default: break;
                    }

                    m_console->emplace_back(line);
                    m_consoleNeedsUpdate = true;
                }
            });

            ON_SCOPE_EXIT {
                *m_lastEvaluationOutVars = runtime.getOutVariables();
                *m_sections              = runtime.getSections();

                m_runningEvaluators -= 1;

                m_lastEvaluationProcessed = false;

                std::scoped_lock lock(m_logMutex);
                m_console->emplace_back(
                   hex::format("I: Evaluation took {}", std::chrono::duration<double>(runtime.getLastRunningTime()))
                );
                m_consoleNeedsUpdate = true;
            };


            m_lastEvaluationResult = runtime.executeString(code, envVars, inVariables);
            if (!m_lastEvaluationResult) {
                *m_lastEvaluationError = runtime.getError();
            }

            TaskManager::doLater([code] {
                EventPatternExecuted::post(code);
            });
        });
    }

    void ViewPatternEditor::registerEvents() {
        RequestLoadPatternLanguageFile::subscribe(this, [this](const std::fs::path &path) {
            this->loadPatternFile(path, ImHexApi::Provider::get());
        });

        RequestRunPatternCode::subscribe(this, [this] {
            m_triggerAutoEvaluate = true;
        });

        RequestSavePatternLanguageFile::subscribe(this, [this](const std::fs::path &path) {
            wolv::io::File file(path, wolv::io::File::Mode::Create);
            file.writeString(wolv::util::trim(m_textEditor.GetText()));
        });

        RequestSetPatternLanguageCode::subscribe(this, [this](const std::string &code) {
            m_textEditor.SetText(code);
            m_sourceCode.set(ImHexApi::Provider::get(), code);
            m_hasUnevaluatedChanges = true;
        });

        EventSettingsChanged::subscribe(this, [this] {
            m_sourceCode.enableSync(ContentRegistry::Settings::read("hex.builtin.setting.general", "hex.builtin.setting.general.sync_pattern_source", false));
            m_autoLoadPatterns = ContentRegistry::Settings::read("hex.builtin.setting.general", "hex.builtin.setting.general.auto_load_patterns", true);
        });

        EventProviderOpened::subscribe(this, [this](prv::Provider *provider) {
            m_shouldAnalyze.get(provider) = true;
            m_envVarEntries->emplace_back(0, "", i128(0), EnvVarType::Integer);

            m_debuggerDrawer.get(provider) = std::make_unique<ui::PatternDrawer>();
        });

        EventProviderChanged::subscribe(this, [this](prv::Provider *oldProvider, prv::Provider *newProvider) {
            if (oldProvider != nullptr)
                m_sourceCode.set(oldProvider, m_textEditor.GetText());

            if (newProvider != nullptr)
                m_textEditor.SetText(m_sourceCode.get(newProvider));
        });

        EventProviderClosed::subscribe(this, [this](prv::Provider *) {
            if (ImHexApi::Provider::getProviders().empty()) {
                m_textEditor.SetText("");
            }
        });

        RequestAddVirtualFile::subscribe(this, [this](const std::fs::path &path, const std::vector<u8> &data, Region region) {
            m_virtualFiles->emplace_back(path, data, region);
        });
    }

    static void createNestedMenu(const std::vector<std::string> &menus, const std::function<void()> &function) {
        if (menus.empty())
            return;

        if (menus.size() == 1) {
            if (ImGui::MenuItem(menus.front().c_str()))
                function();
        } else {
            if (ImGui::BeginMenu(menus.front().c_str())) {
                createNestedMenu({ menus.begin() + 1, menus.end() }, function);
                ImGui::EndMenu();
            }
        }
    }

    void ViewPatternEditor::appendEditorText(const std::string &text) {
        m_textEditor.SetCursorPosition(TextEditor::Coordinates { m_textEditor.GetTotalLines(), 0 });
        m_textEditor.InsertText(hex::format("\n{0}", text));
        m_triggerEvaluation = true;
    }

    void ViewPatternEditor::appendVariable(const std::string &type) {
        const auto &selection = ImHexApi::HexEditor::getSelection();

        appendEditorText(hex::format("{0} {0}_at_0x{1:02X} @ 0x{1:02X};", type, selection->getStartAddress()));
        AchievementManager::unlockAchievement("hex.builtin.achievement.patterns", "hex.builtin.achievement.patterns.place_menu.name");
    }

    void ViewPatternEditor::appendArray(const std::string &type, size_t size) {
        const auto &selection = ImHexApi::HexEditor::getSelection();

        appendEditorText(hex::format("{0} {0}_array_at_0x{1:02X}[0x{2:02X}] @ 0x{1:02X};", type, selection->getStartAddress(), (selection->getSize() + (size - 1)) / size));
    }

    void ViewPatternEditor::registerMenuItems() {
        /* Import Pattern */
        ContentRegistry::Interface::addMenuItem({ "hex.builtin.menu.file", "hex.builtin.menu.file.import", "hex.builtin.menu.file.import.pattern" }, ICON_VS_FILE_CODE, 4050, Shortcut::None,
                                                [this] {
                                                    auto provider = ImHexApi::Provider::get();
                                                    const auto basePaths = fs::getDefaultPaths(fs::ImHexPath::Patterns);
                                                    std::vector<std::fs::path> paths;

                                                    for (const auto &imhexPath : basePaths) {
                                                        if (!wolv::io::fs::exists(imhexPath)) continue;

                                                        std::error_code error;
                                                        for (auto &entry : std::fs::recursive_directory_iterator(imhexPath, error)) {
                                                            if (entry.is_regular_file() && entry.path().extension() == ".hexpat") {
                                                                paths.push_back(entry.path());
                                                            }
                                                        }
                                                    }

                                                    ui::PopupFileChooser::open(basePaths, paths, std::vector<hex::fs::ItemFilter>{ { "Pattern File", "hexpat" } }, false,
                                                                               [this, provider](const std::fs::path &path) {
                                                                                   this->loadPatternFile(path, provider);
                                                                                   AchievementManager::unlockAchievement("hex.builtin.achievement.patterns", "hex.builtin.achievement.patterns.load_existing.name");
                                                                               });
                                                }, ImHexApi::Provider::isValid);

        /* Export Pattern */
        ContentRegistry::Interface::addMenuItem({ "hex.builtin.menu.file", "hex.builtin.menu.file.export", "hex.builtin.menu.file.export.pattern" }, ICON_VS_FILE_CODE, 7050, Shortcut::None,
                                                [this] {
                                                    fs::openFileBrowser(fs::DialogMode::Save, { {"Pattern", "hexpat"} },
                                                                        [this](const auto &path) {
                                                                            wolv::io::File file(path, wolv::io::File::Mode::Create);

                                                                            file.writeString(wolv::util::trim(m_textEditor.GetText()));
                                                                        });
                                                }, [this] {
                                                    return !wolv::util::trim(m_textEditor.GetText()).empty() && ImHexApi::Provider::isValid();
                                                }
        );

        constexpr static std::array<std::pair<const char *, size_t>, 21>  Types = {{
           { "u8", 1 }, { "u16", 2 }, { "u24", 3 }, { "u32", 4 }, { "u48", 6 }, { "u64", 8 }, { "u96", 12 }, { "u128", 16 },
           { "s8", 1 }, { "s16", 2 }, { "s24", 3 }, { "s32", 4 }, { "s48", 6 }, { "s64", 8 }, { "s96", 12 }, { "s128", 16 },
           { "float", 4 }, { "double", 8 },
           { "bool", 1 }, { "char", 1 }, { "char16", 2 }
        }};

        /* Place pattern... */
        ContentRegistry::Interface::addMenuItemSubMenu({ "hex.builtin.menu.edit", "hex.builtin.view.pattern_editor.menu.edit.place_pattern" }, ICON_VS_LIBRARY, 3000,
            [&, this] {
                if (ImGui::BeginMenu("hex.builtin.view.pattern_editor.menu.edit.place_pattern.builtin"_lang)) {
                    if (ImGui::BeginMenu("hex.builtin.view.pattern_editor.menu.edit.place_pattern.builtin.single"_lang)) {
                        for (const auto &[type, size] : Types) {
                            if (ImGui::MenuItem(type))
                                appendVariable(type);
                        }
                        ImGui::EndMenu();
                    }

                    if (ImGui::BeginMenu("hex.builtin.view.pattern_editor.menu.edit.place_pattern.builtin.array"_lang)) {
                        for (const auto &[type, size] : Types) {
                            if (ImGui::MenuItem(type))
                                appendArray(type, size);
                        }
                        ImGui::EndMenu();
                    }

                    ImGui::EndMenu();
                }

                const auto &types = m_parserRuntime->getInternals().parser->getTypes();
                const bool hasPlaceableTypes = std::ranges::any_of(types, [](const auto &type) { return !type.second->isTemplateType(); });

                if (ImGui::BeginMenu("hex.builtin.view.pattern_editor.menu.edit.place_pattern.custom"_lang, hasPlaceableTypes)) {
                    const auto &selection = ImHexApi::HexEditor::getSelection();

                    for (const auto &[typeName, type] : types) {
                        if (type->isTemplateType())
                            continue;

                        createNestedMenu(hex::splitString(typeName, "::"), [&, this] {
                            std::string variableName;
                            for (const char c : hex::replaceStrings(typeName, "::", "_"))
                                variableName += static_cast<char>(std::tolower(c));
                            variableName += hex::format("_at_0x{:02X}", selection->getStartAddress());

                            appendEditorText(hex::format("{0} {1} @ 0x{2:02X};", typeName, variableName, selection->getStartAddress()));
                        });
                    }

                    ImGui::EndMenu();
                }
            }, [this] {
                return ImHexApi::Provider::isValid() && ImHexApi::HexEditor::isSelectionValid() && m_runningParsers == 0;
            });
    }

    void ViewPatternEditor::registerHandlers() {
        ContentRegistry::FileHandler::add({ ".hexpat", ".pat" }, [](const std::fs::path &path) -> bool {
            wolv::io::File file(path, wolv::io::File::Mode::Read);

            if (file.isValid()) {
                RequestSetPatternLanguageCode::post(file.readString());
                return true;
            } else {
                return false;
            }
        });

        ImHexApi::HexEditor::addBackgroundHighlightingProvider([this](u64 address, const u8 *data, size_t size, bool) -> std::optional<color_t> {
            hex::unused(data, size);

            if (m_runningEvaluators != 0)
                return std::nullopt;

            const auto &runtime = ContentRegistry::PatternLanguage::getRuntime();

            std::optional<ImColor> color;

            if (TRY_LOCK(ContentRegistry::PatternLanguage::getRuntimeLock())) {
                for (const auto &patternColor : runtime.getColorsAtAddress(address)) {
                    if (color.has_value())
                        color = ImAlphaBlendColors(*color, patternColor);
                    else
                        color = patternColor;
                }
            }

            return color;
        });

        ImHexApi::HexEditor::addTooltipProvider([this](u64 address, const u8 *data, size_t size) {
            hex::unused(data, size);

            if (TRY_LOCK(ContentRegistry::PatternLanguage::getRuntimeLock())) {
                const auto &runtime = ContentRegistry::PatternLanguage::getRuntime();

                auto patterns = runtime.getPatternsAtAddress(address);
                if (!patterns.empty() && !std::ranges::all_of(patterns, [](const auto &pattern) { return pattern->getVisibility() == pl::ptrn::Visibility::Hidden; })) {
                    ImGui::BeginTooltip();

                    for (const auto &pattern : patterns) {
                        if (pattern->getVisibility() != pl::ptrn::Visibility::Visible)
                            continue;

                        const auto tooltipColor = (pattern->getColor() & 0x00FF'FFFF) | 0x7000'0000;
                        ImGui::PushID(pattern);
                        if (ImGui::BeginTable("##tooltips", 1, ImGuiTableFlags_RowBg | ImGuiTableFlags_NoClip)) {
                            ImGui::TableNextRow();
                            ImGui::TableNextColumn();

                            this->drawPatternTooltip(pattern);

                            ImGui::PushStyleColor(ImGuiCol_TableRowBg, tooltipColor);
                            ImGui::PushStyleColor(ImGuiCol_TableRowBgAlt, tooltipColor);
                            ImGui::EndTable();
                            ImGui::PopStyleColor(2);
                        }
                        ImGui::PopID();
                    }
                    ImGui::EndTooltip();
                }
            }
        });

        ProjectFile::registerPerProviderHandler({
            .basePath = "pattern_source_code.hexpat",
            .required = false,
            .load = [this](prv::Provider *provider, const std::fs::path &basePath, const Tar &tar) {
                const auto sourceCode = tar.readString(basePath);

                m_sourceCode.set(provider, sourceCode);

                if (provider == ImHexApi::Provider::get())
                    m_textEditor.SetText(sourceCode);

                return true;
            },
            .store = [this](prv::Provider *provider, const std::fs::path &basePath, const Tar &tar) {
                if (provider == ImHexApi::Provider::get())
                    m_sourceCode.set(provider, m_textEditor.GetText());

                const auto &sourceCode = m_sourceCode.get(provider);

                tar.writeString(basePath, wolv::util::trim(sourceCode));
                return true;
            }
        });

        ShortcutManager::addShortcut(this, Keys::F8 + AllowWhileTyping, "hex.builtin.view.pattern_editor.shortcut.add_breakpoint", [this] {
            const auto line = m_textEditor.GetCursorPosition().mLine + 1;
            const auto &runtime = ContentRegistry::PatternLanguage::getRuntime();

            auto &evaluator = runtime.getInternals().evaluator;
            auto &breakpoints = evaluator->getBreakpoints();

            if (breakpoints.contains(line)) {
                evaluator->removeBreakpoint(line);
            } else {
                evaluator->addBreakpoint(line);
            }

            m_textEditor.SetBreakpoints(breakpoints);
        });

        /* Trigger evaluation */
        ShortcutManager::addGlobalShortcut(Keys::F5 + AllowWhileTyping, "hex.builtin.view.pattern_editor.shortcut.run_pattern", [this] {
            m_triggerAutoEvaluate = true;
        });

        /* Continue debugger */
        ShortcutManager::addGlobalShortcut(SHIFT + Keys::F9 + AllowWhileTyping, "hex.builtin.view.pattern_editor.shortcut.continue_debugger", [this] {
            const auto &runtime = ContentRegistry::PatternLanguage::getRuntime();
            if (runtime.isRunning())
                m_breakpointHit = false;
        });

        /* Step debugger */
        ShortcutManager::addGlobalShortcut(SHIFT + Keys::F7 + AllowWhileTyping, "hex.builtin.view.pattern_editor.shortcut.step_debugger", [this] {
            const auto &runtime = ContentRegistry::PatternLanguage::getRuntime();
            if (runtime.isRunning()) {
                runtime.getInternals().evaluator->pauseNextLine();
                m_breakpointHit = false;
            }
        });

        // Generate pattern code report
        ContentRegistry::Reports::addReportProvider([this](prv::Provider *provider) -> std::string {
            const auto &patternCode = m_sourceCode.get(provider);

            if (wolv::util::trim(patternCode).empty())
                return "";

            std::string result;

            result += "## Pattern Code\n\n";
            result += "```cpp\n";
            result += patternCode;
            result += "\n```\n\n";

            return result;
        });
    }

}<|MERGE_RESOLUTION|>--- conflicted
+++ resolved
@@ -676,11 +676,7 @@
                                 if (patternProvider->isReadable() && *m_executionDone) {
                                     return runtime.getPatterns(id);
                                 } else {
-<<<<<<< HEAD
-                                    const static std::vector<std::shared_ptr<pl::ptrn::Pattern>> empty;
-=======
                                     static const std::vector<std::shared_ptr<pl::ptrn::Pattern>> empty;
->>>>>>> ffb324f6
                                     return empty;
                                 }
                             }();
