 #pragma once

#include <hex/api/achievement_manager.hpp>
#include <hex/ui/view.hpp>
#include <hex/ui/popup.hpp>
#include <hex/providers/provider.hpp>
#include <hex/helpers/default_paths.hpp>

#include <pl/pattern_language.hpp>
#include <pl/core/errors/error.hpp>

#include <ui/hex_editor.hpp>
#include <ui/pattern_drawer.hpp>

#include <filesystem>
#include <functional>

#include <TextEditor.h>

#include "popups/popup_file_chooser.hpp"
#include "hex/api/achievement_manager.hpp"
#include "pl/core/preprocessor.hpp"
#include "pl/core/ast/ast_node_function_definition.hpp"
#include "pl/helpers/safe_iterator.hpp"



 namespace pl::ptrn { class Pattern; }

namespace hex::plugin::builtin {

    class PatternSourceCode {
    public:
        const std::string& get(prv::Provider *provider) {
            if (m_synced)
                return m_sharedSource;

            return m_perProviderSource.get(provider);
        }

        void set(prv::Provider *provider, std::string source) {
            source = wolv::util::trim(source);

            m_perProviderSource.set(source, provider);
            m_sharedSource = std::move(source);
        }

        bool isSynced() const {
            return m_synced;
        }

        void enableSync(bool enabled) {
            m_synced = enabled;
        }

    private:
        bool m_synced = false;
        PerProvider<std::string> m_perProviderSource;
        std::string m_sharedSource;
    };

    class ViewPatternEditor : public View::Window {
    public:
        ViewPatternEditor();
        ~ViewPatternEditor() override;

        void drawAlwaysVisibleContent() override;
        void drawContent() override;
        [[nodiscard]] ImGuiWindowFlags getWindowFlags() const override {
            return ImGuiWindowFlags_NoScrollbar | ImGuiWindowFlags_NoScrollWithMouse;
        }
        TextEditor::PaletteIndex getPaletteIndex(char type);
    public:
        struct VirtualFile {
            std::fs::path path;
            std::vector<u8> data;
            Region region;
        };

        enum class DangerousFunctionPerms : u8 {
            Ask,
            Allow,
            Deny
        };

        class TextHighlighter  {
        public:
            class Interval;
            using Token = pl::core::Token;
            using ASTNode = pl::core::ast::ASTNode;
            using ExcludedLocation = pl::core::Preprocessor::ExcludedLocation;
            using CompileError = pl::core::err::CompileError;
            using Identifier = Token::Identifier;
            using IdentifierType = Identifier::IdentifierType;
            using UnorderedBlocks = std::map<std::string,Interval>;
            using OrderedBlocks = std::map<Interval,std::string>;
            using Scopes  = std::set<Interval>;
            using Location = pl::core::Location;
            using TokenIter = pl::hlp::SafeIterator<std::vector<Token>::const_iterator>;
            using VariableScopes = std::map<std::string,Scopes>;
            using Inheritances = std::map<std::string,std::vector<std::string>>;

            struct ParentDefinition;
            struct Definition {
                Definition()= default;
                Definition(IdentifierType identifierType, std::string typeStr,i32 tokenId, Location location) : idType(identifierType), typeStr(typeStr), tokenIndex(tokenId),location(location) {}
                IdentifierType idType;
                std::string typeStr;
                i32 tokenIndex;
                Location location;
            };

            struct ParentDefinition {
                ParentDefinition() = default;
                ParentDefinition(IdentifierType identifierType, i32 tokenId, Location location) : idType(identifierType), tokenIndex(tokenId), location(location) {}
                IdentifierType idType;
                i32 tokenIndex;
                Location location;
            };
            /// to define functions and types
            using Definitions = std::map<std::string,ParentDefinition>;
            /// to define global variables
            using Variables   = std::map<std::string,std::vector<Definition>>;
            /// to define UDT and function variables
            using VariableMap = std::map<std::string,Variables>;
        private:
            std::string m_text;
            std::vector<std::string> m_lines;
            std::vector<i32> m_firstTokenIdOfLine;
            ViewPatternEditor &m_viewPatternEditor;
            std::vector<ExcludedLocation> m_excludedLocations;
            std::vector<std::shared_ptr<ASTNode>> m_ast;
            std::vector<Token> m_tokens;
            std::unique_ptr<pl::PatternLanguage> &patternLanguage;
            std::vector<CompileError> m_compileErrors;

            std::map<std::string,std::vector<i32>> m_instances;

            Definitions m_UDTDefinitions;
            Definitions m_functionDefinitions;

            OrderedBlocks m_namespaceTokenRange;
            UnorderedBlocks m_UDTTokenRange;
            UnorderedBlocks m_functionTokenRange;
            Scopes m_globalTokenRange;

            VariableMap m_UDTVariables;
            VariableMap m_functionVariables;
            Variables m_globalVariables;

            std::map<std::string,std::string> m_attributeFunctionArgumentType;

            std::vector<std::string> m_typeDefs;
            std::vector<std::string> m_nameSpaces;
            std::vector<std::string> m_UDTs;

            std::map<std::string, pl::hlp::safe_shared_ptr<pl::core::ast::ASTNodeTypeDecl>>  m_types;

            TokenIter m_curr;
            TokenIter m_startToken, m_originalPosition, m_partOriginalPosition;

            VariableScopes m_UDTBlocks;
            VariableScopes m_functionBlocks;
            Scopes m_globalBlocks;

            Inheritances m_inheritances;
        public:
            /// Intervals are the sets finite contiguous non-negative integer that
            /// are described by their endpoints. The sets must have the following
            /// properties:
            /// 1. Any two elements of the set can either have an empty intersection or
            /// 2. their intersection is equal to one of the two sets (i.e. one is
            /// a subset of the other).
            /// An interval is defined to be smaller than another if:
            /// 1. The interval lies entirely to the left of the other interval or
            /// 2. The interval is a proper subset of the other interval.
            /// Two intervals are equal if they have identical start and end values.
            /// This ordering is used for things like code blocks or the token
            /// ranges that are defined by the blocks.
            class Interval {
            public:
                i32 start;
                i32 end;
                Interval() : start(0), end(0) {}
                Interval(i32 start, i32 end) : start(start), end(end) {
                    if (start >= end)
                        throw std::invalid_argument("Interval start must be less than end");
                }
                bool operator<(const Interval &other) const {
                    return other.end > end;
                }
                bool operator>(const Interval &other) const {
                    return end > other.end;
                }
                bool operator==(const Interval &other) const {
                    return start == other.start && end == other.end;
                }
                bool operator!=(const Interval &other) const {
                    return start != other.start || end != other.end;
                }
                bool operator<=(const Interval &other) const {
                    return other.end >= end;
                }
                bool operator>=(const Interval &other) const {
                    return end >= other.end;
                }
                bool contains(const Interval &other) const {
                    return other.start >= start && other.end <= end;
                }
                bool contains(i32 value) const {
                    return value >= start && value <= end;
                }
                bool contiguous(const Interval &other) const {
                    return ((start - other.end) == 1 || (other.start - end) == 1);
                }
            };
            std::atomic<bool>  m_needsToUpdateColors = true;

            TextHighlighter(ViewPatternEditor &viewPatternEditor ) : m_viewPatternEditor(viewPatternEditor), patternLanguage(viewPatternEditor.m_editorRuntime) {
                m_needsToUpdateColors = true;
            }

            /**
             * @brief Entry point to syntax highlighting
             */
            void highlightSourceCode();
            /**
             * @brief Renders compile errors in real time
             */
            void renderErrors();
            /// The argument to this function must be the token sequence that was processed
            /// by the parser which loaded the identifiers of variable definitions with their types.
            /// This function then loads the types to the un-preprocessed token sequence.
            void getIdentifierTypes(const std::optional<std::vector<pl::core::Token>> &tokens);
            /// A token range is the set of token indices of a definition. The namespace token
            /// ranges are obtained first because they are needed to obtain unique identifiers.
            void getAllTokenRanges(IdentifierType idtype);

            /// The global scope is the complement of the union of all the function and UDT token ranges
            void getGlobalTokenRanges();
            /// If the current token is a function or UDT or namespace, creates a map entry from the name to the token range
            /// for the first two and from the token range to the name for the last. This ensures that namespaces are stored in the order they occur in the source code.
            bool getTokenRange(std::vector<Token> keywords,UnorderedBlocks &tokenRange, OrderedBlocks &tokenRangeInv, bool fullName, bool invertMap, VariableScopes *blocks);
            /// Code blocks are delimited by braces so they are created by loops, conditionals, functions, UDTs and namespaces
            void loadGlobalBlocks();
            /// Global variables are the variables that are not inside a function or UDT
            void fixGlobalVariables();
            /// Creates the definition maps for UDTs, functions, their variables and global variables
            void getDefinitions();
            void loadGlobalDefinitions(Scopes tokenRangeSet, std::vector<IdentifierType> identifierTypes, Variables &variables);
            void loadVariableDefinitions(UnorderedBlocks tokenRangeMap, Token delimiter, std::vector<IdentifierType> identifierTypes, bool isArgument, VariableMap &variableMap);
            void loadTypeDefinitions(UnorderedBlocks tokenRangeMap, std::vector<IdentifierType> identifierTypes, Definitions &types);
            std::string getArgumentTypeName(i32 rangeStart, Token delimiter2);
            std::string getVariableTypeName();
            void appendInheritances();
            ///Loads a map of identifiers to their token id instances
            void loadInstances();
            /// Replace auto with the actual type
            void resolveAutos(VariableMap &variableMap, UnorderedBlocks &tokenRange);
            void fixAutos();
            /// for every function token range creates a map of identifier types from
            /// their definitions and uses it to assign the correct type to the function variables.
            void fixFunctionVariables();
            /// Processes the tokens one line of source code at a time
            void processLineTokens();
            /// Returns the next/previous valid source code line
            u32 nextLine(u32 line);
            u32 previousLine(u32 line);
            /// Returns the number of escape characters in a string
            i32 escapeCharCount(const std::string &str);
            /// Loads the source code and calculates the first token index of each line
            void loadText();
            /// Used to obtain the color to be applied.
            TextEditor::PaletteIndex getPaletteIndex();
            TextEditor::PaletteIndex getPaletteIndex(Identifier::IdentifierType type);
            TextEditor::PaletteIndex getPaletteIndex(Token::Literal *literal);
            TextEditor::PaletteIndex getPaletteIndex(Identifier *identifier);
            /// The complement of a set is also known as its inverse
            void invertGlobalTokenRange();
            /// Starting at the identifier, it tracks back all the scope resolution and dot operators and returns the full chain without arrays, templates, pointers,...
            bool getFullName(std::string &identifierName);
            /// Returns the identifier value.
            bool getIdentifierName(std::string &identifierName);
            /// Adds namespaces ti the full name if they exist
            bool getQualifiedName(std::string &identifierName);
            /// Rewinds the token iterator to the start of the identifier. Used by getFullName
            void rewindIdentifierName();
            /// As it moves forward it loads the result to the argument. Used by getFullName
            bool forwardIdentifierName(std::string &identifierName, std::optional<TokenIter> curr, std::vector<Identifier *> &identifiers);
            /// Takes as input the full name and returns the type of the last element.
            bool resolveIdentifierType(Definition &result);
            /// Assumes that there is a map entry for the identifier in the current token and that the token is inside the corresponding token range
            bool findIdentifierType(IdentifierType &type );
            /// Scope resolution can be namespace or enumeration.
            bool findScopeResolutionType(Identifier::IdentifierType &type);
           /// like previous functions but returns the type of the variable that is a member of a UDT
            std::string findIdentifierTypeStr(const std::string &identifierName, std::string context="");
            bool findOrContains(std::string &context, UnorderedBlocks tokenRange, VariableMap variableMap);
            /// Convenience functions.
            void skipAttribute();
            void skipArray(i32 maxSkipCount, bool forward = true);
            void skipTemplate(i32 maxSkipCount, bool forward = true);
            void skipDelimiters(i32 maxSkipCount, Token delimiter[2], i8 increment);
            void skipToken(Token token, i8 step=1);
            /// from given or current names find the corresponding definition
            bool findIdentifierDefinition(Definition &result, const std::string &optionalIdentifierName = "",  std::string optionalName = "");
            /// To deal with the Parent keyword
            std::optional<Definition> setChildrenTypes(std::string &optionalFullName, std::vector<Identifier *> &optionalIdentifiers);
            bool findParentTypes(std::vector<std::string> &parentTypes, const std::string &optionalName="");
            bool findAllParentTypes(std::vector<std::string> &parentTypes, std::vector<Identifier *> &identifiers, std::string &optionalFullName);
            bool tryParentType(const std::string &parentType, std::string &variableName, std::optional<Definition> &result, std::vector<Identifier *> &identifiers);
            /// Clear all the data structures
            void clear();
            /// Convenience function
            bool isTokenIdValid(i32 tokenId);
            /// These 3 use the types created from ast, but only as las resort or for importes
            std::optional<std::shared_ptr<pl::core::ast::ASTNode>> parseChildren(const std::shared_ptr<pl::core::ast::ASTNode> &node, const std::string &typeName);
            bool isMemberOf(const std::string &memberName, const std::string &UDTName, IdentifierType &identifierType);
            std::optional<std::shared_ptr<ASTNode>> findType(const std::string &typeName, IdentifierType &identifierType);
            /// Returns the name of the context where the current or given token is located
            bool findScope(std::string &name, const UnorderedBlocks &map, i32 optionalTokenId=-1);
            /// Returns the name of the namespace where the current or given token is located
            bool findNamespace(std::string &nameSpace, i32 optionalTokenId=-1);
            /// Calculate the source code, line and column numbers of a token index
            pl::core::Location getLocation(i32 tokenId);
            /// Calculate the token index of a source code, line and column numbers
            i32 getTokenId(pl::core::Location location);
            /// Calculate the function or template argument position from token indices
            i32  getArgumentNumber(i32 start,i32 arg);
            /// Calculate the token index of a function or template argument position
            void getTokenIdForArgument(i32 start, i32 argNumber);
            ///Creates amap from function name to argument type
            void linkAttribute();
            /// Token consuming

            template<typename T>
            const T *getValue(const i32 index) {
                return std::get_if<T>(&m_curr[index].value);
            }

            void restart() {
                m_curr = m_startToken;
            }

            void next(i32 count = 1) {
                if (count == 0)
                    return;
                i32 id = getTokenId(m_curr->location);
                i32 maxChange;
                if (count > 0)
                    maxChange = std::min(count,static_cast<i32>(m_tokens.size() - id));
                else
                    maxChange = -std::min(-count,id);
                m_curr += maxChange;
            }
            constexpr static u32 Normal = 0;
            constexpr static u32 Not    = 1;

            bool begin() {
                m_originalPosition = m_curr;

                return true;
            }

            void partBegin() {
                m_partOriginalPosition = m_curr;
            }

            void reset() {
                m_curr = m_originalPosition;
            }

            void partReset() {
                m_curr = m_partOriginalPosition;
            }

            bool resetIfFailed(const bool value) {
                if (!value) reset();

                return value;
            }

            template<auto S = Normal>
            bool sequenceImpl() {
                if constexpr (S == Normal)
                    return true;
                else if constexpr (S == Not)
                    return false;
                else
                    std::unreachable();
            }

            template<auto S = Normal>
            bool matchOne(const Token &token) {
                if constexpr (S == Normal) {
                    if (!peek(token)) {
                        partReset();
                        return false;
                    }

                    next();
                    return true;
                } else if constexpr (S == Not) {
                    if (!peek(token))
                        return true;

                    next();
                    partReset();
                    return false;
                } else
                    std::unreachable();
            }

            template<auto S = Normal>
            bool sequenceImpl(const auto &... args) {
                return (matchOne<S>(args) && ...);
            }

            template<auto S = Normal>
            bool sequence(const Token &token, const auto &... args) {
                partBegin();
                return sequenceImpl<S>(token, args...);
            }

            bool peek(const Token &token, const i32 index = 0) {
                i32 id = getTokenId(m_curr->location);
                if (id+index < 0 || id+index >= (i32)m_tokens.size())
                    return false;
                return m_curr[index].type == token.type && m_curr[index] == token.value;
            }

        };

    private:
        class PopupAcceptPattern : public Popup<PopupAcceptPattern> {
        public:
            explicit PopupAcceptPattern(ViewPatternEditor *view) : Popup("hex.builtin.view.pattern_editor.accept_pattern"), m_view(view) {}

            void drawContent() override {
                std::scoped_lock lock(m_view->m_possiblePatternFilesMutex);

                auto* provider = ImHexApi::Provider::get();

                ImGuiExt::TextFormattedWrapped("{}", static_cast<const char *>("hex.builtin.view.pattern_editor.accept_pattern.desc"_lang));

                if (ImGui::BeginListBox("##patterns_accept", ImVec2(400_scaled, 0))) {
                    u32 index = 0;
                    for (const auto &[path, author, description] : m_view->m_possiblePatternFiles.get(provider)) {
                        auto fileName = wolv::util::toUTF8String(path.filename());

                        std::string displayValue;
                        if (!description.empty()) {
                            displayValue = fmt::format("{} ({})", description, fileName);
                        } else {
                            displayValue = fileName;
                        }

                        if (ImGui::Selectable(displayValue.c_str(), index == m_selectedPatternFile, ImGuiSelectableFlags_NoAutoClosePopups))
                            m_selectedPatternFile = index;

                        if (ImGui::IsItemHovered(ImGuiHoveredFlags_Stationary | ImGuiHoveredFlags_DelayNormal)) {
                            if (ImGui::BeginTooltip()) {
                                ImGui::TextUnformatted(fileName.c_str());

                                if (!author.empty()) {
                                    ImGui::SameLine();
                                    ImGui::SeparatorEx(ImGuiSeparatorFlags_Vertical);
                                    ImGui::SameLine();
                                    ImGui::TextUnformatted(author.c_str());
                                }

                                if (!description.empty()) {
                                    ImGui::Separator();
                                    ImGui::TextUnformatted(description.c_str());
                                }

                                ImGui::EndTooltip();
                            }
                        }

                        if (ImGui::IsItemHovered() && ImGui::IsMouseDoubleClicked(0))
                            m_view->loadPatternFile(m_view->m_possiblePatternFiles.get(provider)[m_selectedPatternFile].path, provider);

                        ImGuiExt::InfoTooltip(wolv::util::toUTF8String(path).c_str());

                        index++;
                    }

                    // Close the popup if there aren't any patterns available
                    if (index == 0)
                        this->close();

                    ImGui::EndListBox();
                }

                ImGui::NewLine();
                ImGui::TextUnformatted("hex.builtin.view.pattern_editor.accept_pattern.question"_lang);
                ImGui::NewLine();

                ImGuiExt::ConfirmButtons("hex.ui.common.yes"_lang, "hex.ui.common.no"_lang,
                    [this, provider] {
                        m_view->loadPatternFile(m_view->m_possiblePatternFiles.get(provider)[m_selectedPatternFile].path, provider);
                        this->close();
                    },
                    [this] {
                        this->close();
                    }
                );

                if (ImGui::IsKeyPressed(ImGuiKey_Escape))
                    this->close();
            }

            [[nodiscard]] ImGuiWindowFlags getFlags() const override {
                return ImGuiWindowFlags_AlwaysAutoResize | ImGuiWindowFlags_NoResize;
            }

        private:
            ViewPatternEditor *m_view;
            u32 m_selectedPatternFile = 0;
        };

    private:
        struct PatternVariable {
            bool inVariable;
            bool outVariable;

            pl::core::Token::ValueType type;
            pl::core::Token::Literal value;
        };

        enum class EnvVarType
        {
            Integer,
            Float,
            String,
            Bool
        };

        struct EnvVar {
            u64 id;
            std::string name;
            pl::core::Token::Literal value;
            EnvVarType type;

            bool operator==(const EnvVar &other) const {
                return this->id == other.id;
            }
        };

        struct AccessData {
            float progress;
            u32 color;
        };

        struct PossiblePattern {
            std::fs::path path;
            std::string author;
            std::string description;
        };

        std::unique_ptr<pl::PatternLanguage> m_editorRuntime;

        std::mutex m_possiblePatternFilesMutex;
        PerProvider<std::vector<PossiblePattern>> m_possiblePatternFiles;
        bool m_runAutomatically   = false;
        bool m_triggerEvaluation  = false;
        std::atomic<bool> m_triggerAutoEvaluate = false;

        volatile bool m_lastEvaluationProcessed = true;
        bool m_lastEvaluationResult    = false;

        std::atomic<u32> m_runningEvaluators = 0;
        std::atomic<u32> m_runningParsers    = 0;

        bool m_hasUnevaluatedChanges = false;
        std::chrono::time_point<std::chrono::steady_clock> m_lastEditorChangeTime;

        TextEditor m_textEditor, m_consoleEditor;
        std::atomic<bool> m_consoleNeedsUpdate = false;

        std::atomic<bool> m_dangerousFunctionCalled = false;
        std::atomic<DangerousFunctionPerms> m_dangerousFunctionsAllowed = DangerousFunctionPerms::Ask;

        bool m_autoLoadPatterns = true;

        std::map<prv::Provider*, std::function<void()>> m_sectionWindowDrawer;

        ui::HexEditor m_sectionHexEditor;

        PatternSourceCode m_sourceCode;
        PerProvider<std::vector<std::string>> m_console;
        PerProvider<bool> m_executionDone;

        std::mutex m_logMutex;

        PerProvider<std::optional<pl::core::err::PatternLanguageError>> m_lastEvaluationError;
        PerProvider<std::vector<pl::core::err::CompileError>> m_lastCompileError;
        PerProvider<std::vector<const pl::core::ast::ASTNode*>> m_callStack;
        PerProvider<std::map<std::string, pl::core::Token::Literal>> m_lastEvaluationOutVars;
        PerProvider<std::map<std::string, PatternVariable>> m_patternVariables;
        PerProvider<std::map<u64, pl::api::Section>> m_sections;

        PerProvider<std::vector<VirtualFile>> m_virtualFiles;

        PerProvider<std::list<EnvVar>> m_envVarEntries;

        PerProvider<TaskHolder> m_analysisTask;
        PerProvider<bool> m_shouldAnalyze;
        PerProvider<bool> m_breakpointHit;
        PerProvider<std::unique_ptr<ui::PatternDrawer>> m_debuggerDrawer;
        std::atomic<bool> m_resetDebuggerVariables;
        i32 m_debuggerScopeIndex = 0;

        std::array<AccessData, 512> m_accessHistory = {};
        u32 m_accessHistoryIndex = 0;
        bool m_parentHighlightingEnabled = true;
        bool m_replaceMode = false;
<<<<<<< HEAD
        bool m_openFindReplacePopUp = false;
=======

        std::map<std::fs::path, std::string> m_patternNames;

>>>>>>> 63c60285

        static inline std::array<std::string,256> m_findHistory;
        static inline u32 m_findHistorySize = 0;
        static inline u32 m_findHistoryIndex = 0;
        static inline std::array<std::string,256> m_replaceHistory;
        static inline u32 m_replaceHistorySize = 0;
        static inline u32 m_replaceHistoryIndex = 0;

        TextHighlighter m_textHighlighter = TextHighlighter(*this);

    private:
        void drawConsole(ImVec2 size);
        void drawEnvVars(ImVec2 size, std::list<EnvVar> &envVars);
        void drawVariableSettings(ImVec2 size, std::map<std::string, PatternVariable> &patternVariables);
        void drawSectionSelector(ImVec2 size, const std::map<u64, pl::api::Section> &sections);
        void drawVirtualFiles(ImVec2 size, const std::vector<VirtualFile> &virtualFiles) const;
        void drawDebugger(ImVec2 size);
        std::string preprocessText(const std::string &code);
        void drawPatternTooltip(pl::ptrn::Pattern *pattern);

        void drawFindReplaceDialog(std::string &findWord, bool &requestFocus, u64 &position, u64 &count, bool &updateCount);

        void historyInsert(std::array<std::string, 256> &history, u32 &size, u32 &index, const std::string &value);

        void loadPatternFile(const std::fs::path &path, prv::Provider *provider);

        void parsePattern(const std::string &code, prv::Provider *provider);
        void evaluatePattern(const std::string &code, prv::Provider *provider);

        void registerEvents();
        void registerMenuItems();
        void registerHandlers();

        std::function<void()> m_importPatternFile = [this] {
            auto provider = ImHexApi::Provider::get();
            const auto basePaths = paths::Patterns.read();
            std::vector<std::fs::path> paths;

            for (const auto &imhexPath : basePaths) {
                if (!wolv::io::fs::exists(imhexPath)) continue;

                std::error_code error;
                for (auto &entry : std::fs::recursive_directory_iterator(imhexPath, error)) {
                    if (entry.is_regular_file() && entry.path().extension() == ".hexpat")
                        paths.push_back(entry.path());
                }
            }

            ui::PopupNamedFileChooser::open(
                basePaths, paths, std::vector<hex::fs::ItemFilter>{ { "Pattern File", "hexpat" } }, false,
                [this, provider](const std::fs::path &path, const std::fs::path &adjustedPath) mutable -> std::string {
                    auto it = m_patternNames.find(path);
                    if (it != m_patternNames.end()) {
                        return it->second;
                    }

                    const auto fileName = wolv::util::toUTF8String(adjustedPath.filename());
                    m_patternNames[path] = fileName;

                    pl::PatternLanguage runtime;
                    ContentRegistry::PatternLanguage::configureRuntime(runtime, provider);
                    runtime.addPragma("description", [&](pl::PatternLanguage &, const std::string &value) -> bool {
                        m_patternNames[path] = hex::format("{} ({})", value, fileName);
                        return true;
                    });

                    wolv::io::File file(path, wolv::io::File::Mode::Read);
                    hex::unused(runtime.preprocessString(file.readString(), pl::api::Source::DefaultSource));

                    return m_patternNames[path];
                },
                [this, provider](const std::fs::path &path) {
                    this->loadPatternFile(path, provider);
                    AchievementManager::unlockAchievement("hex.builtin.achievement.patterns", "hex.builtin.achievement.patterns.load_existing.name");
                }
            );
        };

        std::function<void()> m_exportPatternFile = [this] {
            fs::openFileBrowser(
                    fs::DialogMode::Save, { {"Pattern", "hexpat"} },
                    [this](const auto &path) {
                        wolv::io::File file(path, wolv::io::File::Mode::Create);
                        file.writeString(wolv::util::trim(m_textEditor.GetText()));
                    }
            );
        };

        void appendEditorText(const std::string &text);
        void appendVariable(const std::string &type);
        void appendArray(const std::string &type, size_t size);
    };

}<|MERGE_RESOLUTION|>--- conflicted
+++ resolved
@@ -616,13 +616,9 @@
         u32 m_accessHistoryIndex = 0;
         bool m_parentHighlightingEnabled = true;
         bool m_replaceMode = false;
-<<<<<<< HEAD
         bool m_openFindReplacePopUp = false;
-=======
 
         std::map<std::fs::path, std::string> m_patternNames;
-
->>>>>>> 63c60285
 
         static inline std::array<std::string,256> m_findHistory;
         static inline u32 m_findHistorySize = 0;
