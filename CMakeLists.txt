--- conflicted
+++ resolved
@@ -18,10 +18,6 @@
     builtin
     windows
     example_cpp
-<<<<<<< HEAD
-    heximage
-=======
->>>>>>> 6327fca7
 )
 
 # Add various defines
