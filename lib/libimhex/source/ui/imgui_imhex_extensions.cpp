--- conflicted
+++ resolved
@@ -244,10 +244,7 @@
         bool pressed = ButtonBehavior(bb, id, &hovered, &held, flags);
 
         PushStyleVar(ImGuiStyleVar_ButtonTextAlign, ImVec2(0.0, 0.5));
-<<<<<<< HEAD
-=======
         PushStyleVar(ImGuiStyleVar_FrameBorderSize, 1);
->>>>>>> 1f7e2f5e
 
         // Render
         const ImU32 col = GetCustomColorU32((held && hovered) ? ImGuiCustomCol_DescButtonActive : hovered ? ImGuiCustomCol_DescButtonHovered
@@ -261,9 +258,6 @@
         RenderTextClipped(bb.Min + style.FramePadding * 2 + ImVec2(style.FramePadding.x * 2, label_size.y), bb.Max - style.FramePadding, description, nullptr, &text_size, style.ButtonTextAlign, &bb);
         PopStyleColor();
 
-<<<<<<< HEAD
-        PopStyleVar();
-=======
         PopStyleVar(2);
 
         // Automatically close popups
@@ -320,7 +314,6 @@
         RenderFrame(bb.Min, bb.Max, 0x00, true, style.FrameRounding);
 
         PopStyleVar(2);
->>>>>>> 1f7e2f5e
 
         // Automatically close popups
         // if (pressed && !(flags & ImGuiButtonFlags_DontClosePopups) && (window->Flags & ImGuiWindowFlags_Popup))
@@ -893,7 +886,6 @@
         return ImGui::InputText(label, reinterpret_cast<char *>(buffer.data()), buffer.size() + 1, ImGuiInputTextFlags_CallbackResize | flags, ImGuiExt::UpdateStringSizeCallback, &buffer);
     }
 
-<<<<<<< HEAD
     bool InputText(const char *label, std::string &buffer, ImGuiInputTextFlags flags) {
         return ImGui::InputText(label, buffer.data(), buffer.size() + 1, ImGuiInputTextFlags_CallbackResize | flags, ImGuiExt::UpdateStringSizeCallback, &buffer);
     }
@@ -905,8 +897,8 @@
     bool InputTextWithHint(const char *label, const char *hint, std::string &buffer, ImGuiInputTextFlags flags) {
         return ImGui::InputTextWithHint(label, hint, buffer.data(), buffer.size() + 1, ImGuiInputTextFlags_CallbackResize | flags, ImGuiExt::UpdateStringSizeCallback, &buffer);
     }
-=======
-    void BeginSubWindow(const char *label, ImVec2 size, ImGuiChildFlags flags) {
+
+  void BeginSubWindow(const char *label, ImVec2 size, ImGuiChildFlags flags) {
         const bool hasMenuBar = !std::string_view(label).empty();
 
         ImGui::PushStyleVar(ImGuiStyleVar_ChildRounding, 5.0f);
@@ -923,5 +915,4 @@
         ImGui::EndChild();
     }
 
->>>>>>> 1f7e2f5e
 }