--- conflicted
+++ resolved
@@ -315,23 +315,17 @@
         return getPluginsMutable();
     }
 
-<<<<<<< HEAD
+
+    std::list<Plugin>& PluginManager::getPluginsMutable() {
+        static std::list<Plugin> plugins;
+        return plugins;
+    }
 
     Plugin* PluginManager::getPlugin(const std::string &name) {
         for (auto &plugin : getPlugins()) {
             if(plugin.getPluginName() == name) return &plugin;
         }
         return nullptr;
-    }
-
-    std::vector<std::fs::path> &PluginManager::getPluginPaths() {
-        static AutoReset<std::vector<std::fs::path>> pluginPaths;
-=======
->>>>>>> bcbcb1f2
-
-    std::list<Plugin>& PluginManager::getPluginsMutable() {
-        static std::list<Plugin> plugins;
-        return plugins;
     }
 
     const std::vector<std::fs::path>& PluginManager::getPluginPaths() {
