--- conflicted
+++ resolved
@@ -6,16 +6,7 @@
 
 set(CMAKE_CXX_STANDARD 17)
 
-<<<<<<< HEAD
-add_library(imgui_fonts OBJECT
-    source/unifont_font.c
-    source/codicons_font.c
-    source/fontawesome_font.c
-    source/blendericons_font.c
-)
-=======
 add_library(imgui_fonts INTERFACE)
->>>>>>> 75e26458
 
 target_include_directories(imgui_fonts INTERFACE
     include
