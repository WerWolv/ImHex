#include <algorithm>
#include <chrono>
#include <string>
#include <regex>
#include <cmath>

#include "TextEditor.h"

#define IMGUI_DEFINE_MATH_OPERATORS
#include "imgui.h"    // for imGui::GetCurrentWindow()
#include "imgui_internal.h"

// TODO
// - multiline comments vs single-line: latter is blocking start of a ML

template<class InputIt1, class InputIt2, class BinaryPredicate>
bool equals(InputIt1 first1, InputIt1 last1, InputIt2 first2, InputIt2 last2, BinaryPredicate p) {
    for (; first1 != last1 && first2 != last2; ++first1, ++first2) {
        if (!p(*first1, *first2))
            return false;
    }
    return first1 == last1 && first2 == last2;
}

const int TextEditor::sCursorBlinkInterval = 1200;
const int TextEditor::sCursorBlinkOnTime = 800;

TextEditor::Palette TextEditor::sPaletteBase = TextEditor::GetDarkPalette();

TextEditor::FindReplaceHandler::FindReplaceHandler() : mWholeWord(false),mFindRegEx(false),mMatchCase(false)  {}

TextEditor::TextEditor()
    : mLineSpacing(1.0f), mUndoIndex(0), mTabSize(4), mOverwrite(false), mReadOnly(false), mWithinRender(false), mScrollToCursor(false), mScrollToTop(false), mScrollToBottom(false), mTextChanged(false), mColorizerEnabled(true), mTextStart(20.0f), mLeftMargin(10), mTopMargin(0), mCursorPositionChanged(false), mColorRangeMin(0), mColorRangeMax(0), mSelectionMode(SelectionMode::Normal), mCheckComments(true), mLastClick(-1.0f), mHandleKeyboardInputs(true), mHandleMouseInputs(true), mIgnoreImGuiChild(false), mShowWhitespaces(true), mShowCursor(true), mShowLineNumbers(true),mStartTime(ImGui::GetTime() * 1000) {
    SetLanguageDefinition(LanguageDefinition::HLSL());
    mLines.push_back(Line());
}

TextEditor::~TextEditor() {
}


ImVec2 TextEditor::Underwaves( ImVec2 pos ,uint32_t nChars, ImColor color, const ImVec2 &size_arg) {
    auto save = ImGui::GetStyle().AntiAliasedLines;
    ImGui::GetStyle().AntiAliasedLines = false;
    ImGuiWindow *window = ImGui::GetCurrentWindow();
    window->DC.CursorPos =pos;
    const ImVec2 label_size = ImGui::CalcTextSize("W", nullptr, true);
    ImVec2 size = ImGui::CalcItemSize(size_arg, label_size.x, label_size.y);
    float lineWidth = size.x / 3.0f + 0.5f;
    float halfLineW = lineWidth / 2.0f;

    for (uint32_t i = 0; i < nChars; i++) {
        pos = window->DC.CursorPos;
        float lineY = pos.y + size.y;

        ImVec2 pos1_1 = ImVec2(pos.x + 0*lineWidth, lineY + halfLineW);
        ImVec2 pos1_2 = ImVec2(pos.x + 1*lineWidth, lineY - halfLineW);
        ImVec2 pos2_1 = ImVec2(pos.x + 2*lineWidth, lineY + halfLineW);
        ImVec2 pos2_2 = ImVec2(pos.x + 3*lineWidth, lineY - halfLineW);

        ImGui::GetWindowDrawList()->AddLine(pos1_1, pos1_2, ImU32(color), 0.4f);
        ImGui::GetWindowDrawList()->AddLine(pos1_2, pos2_1, ImU32(color), 0.4f);
        ImGui::GetWindowDrawList()->AddLine(pos2_1, pos2_2, ImU32(color), 0.4f);

        window->DC.CursorPos = ImVec2(pos.x + size.x, pos.y);
    }
    auto ret = window->DC.CursorPos;
    ret.y += size.y;
    return ret;
}

void TextEditor::SetLanguageDefinition(const LanguageDefinition &aLanguageDef) {
    mLanguageDefinition = aLanguageDef;
    mRegexList.clear();

    for (auto &r : mLanguageDefinition.mTokenRegexStrings)
        mRegexList.push_back(std::make_pair(std::regex(r.first, std::regex_constants::optimize), r.second));

    Colorize();
}

void TextEditor::SetPalette(const Palette &aValue) {
    sPaletteBase = aValue;
}

std::string TextEditor::GetText(const Coordinates &aStart, const Coordinates &aEnd) const {
    std::string result;

    auto lstart = aStart.mLine;
    auto lend   = aEnd.mLine;
    auto istart = GetCharacterIndex(aStart);
    auto iend   = GetCharacterIndex(aEnd);
    size_t s    = 0;

    for (size_t i = lstart; i < lend; i++)
        s += mLines[i].size();

    result.reserve(s + s / 8);

    while (istart < iend || lstart < lend) {
        if (lstart >= (int)mLines.size())
            break;

        auto &line = mLines[lstart];
        if (istart < (int)line.size()) {
            result += line[istart].mChar;
            istart++;
        } else {
            istart = 0;
            ++lstart;
            result += '\n';
        }
    }

    return result;
}

TextEditor::Coordinates TextEditor::GetActualCursorCoordinates() const {
    return SanitizeCoordinates(mState.mCursorPosition);
}

TextEditor::Coordinates TextEditor::SanitizeCoordinates(const Coordinates &aValue) const {
    auto line   = aValue.mLine;
    auto column = aValue.mColumn;
    if (line >= (int)mLines.size()) {
        if (mLines.empty()) {
            line   = 0;
            column = 0;
        } else {
            line   = (int)mLines.size() - 1;
            column = GetLineMaxColumn(line);
        }
        return Coordinates(line, column);
    } else {
        column = mLines.empty() ? 0 : std::min(column, GetLineMaxColumn(line));
        return Coordinates(line, column);
    }
}

// https://en.wikipedia.org/wiki/UTF-8
// We assume that the char is a standalone character (<128) or a leading byte of an UTF-8 code sequence (non-10xxxxxx code)
static int UTF8CharLength(TextEditor::Char c) {
    if ((c & 0xFE) == 0xFC)
        return 6;
    if ((c & 0xFC) == 0xF8)
        return 5;
    if ((c & 0xF8) == 0xF0)
        return 4;
    else if ((c & 0xF0) == 0xE0)
        return 3;
    else if ((c & 0xE0) == 0xC0)
        return 2;
    return 1;
}

// "Borrowed" from ImGui source
static inline int ImTextCharToUtf8(char *buf, int buf_size, unsigned int c) {
    if (c < 0x80) {
        buf[0] = (char)c;
        return 1;
    }
    if (c < 0x800) {
        if (buf_size < 2) return 0;
        buf[0] = (char)(0xc0 + (c >> 6));
        buf[1] = (char)(0x80 + (c & 0x3f));
        return 2;
    }
    if (c >= 0xdc00 && c < 0xe000) {
        return 0;
    }
    if (c >= 0xd800 && c < 0xdc00) {
        if (buf_size < 4) return 0;
        buf[0] = (char)(0xf0 + (c >> 18));
        buf[1] = (char)(0x80 + ((c >> 12) & 0x3f));
        buf[2] = (char)(0x80 + ((c >> 6) & 0x3f));
        buf[3] = (char)(0x80 + ((c)&0x3f));
        return 4;
    }
    // else if (c < 0x10000)
    {
        if (buf_size < 3) return 0;
        buf[0] = (char)(0xe0 + (c >> 12));
        buf[1] = (char)(0x80 + ((c >> 6) & 0x3f));
        buf[2] = (char)(0x80 + ((c)&0x3f));
        return 3;
    }
}

void TextEditor::Advance(Coordinates &aCoordinates) const {
    if (aCoordinates.mLine < (int)mLines.size()) {
        auto &line  = mLines[aCoordinates.mLine];
        auto cindex = GetCharacterIndex(aCoordinates);

        if (cindex + 1 < (int)line.size()) {
            auto delta = UTF8CharLength(line[cindex].mChar);
            cindex     = std::min(cindex + delta, (int)line.size() - 1);
        } else {
            ++aCoordinates.mLine;
            cindex = 0;
        }
        aCoordinates.mColumn = GetCharacterColumn(aCoordinates.mLine, cindex);
    }
}

void TextEditor::DeleteRange(const Coordinates &aStart, const Coordinates &aEnd) {
    assert(aEnd >= aStart);
    assert(!mReadOnly);

    // printf("D(%d.%d)-(%d.%d)\n", aStart.mLine, aStart.mColumn, aEnd.mLine, aEnd.mColumn);

    if (aEnd == aStart)
        return;

    auto start = GetCharacterIndex(aStart);
    auto end   = GetCharacterIndex(aEnd);

    if (aStart.mLine == aEnd.mLine) {
        auto &line = mLines[aStart.mLine];
        auto n     = GetLineMaxColumn(aStart.mLine);
        if (aEnd.mColumn >= n)
            line.erase(line.begin() + start, line.end());
        else
            line.erase(line.begin() + start, line.begin() + end);
    } else {
        auto &firstLine = mLines[aStart.mLine];
        auto &lastLine  = mLines[aEnd.mLine];

        firstLine.erase(firstLine.begin() + start, firstLine.end());
        lastLine.erase(lastLine.begin(), lastLine.begin() + end);

        if (aStart.mLine < aEnd.mLine)
            firstLine.insert(firstLine.end(), lastLine.begin(), lastLine.end());

        if (aStart.mLine < aEnd.mLine)
            RemoveLine(aStart.mLine + 1, aEnd.mLine + 1);
    }

    mTextChanged = true;
}

int TextEditor::InsertTextAt(Coordinates & /* inout */ aWhere, const char *aValue) {
    int cindex     = GetCharacterIndex(aWhere);
    int totalLines = 0;
    while (*aValue != '\0') {
        assert(!mLines.empty());

        if (*aValue == '\r') {
            // skip
            ++aValue;
        } else if (*aValue == '\n') {
            if (cindex < (int)mLines[aWhere.mLine].size()) {
                auto &newLine = InsertLine(aWhere.mLine + 1);
                auto &line    = mLines[aWhere.mLine];
                newLine.insert(newLine.begin(), line.begin() + cindex, line.end());
                line.erase(line.begin() + cindex, line.end());
            } else {
                InsertLine(aWhere.mLine + 1);
            }
            ++aWhere.mLine;
            aWhere.mColumn = 0;
            cindex         = 0;
            ++totalLines;
            ++aValue;
        } else {
            auto &line = mLines[aWhere.mLine];
            auto d     = UTF8CharLength(*aValue);
            while (d-- > 0 && *aValue != '\0')
                line.insert(line.begin() + cindex++, Glyph(*aValue++, PaletteIndex::Default));
            ++aWhere.mColumn;
        }

        mTextChanged = true;
    }

    return totalLines;
}

void TextEditor::AddUndo(UndoRecord &aValue) {
    assert(!mReadOnly);
    // printf("AddUndo: (@%d.%d) +\'%s' [%d.%d .. %d.%d], -\'%s', [%d.%d .. %d.%d] (@%d.%d)\n",
    //	aValue.mBefore.mCursorPosition.mLine, aValue.mBefore.mCursorPosition.mColumn,
    //	aValue.mAdded.c_str(), aValue.mAddedStart.mLine, aValue.mAddedStart.mColumn, aValue.mAddedEnd.mLine, aValue.mAddedEnd.mColumn,
    //	aValue.mRemoved.c_str(), aValue.mRemovedStart.mLine, aValue.mRemovedStart.mColumn, aValue.mRemovedEnd.mLine, aValue.mRemovedEnd.mColumn,
    //	aValue.mAfter.mCursorPosition.mLine, aValue.mAfter.mCursorPosition.mColumn
    //	);

    mUndoBuffer.resize((size_t)(mUndoIndex + 1));
    mUndoBuffer.back() = aValue;
    ++mUndoIndex;
}

TextEditor::Coordinates TextEditor::ScreenPosToCoordinates(const ImVec2 &aPosition) const {
    ImVec2 origin = ImGui::GetCursorScreenPos();
    ImVec2 local(aPosition.x - origin.x, aPosition.y - origin.y);

    int lineNo = std::max(0, (int)floor(local.y / mCharAdvance.y));

    int columnCoord = 0;

    if (lineNo >= 0 && lineNo < (int)mLines.size()) {
        auto &line = mLines.at(lineNo);

        int columnIndex = 0;
        float columnX   = 0.0f;

        while ((size_t)columnIndex < line.size()) {
            float columnWidth = 0.0f;

            if (line[columnIndex].mChar == '\t') {
                float spaceSize  = ImGui::GetFont()->CalcTextSizeA(ImGui::GetFontSize(), FLT_MAX, -1.0f, " ").x;
                float oldX       = columnX;
                float newColumnX = (1.0f + std::floor((1.0f + columnX) / (float(mTabSize) * spaceSize))) * (float(mTabSize) * spaceSize);
                columnWidth      = newColumnX - oldX;
                if (mTextStart + columnX + columnWidth * 0.5f > local.x)
                    break;
                columnX     = newColumnX;
                columnCoord = (columnCoord / mTabSize) * mTabSize + mTabSize;
                columnIndex++;
            } else {
                char buf[7];
                auto d = UTF8CharLength(line[columnIndex].mChar);
                int i  = 0;
                while (i < 6 && d-- > 0)
                    buf[i++] = line[columnIndex++].mChar;
                buf[i]      = '\0';
                columnWidth = ImGui::GetFont()->CalcTextSizeA(ImGui::GetFontSize(), FLT_MAX, -1.0f, buf).x;
                if (mTextStart + columnX + columnWidth * 0.5f > local.x)
                    break;
                columnX += columnWidth;
                columnCoord++;
            }
        }
    }

    return SanitizeCoordinates(Coordinates(lineNo, columnCoord));
}

void TextEditor::DeleteWordLeft()  {
    const auto wordEnd = GetCursorPosition();
    MoveLeft();
    const auto wordStart = FindWordStart(GetCursorPosition());
    SetSelection(wordStart, wordEnd);
    Backspace();
}

void TextEditor::DeleteWordRight() {
    const auto wordStart = GetCursorPosition();
    MoveRight();
    const auto wordEnd = FindWordEnd(GetCursorPosition());
    SetSelection(wordStart, wordEnd);
    Backspace();
}

bool isWordChar(char c) {
    auto asUChar = static_cast<unsigned char>(c);
    return std::isalnum(asUChar) || c == '_' || asUChar > 0x7F;
}

TextEditor::Coordinates TextEditor::FindWordStart(const Coordinates &aFrom) const {
    Coordinates at = aFrom;
    if (at.mLine >= (int)mLines.size())
        return at;

    auto &line  = mLines[at.mLine];
    auto cindex = GetCharacterIndex(at);

    if (cindex >= (int)line.size())
        return at;

    while (cindex > 0 && !isWordChar(line[cindex-1].mChar))
        --cindex;

    while (cindex > 0 && isWordChar(line[cindex - 1].mChar))
        --cindex;
<<<<<<< HEAD
    }
=======

>>>>>>> e0b4931a
    if (cindex==0 && line[cindex].mChar == '\"')
        ++cindex;
    return Coordinates(at.mLine, GetCharacterColumn(at.mLine, cindex));
}

TextEditor::Coordinates TextEditor::FindWordEnd(const Coordinates &aFrom) const {
    Coordinates at = aFrom;
    if (at.mLine >= (int)mLines.size())
        return at;

    auto &line  = mLines[at.mLine];
    auto cindex = GetCharacterIndex(at);

    if (cindex >= (int)line.size())
        return at;

    while (cindex < (line.size()) && !isWordChar(line[cindex].mChar))
        ++cindex;

<<<<<<< HEAD
        if (prevspace != !!isspace(c)) {
            if (isspace(c))
                while (cindex < (int)line.size() && isspace(line[cindex].mChar))
                    ++cindex;
            break;
        }
        cindex += d;
    }
=======
    while (cindex < (line.size()) && isWordChar(line[cindex].mChar))
        ++cindex;

>>>>>>> e0b4931a
    if (line[cindex-1].mChar == '\"')
        --cindex;
    return Coordinates(aFrom.mLine, GetCharacterColumn(aFrom.mLine, cindex));
}

TextEditor::Coordinates TextEditor::FindNextWord(const Coordinates &aFrom) const {
    Coordinates at = aFrom;
    if (at.mLine >= (int)mLines.size())
        return at;

    // skip to the next non-word character
    auto cindex = GetCharacterIndex(aFrom);
    bool isword = false;
    bool skip   = false;
    if (cindex < (int)mLines[at.mLine].size()) {
        auto &line = mLines[at.mLine];
        isword     = isalnum(line[cindex].mChar);
        skip       = isword;
    }

    while (!isword || skip) {
        if (at.mLine >= mLines.size()) {
            auto l = std::max(0, (int)mLines.size() - 1);
            return Coordinates(l, GetLineMaxColumn(l));
        }

        auto &line = mLines[at.mLine];
        if (cindex < (int)line.size()) {
            isword = isalnum(line[cindex].mChar);

            if (isword && !skip)
                return Coordinates(at.mLine, GetCharacterColumn(at.mLine, cindex));

            if (!isword)
                skip = false;

            cindex++;
        } else {
            cindex = 0;
            ++at.mLine;
            skip   = false;
            isword = false;
        }
    }

    return at;
}

int TextEditor::Utf8BytesToChars(const Coordinates &aCoordinates) const {
    if (aCoordinates.mLine >= mLines.size())
        return -1;
    auto &line = mLines[aCoordinates.mLine];
    int c      = 0;
    int i      = 0;
    while (i < aCoordinates.mColumn) {
        i += UTF8CharLength(line[i].mChar);
        if (line[i].mChar == '\t')
            c = (c / mTabSize) * mTabSize + mTabSize;
        else
            ++c;
    }
    return c;
}

int TextEditor::Utf8CharsToBytes(const Coordinates &aCoordinates) const {
    if (aCoordinates.mLine >= mLines.size())
        return -1;
    auto &line = mLines[aCoordinates.mLine];
    int c      = 0;
    int i      = 0;
    while (i < line.size() && c < aCoordinates.mColumn) {
        i += UTF8CharLength(line[i].mChar);
        if (line[i].mChar == '\t')
            c = (c / mTabSize) * mTabSize + mTabSize;
        else
            ++c;
    }
    return i;
}

int TextEditor::GetCharacterIndex(const Coordinates &aCoordinates) const {
    if (aCoordinates.mLine >= mLines.size())
        return -1;
    auto &line = mLines[aCoordinates.mLine];
    int c      = 0;
    int i      = 0;
    while (i < line.size() && c < aCoordinates.mColumn) {
        i += UTF8CharLength(line[i].mChar);
        if (line[i].mChar == '\t')
            c = (c / mTabSize) * mTabSize + mTabSize;
        else
            ++c;
    }
    return i;
}

int TextEditor::GetCharacterColumn(int aLine, int aIndex) const {
    if (aLine >= mLines.size())
        return 0;
    auto &line = mLines[aLine];
    int col    = 0;
    int i      = 0;
    while (i < aIndex && i < (int)line.size()) {
        auto c = line[i].mChar;
        i += UTF8CharLength(c);
        if (c == '\t')
            col = (col / mTabSize) * mTabSize + mTabSize;
        else
            col++;
    }
    return col;
}

int TextEditor::GetStringCharacterCount(std::string str) const {
    if (str.empty())
        return 0;
    int c      = 0;
    for (unsigned i = 0; i < str.size(); c++)
        i += UTF8CharLength(str[i]);
    return c;
}

int TextEditor::GetLineCharacterCount(int aLine) const {
    if (aLine >= mLines.size())
        return 0;
    auto &line = mLines[aLine];
    int c      = 0;
    for (unsigned i = 0; i < line.size(); c++)
        i += UTF8CharLength(line[i].mChar);
    return c;
}

unsigned long long TextEditor::GetLineByteCount(int aLine) const {
    if (aLine >= mLines.size())
        return 0;
    auto &line = mLines[aLine];
    return line.size();
}

int TextEditor::GetLineMaxColumn(int aLine) const {
    if (aLine >= mLines.size())
        return 0;
    auto &line = mLines[aLine];
    int col    = 0;
    for (unsigned i = 0; i < line.size();) {
        auto c = line[i].mChar;
        if (c == '\t')
            col = (col / mTabSize) * mTabSize + mTabSize;
        else
            col++;
        i += UTF8CharLength(c);
    }
    return col;
}

bool TextEditor::IsOnWordBoundary(const Coordinates &aAt) const {
    if (aAt.mLine >= (int)mLines.size() || aAt.mColumn == 0)
        return true;

    auto &line  = mLines[aAt.mLine];
    auto cindex = GetCharacterIndex(aAt);
    if (cindex >= (int)line.size())
        return true;

    if (mColorizerEnabled)
        return line[cindex].mColorIndex != line[size_t(cindex - 1)].mColorIndex;

    return isspace(line[cindex].mChar) != isspace(line[cindex - 1].mChar);
}

void TextEditor::RemoveLine(int aStart, int aEnd) {
    assert(!mReadOnly);
    assert(aEnd >= aStart);
    assert(mLines.size() > (size_t)(aEnd - aStart));

    ErrorMarkers etmp;
    for (auto &i : mErrorMarkers) {
        ErrorMarkers::value_type e(i.first.mLine >= aStart ?  Coordinates(i.first.mLine - 1,i.first.mColumn ) : i.first, i.second);
        if (e.first.mLine >= aStart && e.first.mLine <= aEnd)
            continue;
        etmp.insert(e);
    }
    mErrorMarkers = std::move(etmp);

    Breakpoints btmp;
    for (auto i : mBreakpoints) {
        if (i >= aStart && i <= aEnd)
            continue;
        btmp.insert(i >= aStart ? i - 1 : i);
    }
    mBreakpoints = std::move(btmp);
    if (aStart == 0 && aEnd == (int32_t)mLines.size() - 1)
        mLines.erase(mLines.begin() + aStart, mLines.end());
    else
        mLines.erase(mLines.begin() + aStart, mLines.begin() + aEnd + 1);

    mTextChanged = true;
}

void TextEditor::RemoveLine(int aIndex) {
    assert(!mReadOnly);
    assert(mLines.size() > 1);

    ErrorMarkers etmp;
    for (auto &i : mErrorMarkers) {
        ErrorMarkers::value_type e(i.first.mLine > aIndex ? Coordinates(i.first.mLine - 1 ,i.first.mColumn) : i.first, i.second);
        if (e.first.mLine - 1 == aIndex)
            continue;
        etmp.insert(e);
    }
    mErrorMarkers = std::move(etmp);

    Breakpoints btmp;
    for (auto i : mBreakpoints) {
        if (i == aIndex)
            continue;
        btmp.insert(i >= aIndex ? i - 1 : i);
    }
    mBreakpoints = std::move(btmp);

    mLines.erase(mLines.begin() + aIndex);
    assert(!mLines.empty());

    mTextChanged = true;
}

TextEditor::Line &TextEditor::InsertLine(int aIndex) {
    auto &result = *mLines.insert(mLines.begin() + aIndex, Line());

    ErrorMarkers etmp;
    for (auto &i : mErrorMarkers)
        etmp.insert(ErrorMarkers::value_type(i.first.mLine >= aIndex ? Coordinates(i.first.mLine + 1,i.first.mColumn) : i.first, i.second));
    mErrorMarkers = std::move(etmp);

    Breakpoints btmp;
    for (auto i : mBreakpoints)
        btmp.insert(i >= aIndex ? i + 1 : i);
    mBreakpoints = std::move(btmp);

    return result;
}

std::string TextEditor::GetWordUnderCursor() const {
    auto c = GetCursorPosition();
    return GetWordAt(c);
}

std::string TextEditor::GetWordAt(const Coordinates &aCoords) const {
    auto start = FindWordStart(aCoords);
    auto end   = FindWordEnd(aCoords);

    std::string r;

    auto istart = GetCharacterIndex(start);
    auto iend   = GetCharacterIndex(end);

    for (auto it = istart; it < iend; ++it)
        r.push_back(mLines[aCoords.mLine][it].mChar);

    return r;
}

ImU32 TextEditor::GetGlyphColor(const Glyph &aGlyph) const {
    if (!mColorizerEnabled)
        return mPalette[(int)PaletteIndex::Default];
    if (aGlyph.mGlobalDocComment)
        return mPalette[(int)PaletteIndex::GlobalDocComment];
    if (aGlyph.mDocComment)
        return mPalette[(int)PaletteIndex::DocComment];
    if (aGlyph.mComment)
        return mPalette[(int)PaletteIndex::Comment];
    if (aGlyph.mMultiLineComment)
        return mPalette[(int)PaletteIndex::MultiLineComment];
    if (aGlyph.mDeactivated)
        return mPalette[(int)PaletteIndex::PreprocessorDeactivated];
    const auto color = mPalette[(int)aGlyph.mColorIndex];
    if (aGlyph.mPreprocessor) {
        const auto ppcolor = mPalette[(int)PaletteIndex::Preprocessor];
        const int c0       = ((ppcolor & 0xff) + (color & 0xff)) / 2;
        const int c1       = (((ppcolor >> 8) & 0xff) + ((color >> 8) & 0xff)) / 2;
        const int c2       = (((ppcolor >> 16) & 0xff) + ((color >> 16) & 0xff)) / 2;
        const int c3       = (((ppcolor >> 24) & 0xff) + ((color >> 24) & 0xff)) / 2;
        return ImU32(c0 | (c1 << 8) | (c2 << 16) | (c3 << 24));
    }
    return color;
}

void TextEditor::HandleKeyboardInputs() {
    ImGuiIO &io   = ImGui::GetIO();

    // command => Ctrl
    // control => Super
    // option  => Alt
    auto ctrl     = io.KeyCtrl;
    auto alt      = io.KeyAlt;
    auto shift    = io.KeyShift;
   /* auto left     = ImGui::IsKeyPressed(ImGuiKey_LeftArrow);
    auto right    = ImGui::IsKeyPressed(ImGuiKey_RightArrow);
    auto up       = ImGui::IsKeyPressed(ImGuiKey_UpArrow);
    auto down     = ImGui::IsKeyPressed(ImGuiKey_DownArrow);

    auto home     = io.ConfigMacOSXBehaviors ? io.KeySuper && left : ImGui::IsKeyPressed(ImGuiKey_Home);
    auto end      = io.ConfigMacOSXBehaviors ? io.KeySuper && right : ImGui::IsKeyPressed(ImGuiKey_End);
    auto top      = io.ConfigMacOSXBehaviors ? io.KeySuper && up : ctrl && ImGui::IsKeyPressed(ImGuiKey_Home);
    auto bottom   = io.ConfigMacOSXBehaviors ? io.KeySuper && down : ctrl && ImGui::IsKeyPressed(ImGuiKey_End);
    auto pageUp   = io.ConfigMacOSXBehaviors ? ctrl && up : ImGui::IsKeyPressed(ImGuiKey_PageUp);
    auto pageDown = io.ConfigMacOSXBehaviors ? ctrl && down : ImGui::IsKeyPressed(ImGuiKey_PageDown);
*/
    if (ImGui::IsWindowFocused()) {
        if (ImGui::IsWindowHovered())
            ImGui::SetMouseCursor(ImGuiMouseCursor_TextInput);
        // ImGui::CaptureKeyboardFromApp(true);

        io.WantCaptureKeyboard = true;
        io.WantTextInput       = true;

        if (!IsReadOnly() && !ctrl && !shift && !alt && (ImGui::IsKeyPressed(ImGuiKey_Enter) || ImGui::IsKeyPressed(ImGuiKey_KeypadEnter)))
            EnterCharacter('\n', false);
        else if (!IsReadOnly() && !ctrl && !alt && ImGui::IsKeyPressed(ImGuiKey_Tab))
            EnterCharacter('\t', shift);

        if (!IsReadOnly() && !io.InputQueueCharacters.empty()) {
            for (int i = 0; i < io.InputQueueCharacters.Size; i++) {
                auto c = io.InputQueueCharacters[i];
                if (c != 0 && (c == '\n' || c >= 32)) {
                    EnterCharacter(c, shift);
                }
            }
            io.InputQueueCharacters.resize(0);
        }
    }
}

void TextEditor::HandleMouseInputs() {
    ImGuiIO &io = ImGui::GetIO();
    auto shift  = io.KeyShift;
    auto ctrl   = io.ConfigMacOSXBehaviors ? io.KeyAlt : io.KeyCtrl;
    auto alt    = io.ConfigMacOSXBehaviors ? io.KeyCtrl : io.KeyAlt;

    if (ImGui::IsWindowHovered()) {
        if (!alt) {
            auto click       = ImGui::IsMouseClicked(0);
            auto doubleClick = ImGui::IsMouseDoubleClicked(0);
            auto t           = ImGui::GetTime();
            auto tripleClick = click && !doubleClick && (mLastClick != -1.0f && (t - mLastClick) < io.MouseDoubleClickTime);
            bool resetBlinking = false;
            /*
            Left mouse button triple click
            */

            if (tripleClick) {
                if (!ctrl) {
                    mState.mCursorPosition = mInteractiveStart = mInteractiveEnd = ScreenPosToCoordinates(ImGui::GetMousePos());
                    mSelectionMode                                               = SelectionMode::Line;
                    SetSelection(mInteractiveStart, mInteractiveEnd, mSelectionMode);
                }

                mLastClick = -1.0f;
                resetBlinking=true;
            }

            /*
            Left mouse button double click
            */

            else if (doubleClick) {
                if (!ctrl) {
                    mState.mCursorPosition = mInteractiveStart = mInteractiveEnd = ScreenPosToCoordinates(ImGui::GetMousePos());
                    if (mSelectionMode == SelectionMode::Line)
                        mSelectionMode = SelectionMode::Normal;
                    else
                        mSelectionMode = SelectionMode::Word;
                    SetSelection(mInteractiveStart, mInteractiveEnd, mSelectionMode);
                }

                mLastClick = (float)ImGui::GetTime();
                resetBlinking=true;
            }

            /*
            Left mouse button click
            */
            else if (click) {
                if (ctrl) {
                    mState.mCursorPosition = mInteractiveStart = mInteractiveEnd = ScreenPosToCoordinates(ImGui::GetMousePos());
                    mSelectionMode = SelectionMode::Word;
                } else if (shift) {
                    mSelectionMode = SelectionMode::Normal;
                    mInteractiveEnd = ScreenPosToCoordinates(ImGui::GetMousePos());
                } else {
                    mState.mCursorPosition = mInteractiveStart = mInteractiveEnd = ScreenPosToCoordinates(ImGui::GetMousePos());
                    mSelectionMode = SelectionMode::Normal;
                }
                SetSelection(mInteractiveStart, mInteractiveEnd, mSelectionMode);
                resetBlinking=true;
                EnsureCursorVisible();
                mLastClick = (float)ImGui::GetTime();
            }
            // Mouse left button dragging (=> update selection)
            else if (ImGui::IsMouseDragging(0) && ImGui::IsMouseDown(0)) {
                io.WantCaptureMouse    = true;
                mState.mCursorPosition = mInteractiveEnd = ScreenPosToCoordinates(ImGui::GetMousePos());
                SetSelection(mInteractiveStart, mInteractiveEnd, mSelectionMode);
                resetBlinking=true;
            }
            if (resetBlinking)
                ResetCursorBlinkTime();
        }
    }
}

void TextEditor::Render() {
    /* Compute mCharAdvance regarding scaled font size (Ctrl + mouse wheel)*/
    const float fontSize = ImGui::GetFont()->CalcTextSizeA(ImGui::GetFontSize(), FLT_MAX, -1.0f, "#", nullptr, nullptr).x;
    mCharAdvance         = ImVec2(fontSize, ImGui::GetTextLineHeightWithSpacing() * mLineSpacing);

    /* Update palette with the current alpha from style */
    for (int i = 0; i < (int)PaletteIndex::Max; ++i) {
        auto color = ImGui::ColorConvertU32ToFloat4(sPaletteBase[i]);
        color.w *= ImGui::GetStyle().Alpha;
        mPalette[i] = ImGui::ColorConvertFloat4ToU32(color);
    }

    assert(mLineBuffer.empty());

    auto contentSize = ImGui::GetCurrentWindowRead()->ContentRegionRect.Max - ImGui::GetWindowPos() - ImVec2(0,mTopMargin);
    auto drawList    = ImGui::GetWindowDrawList();
    float longest(mTextStart);

    if (mScrollToTop) {
        mScrollToTop = false;
        ImGui::SetScrollY(0.f);
    }

    if ( mScrollToBottom && ImGui::GetScrollMaxY() > ImGui::GetScrollY()) {
        mScrollToBottom = false;
        ImGui::SetScrollY(ImGui::GetScrollMaxY());
    }

    ImVec2 cursorScreenPos = ImGui::GetCursorScreenPos() + ImVec2(0, mTopMargin);
    auto scrollX           = ImGui::GetScrollX();
    auto scrollY           = ImGui::GetScrollY();

    auto lineNo        = (int)(std::floor(scrollY / mCharAdvance.y));// + linesAdded);
    auto globalLineMax = (int)mLines.size();
    auto lineMax       = std::max(0, std::min((int)mLines.size() - 1, lineNo + (int)std::ceil((scrollY + contentSize.y) / mCharAdvance.y)));

    // Deduce mTextStart by evaluating mLines size (global lineMax) plus two spaces as text width
    char buf[16];

    if (mShowLineNumbers)
        snprintf(buf, 16, " %d ", globalLineMax);
    else
        buf[0] = '\0';
    mTextStart = ImGui::GetFont()->CalcTextSizeA(ImGui::GetFontSize(), FLT_MAX, -1.0f, buf, nullptr, nullptr).x + mLeftMargin;

    if (!mLines.empty()) {
        float spaceSize = ImGui::GetFont()->CalcTextSizeA(ImGui::GetFontSize(), FLT_MAX, -1.0f, " ", nullptr, nullptr).x;

        while (lineNo <= lineMax) {
            ImVec2 lineStartScreenPos = ImVec2(cursorScreenPos.x, cursorScreenPos.y + lineNo * mCharAdvance.y);
            ImVec2 textScreenPos      = ImVec2(lineStartScreenPos.x + mTextStart, lineStartScreenPos.y);

            auto &line    = mLines[lineNo];
            longest       = std::max(mTextStart + TextDistanceToLineStart(Coordinates(lineNo, GetLineMaxColumn(lineNo))), longest);
            auto columnNo = 0;
            Coordinates lineStartCoord(lineNo, 0);
            Coordinates lineEndCoord(lineNo, GetLineMaxColumn(lineNo));

            // Draw selection for the current line
            float sstart = -1.0f;
            float ssend  = -1.0f;

            assert(mState.mSelectionStart <= mState.mSelectionEnd);
            if (mState.mSelectionStart <= lineEndCoord)
                sstart = mState.mSelectionStart > lineStartCoord ? TextDistanceToLineStart(mState.mSelectionStart) : 0.0f;
            if (mState.mSelectionEnd > lineStartCoord)
                ssend = TextDistanceToLineStart(mState.mSelectionEnd < lineEndCoord ? mState.mSelectionEnd : lineEndCoord);

            if (mState.mSelectionEnd.mLine > lineNo)
                ssend += mCharAdvance.x;

            if (sstart != -1 && ssend != -1 && sstart < ssend) {
                ImVec2 vstart(lineStartScreenPos.x + mTextStart + sstart, lineStartScreenPos.y);
                ImVec2 vend(lineStartScreenPos.x + mTextStart + ssend, lineStartScreenPos.y + mCharAdvance.y);
                drawList->AddRectFilled(vstart, vend, mPalette[(int)PaletteIndex::Selection]);
            }

            auto start = ImVec2(lineStartScreenPos.x + scrollX, lineStartScreenPos.y);

            // Draw line number (right aligned)
            if (mShowLineNumbers) {
                snprintf(buf, 16, "%d  ", lineNo + 1);

                auto lineNoWidth = ImGui::GetFont()->CalcTextSizeA(ImGui::GetFontSize(), FLT_MAX, -1.0f, buf, nullptr, nullptr).x;
                drawList->AddText(ImVec2(lineStartScreenPos.x + mTextStart - lineNoWidth, lineStartScreenPos.y), mPalette[(int)PaletteIndex::LineNumber], buf);
            }

            // Draw breakpoints
            if (mBreakpoints.count(lineNo + 1) != 0) {
                auto end = ImVec2(lineStartScreenPos.x + contentSize.x + 2.0f * scrollX, lineStartScreenPos.y + mCharAdvance.y);
                drawList->AddRectFilled(start + ImVec2(mTextStart, 0), end, mPalette[(int)PaletteIndex::Breakpoint]);

                drawList->AddCircleFilled(start + ImVec2(0, mCharAdvance.y) / 2, mCharAdvance.y / 3, mPalette[(int)PaletteIndex::Breakpoint]);
                drawList->AddCircle(start + ImVec2(0, mCharAdvance.y) / 2, mCharAdvance.y / 3, mPalette[(int)PaletteIndex::Default]);
            }

            if (mState.mCursorPosition.mLine == lineNo && mShowCursor) {
                bool focused = ImGui::IsWindowFocused();

                // Highlight the current line (where the cursor is)
                if (!HasSelection()) {
                    auto end = ImVec2(start.x + contentSize.x + scrollX, start.y + mCharAdvance.y);
                    drawList->AddRectFilled(start, end, mPalette[(int)(focused ? PaletteIndex::CurrentLineFill : PaletteIndex::CurrentLineFillInactive)]);
                    drawList->AddRect(start, end, mPalette[(int)PaletteIndex::CurrentLineEdge], 1.0f);
                }

                // Render the cursor
                if (focused) {
                    auto timeEnd = ImGui::GetTime() * 1000;
                    auto elapsed = timeEnd - mStartTime;
                    if (elapsed > sCursorBlinkOnTime) {
                        float width = 1.0f;
                        auto cindex = GetCharacterIndex(mState.mCursorPosition);
                        float cx    = TextDistanceToLineStart(mState.mCursorPosition);

                        if (mOverwrite && cindex < (int)line.size()) {
                            auto c = line[cindex].mChar;
                            if (c == '\t') {
                                auto x = (1.0f + std::floor((1.0f + cx) / (float(mTabSize) * spaceSize))) * (float(mTabSize) * spaceSize);
                                width  = x - cx;
                            } else {
                                char buf2[2];
                                buf2[0] = line[cindex].mChar;
                                buf2[1] = '\0';
                                width   = ImGui::GetFont()->CalcTextSizeA(ImGui::GetFontSize(), FLT_MAX, -1.0f, buf2).x;
                            }
                        }
                        ImVec2 cstart(textScreenPos.x + cx, lineStartScreenPos.y);
                        ImVec2 cend(textScreenPos.x + cx + width, lineStartScreenPos.y + mCharAdvance.y);
                        drawList->AddRectFilled(cstart, cend, mPalette[(int)PaletteIndex::Cursor]);
                        if (elapsed > sCursorBlinkInterval)
                            mStartTime = timeEnd;
                    }
                }
            }

            // Render colorized text
            auto prevColor = line.empty() ? mPalette[(int)PaletteIndex::Default] : GetGlyphColor(line[0]);
            ImVec2 bufferOffset;

            for (int i = 0; i < line.size();) {
                auto &glyph = line[i];
                auto color  = GetGlyphColor(glyph);
                bool underwaved = false;
                ErrorMarkers::iterator errorIt;
                if (mErrorMarkers.size() > 0) {
                    errorIt = mErrorMarkers.find(Coordinates(lineNo+1,i));
                    if (errorIt != mErrorMarkers.end()) {
                        underwaved = true;
                    }
                }
                if ((color != prevColor || glyph.mChar == '\t' || glyph.mChar == ' ') && !mLineBuffer.empty()) {
                    const ImVec2 newOffset(textScreenPos.x + bufferOffset.x, textScreenPos.y + bufferOffset.y);
                    drawList->AddText(newOffset, prevColor, mLineBuffer.c_str());
                    auto textSize = ImGui::GetFont()->CalcTextSizeA(ImGui::GetFontSize(), FLT_MAX, -1.0f, mLineBuffer.c_str(), nullptr, nullptr);
                    bufferOffset.x += textSize.x;
                    mLineBuffer.clear();
                }
                if (underwaved) {
                    auto textStart = TextDistanceToLineStart(Coordinates(lineNo, i-1)) + mTextStart;
                    auto begin = ImVec2(lineStartScreenPos.x + textStart, lineStartScreenPos.y);
                    auto end = Underwaves(begin, errorIt->second.first, mPalette[(int32_t) PaletteIndex::ErrorMarker]);
                    mErrorHoverBoxes[Coordinates(lineNo+1,i)]=std::make_pair(begin,end);
                }

                prevColor = color;

                if (glyph.mChar == '\t') {
                    auto oldX      = bufferOffset.x;
                    bufferOffset.x = (1.0f + std::floor((1.0f + bufferOffset.x) / (float(mTabSize) * spaceSize))) * (float(mTabSize) * spaceSize);
                    ++i;

                    if (mShowWhitespaces) {
                        const auto s  = ImGui::GetFontSize();
                        const auto x1 = textScreenPos.x + oldX + 1.0f;
                        const auto x2 = textScreenPos.x + bufferOffset.x - 1.0f;
                        const auto y  = textScreenPos.y + bufferOffset.y + s * 0.5f;
                        const ImVec2 p1(x1, y);
                        const ImVec2 p2(x2, y);
                        const ImVec2 p3(x2 - s * 0.2f, y - s * 0.2f);
                        const ImVec2 p4(x2 - s * 0.2f, y + s * 0.2f);
                        drawList->AddLine(p1, p2, 0x90909090);
                        drawList->AddLine(p2, p3, 0x90909090);
                        drawList->AddLine(p2, p4, 0x90909090);
                    }
                } else if (glyph.mChar == ' ') {
                    if (mShowWhitespaces) {
                        const auto s = ImGui::GetFontSize();
                        const auto x = textScreenPos.x + bufferOffset.x + spaceSize * 0.5f;
                        const auto y = textScreenPos.y + bufferOffset.y + s * 0.5f;
                        drawList->AddCircleFilled(ImVec2(x, y), 1.5f, 0x80808080, 4);
                    }
                    bufferOffset.x += spaceSize;
                    i++;
                } else {
                    auto l = UTF8CharLength(glyph.mChar);
                    while (l-- > 0)
                        mLineBuffer.push_back(line[i++].mChar);
                }
                ++columnNo;
            }

            if (!mLineBuffer.empty()) {
                const ImVec2 newOffset(textScreenPos.x + bufferOffset.x, textScreenPos.y + bufferOffset.y);
                drawList->AddText(newOffset, prevColor, mLineBuffer.c_str());
                mLineBuffer.clear();
            }

            ++lineNo;
        }
        if (lineNo < mLines.size() && ImGui::GetScrollMaxX() > 0.0f)
            longest       = std::max(mTextStart + TextDistanceToLineStart(Coordinates(lineNo, GetLineMaxColumn(lineNo))), longest);

        // Draw a tooltip on known identifiers/preprocessor symbols
        if (ImGui::IsMousePosValid()) {
            auto id = GetWordAt(ScreenPosToCoordinates(ImGui::GetMousePos()));
            if (!id.empty()) {
                auto it = mLanguageDefinition.mIdentifiers.find(id);
                if (it != mLanguageDefinition.mIdentifiers.end() && !it->second.mDeclaration.empty()) {
                    ImGui::BeginTooltip();
                    ImGui::TextUnformatted(it->second.mDeclaration.c_str());
                    ImGui::EndTooltip();
                } else {
                    auto pi = mLanguageDefinition.mPreprocIdentifiers.find(id);
                    if (pi != mLanguageDefinition.mPreprocIdentifiers.end() && !pi->second.mDeclaration.empty()) {
                        ImGui::BeginTooltip();
                        ImGui::TextUnformatted(pi->second.mDeclaration.c_str());
                        ImGui::EndTooltip();
                    }
                }
            }
        }
    }

    ImGui::Dummy(ImVec2((longest + 2), mLines.size() * mCharAdvance.y));

    if (mScrollToCursor) {
        EnsureCursorVisible();
        mScrollToCursor = false;
    }

    for (auto [key,value] : mErrorMarkers) {
        auto start = mErrorHoverBoxes[key].first;
        auto end = mErrorHoverBoxes[key].second;
        if (ImGui::IsMouseHoveringRect(start, end)) {
            ImGui::BeginTooltip();
            ImGui::PushStyleColor(ImGuiCol_Text, ImVec4(1.0f, 0.2f, 0.2f, 1.0f));
            ImGui::Text("Error at line %d:", key.mLine);
            ImGui::PopStyleColor();
            ImGui::Separator();
            ImGui::PushStyleColor(ImGuiCol_Text, ImVec4(0.5f, 0.5f, 0.2f, 1.0f));
            ImGui::Text("%s", value.second.c_str());
            ImGui::PopStyleColor();
            ImGui::EndTooltip();
        }
    }

    ImGuiPopupFlags_ popup_flags = ImGuiPopupFlags_None;
    ImGuiContext& g = *GImGui;
    auto oldTopMargin = mTopMargin;
    auto popupStack = g.OpenPopupStack;
    if (popupStack.Size > 0) {
        for (int n = 0; n < popupStack.Size; n++){
            auto window = popupStack[n].Window;
            if (window != nullptr) {
                if (window->Size.x == mFindReplaceHandler.GetFindWindowSize().x &&
                    window->Size.y == mFindReplaceHandler.GetFindWindowSize().y &&
                    window->Pos.x == mFindReplaceHandler.GetFindWindowPos().x &&
                    window->Pos.y == mFindReplaceHandler.GetFindWindowPos().y) {
                    mTopMargin = mFindReplaceHandler.GetFindWindowSize().y;
                }
            }
        }
    } else {
        mTopMargin = 0;
    }

    static float linesAdded = 0;
    static float pixelsAdded = 0;
    static float savedScrollY = 0;
    static float shiftedScrollY = 0;
    if (mTopMargin != oldTopMargin) {
        if (oldTopMargin == 0)
            savedScrollY = ImGui::GetScrollY();
        auto window = ImGui::GetCurrentWindow();
        auto maxScroll = window->ScrollMax.y;
        if (maxScroll > 0) {
            float lineCount;
            float pixelCount;
            if (mTopMargin > oldTopMargin) {
                pixelCount = mTopMargin - oldTopMargin;
                lineCount = pixelCount / mCharAdvance.y;
            } else if (mTopMargin > 0) {
                pixelCount = oldTopMargin - mTopMargin;
                lineCount = pixelCount / mCharAdvance.y;
            } else {
                pixelCount = oldTopMargin;
                lineCount = std::round(linesAdded);
            }
            auto state = mState;
            auto oldScrollY = ImGui::GetScrollY();
            int lineCountInt;

            if (mTopMargin > oldTopMargin) {
                lineCountInt = std::round(lineCount + linesAdded - std::floor(linesAdded));
            } else
                lineCountInt = std::round(lineCount);
            for (int i = 0; i < lineCountInt; i++) {
                if (mTopMargin > oldTopMargin)
                    mLines.insert(mLines.begin() + mLines.size(), Line());
                else
                    mLines.erase(mLines.begin() + mLines.size() - 1);
            }
            if (mTopMargin > oldTopMargin) {
                linesAdded += lineCount;
                pixelsAdded += pixelCount;
            } else if (mTopMargin > 0) {
                linesAdded -= lineCount;
                pixelsAdded -= pixelCount;
            } else {
                linesAdded = 0;
                pixelsAdded = 0;
            }
            if (oldScrollY + pixelCount < maxScroll) {
                if (mTopMargin > oldTopMargin)
                    shiftedScrollY = oldScrollY + pixelCount;
                else if (mTopMargin > 0)
                    shiftedScrollY = oldScrollY - pixelCount;
                else if (ImGui::GetScrollY() == shiftedScrollY)
                    shiftedScrollY = savedScrollY;
                else
                    shiftedScrollY = ImGui::GetScrollY() - pixelCount;
                ImGui::SetScrollY(shiftedScrollY);
            } else {
                if (mTopMargin > oldTopMargin)
                    mScrollToBottom = true;
            }
            mState = state;
        }
    }
}

void TextEditor::Render(const char *aTitle, const ImVec2 &aSize, bool aBorder) {
    mWithinRender          = true;
    mTextChanged           = false;
    mCursorPositionChanged = false;

    ImGui::PushStyleColor(ImGuiCol_ChildBg, ImGui::ColorConvertU32ToFloat4(mPalette[(int)PaletteIndex::Background]));
    ImGui::PushStyleVar(ImGuiStyleVar_ItemSpacing, ImVec2(0.0f, 0.0f));
    if (!mIgnoreImGuiChild)
        ImGui::BeginChild(aTitle, aSize, aBorder, ImGuiWindowFlags_HorizontalScrollbar | ImGuiWindowFlags_NoMove);

    if (mHandleKeyboardInputs) {
        HandleKeyboardInputs();
        ImGui::PushItemFlag(ImGuiItemFlags_NoTabStop, false);
    }

    if (mHandleMouseInputs)
        HandleMouseInputs();

    ColorizeInternal();
    Render();

    if (mHandleKeyboardInputs)
        ImGui::PopItemFlag();

    if (!mIgnoreImGuiChild)
        ImGui::EndChild();

    ImGui::PopStyleVar();
    ImGui::PopStyleColor();

    mWithinRender = false;
}

void TextEditor::SetText(const std::string &aText) {
    mLines.clear();
    mLines.emplace_back(Line());
    for (auto chr : aText) {
        if (chr == '\r') {
            // ignore the carriage return character
        } else if (chr == '\n')
            mLines.emplace_back(Line());
        else {
            mLines.back().emplace_back(Glyph(chr, PaletteIndex::Default));
        }
    }

    mTextChanged = true;
    mScrollToTop = true;

    mUndoBuffer.clear();
    mUndoIndex = 0;

    Colorize();
}

void TextEditor::SetTextLines(const std::vector<std::string> &aLines) {
    mLines.clear();

    if (aLines.empty()) {
        mLines.emplace_back(Line());
    } else {
        mLines.resize(aLines.size());

        for (size_t i = 0; i < aLines.size(); ++i) {
            const std::string &aLine = aLines[i];

            mLines[i].reserve(aLine.size());
            for (size_t j = 0; j < aLine.size(); ++j)
                mLines[i].emplace_back(Glyph(aLine[j], PaletteIndex::Default));
        }
    }

    mTextChanged = true;
    mScrollToTop = true;

    mUndoBuffer.clear();
    mUndoIndex = 0;

    Colorize();
}

void TextEditor::EnterCharacter(ImWchar aChar, bool aShift) {
    assert(!mReadOnly);

    UndoRecord u;

    u.mBefore = mState;

    ResetCursorBlinkTime();

    if (HasSelection()) {
        if (aChar == '\t' && mState.mSelectionStart.mLine != mState.mSelectionEnd.mLine) {

            auto start       = mState.mSelectionStart;
            auto end         = mState.mSelectionEnd;
            auto originalEnd = end;

            if (start > end)
                std::swap(start, end);
            start.mColumn = 0;

            if (end.mColumn == 0 && end.mLine > 0)
                --end.mLine;
            if (end.mLine >= (int)mLines.size())
                end.mLine = mLines.empty() ? 0 : (int)mLines.size() - 1;
            end.mColumn = GetLineMaxColumn(end.mLine);

            u.mRemovedStart = start;
            u.mRemovedEnd   = end;
            u.mRemoved      = GetText(start, end);

            bool modified = false;

            for (int i = start.mLine; i <= end.mLine; i++) {
                auto &line = mLines[i];
                if (aShift) {
                    if (!line.empty()) {
                        if (line.front().mChar == '\t') {
                            line.erase(line.begin());
                            modified = true;
                        } else {
                            for (int j = 0; j < mTabSize && !line.empty() && line.front().mChar == ' '; j++) {
                                line.erase(line.begin());
                                modified = true;
                            }
                        }
                    }
                } else {
                    for (int j = start.mColumn % mTabSize; j < mTabSize; j++)
                        line.insert(line.begin(), Glyph(' ', PaletteIndex::Background));
                    modified = true;
                }
            }

            if (modified) {
                start = Coordinates(start.mLine, GetCharacterColumn(start.mLine, 0));
                Coordinates rangeEnd;
                if (originalEnd.mColumn != 0) {
                    end      = Coordinates(end.mLine, GetLineMaxColumn(end.mLine));
                    rangeEnd = end;
                    u.mAdded = GetText(start, end);
                } else {
                    end      = Coordinates(originalEnd.mLine, 0);
                    rangeEnd = Coordinates(end.mLine - 1, GetLineMaxColumn(end.mLine - 1));
                    u.mAdded = GetText(start, rangeEnd);
                }

                u.mAddedStart = start;
                u.mAddedEnd   = rangeEnd;
                u.mAfter      = mState;

                mState.mSelectionStart = start;
                mState.mSelectionEnd   = end;
                AddUndo(u);

                mTextChanged = true;

                EnsureCursorVisible();
            }

            return;
        }    // c == '\t'
        else {
            u.mRemoved      = GetSelectedText();
            u.mRemovedStart = mState.mSelectionStart;
            u.mRemovedEnd   = mState.mSelectionEnd;
            DeleteSelection();
        }
    }    // HasSelection

    auto coord    = GetActualCursorCoordinates();
    u.mAddedStart = coord;

    assert(!mLines.empty());

    if (aChar == '\n') {
        InsertLine(coord.mLine + 1);
        auto &line    = mLines[coord.mLine];
        auto &newLine = mLines[coord.mLine + 1];

        if (mLanguageDefinition.mAutoIndentation)
            for (size_t it = 0; it < line.size() && isascii(line[it].mChar) && isblank(line[it].mChar); ++it)
                newLine.push_back(line[it]);

        const size_t whitespaceSize = newLine.size();
        int cstart                  = 0;
        int cpos                    = 0;
        auto cindex                 = GetCharacterIndex(coord);
        if (cindex < whitespaceSize && mLanguageDefinition.mAutoIndentation) {
            cstart = (int) whitespaceSize;
            cpos = cindex;
        } else {
            cstart = cindex;
            cpos = (int) whitespaceSize;
        }
        newLine.insert(newLine.end(), line.begin() + cstart, line.end());
        line.erase(line.begin() + cstart, line.begin() + line.size());
        SetCursorPosition(Coordinates(coord.mLine + 1, GetCharacterColumn(coord.mLine + 1, cpos)));
        u.mAdded = (char)aChar;
    } else if (aChar == '\t') {
        auto &line  = mLines[coord.mLine];
        auto cindex = GetCharacterIndex(coord);

        if (!aShift) {
            auto spacesToInsert = mTabSize - (cindex % mTabSize);
            for (int j = 0; j < spacesToInsert; j++)
                line.insert(line.begin() + cindex, Glyph(' ', PaletteIndex::Background));
            SetCursorPosition(Coordinates(coord.mLine, GetCharacterColumn(coord.mLine, cindex + spacesToInsert)));
        } else {
            auto spacesToRemove = (cindex % mTabSize);
            if (spacesToRemove == 0) spacesToRemove = 4;

            for (int j = 0; j < spacesToRemove; j++) {
                if ((line.begin() + cindex - 1)->mChar == ' ') {
                    line.erase(line.begin() + cindex - 1);
                    cindex -= 1;
                }
            }

            SetCursorPosition(Coordinates(coord.mLine, GetCharacterColumn(coord.mLine, std::max(0, cindex))));
        }

    } else {
        char buf[7];
        int e = ImTextCharToUtf8(buf, 7, aChar);
        if (e > 0) {
            buf[e]      = '\0';
            auto &line  = mLines[coord.mLine];
            auto cindex = GetCharacterIndex(coord);

            if (mOverwrite && cindex < (int)line.size()) {
                auto d = UTF8CharLength(line[cindex].mChar);

                u.mRemovedStart = mState.mCursorPosition;
                u.mRemovedEnd   = Coordinates(coord.mLine, GetCharacterColumn(coord.mLine, cindex + d));

                while (d-- > 0 && cindex < (int)line.size()) {
                    u.mRemoved += line[cindex].mChar;
                    line.erase(line.begin() + cindex);
                }
            }

            for (auto p = buf; *p != '\0'; p++, ++cindex)
                line.insert(line.begin() + cindex, Glyph(*p, PaletteIndex::Default));
            u.mAdded = buf;

            SetCursorPosition(Coordinates(coord.mLine, GetCharacterColumn(coord.mLine, cindex)));
        } else
            return;
    }

    mTextChanged = true;

    u.mAddedEnd = GetActualCursorCoordinates();
    u.mAfter    = mState;

    AddUndo(u);

    Colorize(coord.mLine - 1, 3);
    EnsureCursorVisible();
}

void TextEditor::SetReadOnly(bool aValue) {
    mReadOnly = aValue;
}

void TextEditor::SetColorizerEnable(bool aValue) {
    mColorizerEnabled = aValue;
}

void TextEditor::SetCursorPosition(const Coordinates &aPosition) {
    if (mState.mCursorPosition != aPosition) {
        mState.mCursorPosition = aPosition;
        mCursorPositionChanged = true;
        EnsureCursorVisible();
    }
}

void TextEditor::SetSelectionStart(const Coordinates &aPosition) {
    mState.mSelectionStart = SanitizeCoordinates(aPosition);
    if (mState.mSelectionStart > mState.mSelectionEnd)
        std::swap(mState.mSelectionStart, mState.mSelectionEnd);
}

void TextEditor::SetSelectionEnd(const Coordinates &aPosition) {
    mState.mSelectionEnd = SanitizeCoordinates(aPosition);
    if (mState.mSelectionStart > mState.mSelectionEnd)
        std::swap(mState.mSelectionStart, mState.mSelectionEnd);
}

void TextEditor::SetSelection(const Coordinates &aStart, const Coordinates &aEnd, SelectionMode aMode) {
    auto oldSelStart = mState.mSelectionStart;
    auto oldSelEnd   = mState.mSelectionEnd;

    mState.mSelectionStart = SanitizeCoordinates(aStart);
    mState.mSelectionEnd   = SanitizeCoordinates(aEnd);
    if (mState.mSelectionStart > mState.mSelectionEnd)
        std::swap(mState.mSelectionStart, mState.mSelectionEnd);

    switch (aMode) {
        case TextEditor::SelectionMode::Normal:
            break;
        case TextEditor::SelectionMode::Word:
            {
                mState.mSelectionStart = FindWordStart(mState.mSelectionStart);
                if (!IsOnWordBoundary(mState.mSelectionEnd))
                    mState.mSelectionEnd = FindWordEnd(FindWordStart(mState.mSelectionEnd));
                break;
            }
        case TextEditor::SelectionMode::Line:
            {
                const auto lineNo      = mState.mSelectionEnd.mLine;
                const auto lineSize    = (size_t)lineNo < mLines.size() ? mLines[lineNo].size() : 0;
                mState.mSelectionStart = Coordinates(mState.mSelectionStart.mLine, 0);
                mState.mSelectionEnd   = Coordinates(lineNo, GetLineMaxColumn(lineNo));
                break;
            }
        default:
            break;
    }

    if (mState.mSelectionStart != oldSelStart ||
        mState.mSelectionEnd != oldSelEnd)
        mCursorPositionChanged = true;
}

void TextEditor::SetTabSize(int aValue) {
    mTabSize = std::max(0, std::min(32, aValue));
}

void TextEditor::InsertText(const std::string &aValue) {
    InsertText(aValue.c_str());
}

void TextEditor::InsertText(const char *aValue) {
    if (aValue == nullptr)
        return;

    auto pos       = GetActualCursorCoordinates();
    auto start     = std::min(pos, mState.mSelectionStart);
    int totalLines = pos.mLine - start.mLine;

    totalLines += InsertTextAt(pos, aValue);

    SetSelection(pos, pos);
    SetCursorPosition(pos);
    Colorize(start.mLine - 1, totalLines + 2);
}

void TextEditor::DeleteSelection() {
    assert(mState.mSelectionEnd >= mState.mSelectionStart);

    if (mState.mSelectionEnd == mState.mSelectionStart)
        return;

    DeleteRange(mState.mSelectionStart, mState.mSelectionEnd);

    SetSelection(mState.mSelectionStart, mState.mSelectionStart);
    SetCursorPosition(mState.mSelectionStart);
    Colorize(mState.mSelectionStart.mLine, 1);
}

void TextEditor::MoveUp(int aAmount, bool aSelect) {
    ResetCursorBlinkTime();
    auto oldPos                  = mState.mCursorPosition;
    mState.mCursorPosition.mLine = std::max(0, mState.mCursorPosition.mLine - aAmount);
    if (oldPos != mState.mCursorPosition) {
        if (aSelect) {
            if (oldPos == mInteractiveStart)
                mInteractiveStart = mState.mCursorPosition;
            else if (oldPos == mInteractiveEnd)
                mInteractiveEnd = mState.mCursorPosition;
            else {
                mInteractiveStart = mState.mCursorPosition;
                mInteractiveEnd   = oldPos;
            }
        } else
            mInteractiveStart = mInteractiveEnd = mState.mCursorPosition;
        SetSelection(mInteractiveStart, mInteractiveEnd);

        EnsureCursorVisible();
    }
}

void TextEditor::MoveDown(int aAmount, bool aSelect) {
    assert(mState.mCursorPosition.mColumn >= 0);
    ResetCursorBlinkTime();
    auto oldPos                  = mState.mCursorPosition;
    mState.mCursorPosition.mLine = std::max(0, std::min((int)mLines.size() - 1, mState.mCursorPosition.mLine + aAmount));

    if (mState.mCursorPosition != oldPos) {
        if (aSelect) {
            if (oldPos == mInteractiveEnd)
                mInteractiveEnd = mState.mCursorPosition;
            else if (oldPos == mInteractiveStart)
                mInteractiveStart = mState.mCursorPosition;
            else {
                mInteractiveStart = oldPos;
                mInteractiveEnd   = mState.mCursorPosition;
            }
        } else
            mInteractiveStart = mInteractiveEnd = mState.mCursorPosition;
        SetSelection(mInteractiveStart, mInteractiveEnd);

        EnsureCursorVisible();
    }
}

static bool IsUTFSequence(char c) {
    return (c & 0xC0) == 0x80;
}

void TextEditor::MoveLeft(int aAmount, bool aSelect, bool aWordMode) {
    auto oldPos = mState.mCursorPosition;

    ResetCursorBlinkTime();
    if (mLines.empty() || oldPos.mLine >= mLines.size())
        return;

    mState.mCursorPosition = GetActualCursorCoordinates();
    auto lindex            = mState.mCursorPosition.mLine;
    auto cindex            = GetCharacterIndex(mState.mCursorPosition);

    while (aAmount-- > 0) {
        const auto &line  = mLines[lindex];
        if (cindex == 0) {
            if (lindex > 0) {
                --lindex;
                if ((int)mLines.size() > lindex)
                    cindex = (int)mLines[lindex].size();
                else
                    cindex = 0;
            }
        } else {
            --cindex;
            if (cindex > 0) {
                if ((int)mLines.size() > lindex) {
                    while (cindex > 0 && IsUTFSequence(line[cindex].mChar))
                        --cindex;
                }
            }
        }

        mState.mCursorPosition = Coordinates(lindex, GetCharacterColumn(lindex, cindex));
        if (aWordMode) {
            mState.mCursorPosition = FindWordStart(mState.mCursorPosition);
            cindex                 = GetCharacterIndex(mState.mCursorPosition);
        }
    }

    mState.mCursorPosition = Coordinates(lindex, GetCharacterColumn(lindex, cindex));

    assert(mState.mCursorPosition.mColumn >= 0);
    if (aSelect) {
        if (oldPos == mInteractiveStart)
            mInteractiveStart = mState.mCursorPosition;
        else if (oldPos == mInteractiveEnd)
            mInteractiveEnd = mState.mCursorPosition;
        else {
            mInteractiveStart = mState.mCursorPosition;
            mInteractiveEnd   = oldPos;
        }
    } else
        mInteractiveStart = mInteractiveEnd = mState.mCursorPosition;
    SetSelection(mInteractiveStart, mInteractiveEnd, aSelect && aWordMode ? SelectionMode::Word : SelectionMode::Normal);

    EnsureCursorVisible();
}

void TextEditor::MoveRight(int aAmount, bool aSelect, bool aWordMode) {
    ResetCursorBlinkTime();
    auto oldPos = mState.mCursorPosition;

    if (mLines.empty() || oldPos.mLine >= mLines.size())
        return;

    mState.mCursorPosition = GetActualCursorCoordinates();
    auto cindex = GetCharacterIndex(mState.mCursorPosition);
    auto lindex = mState.mCursorPosition.mLine;

    while (aAmount-- > 0) {
        auto &line  = mLines[lindex];

        if (cindex >= line.size()) {
            if (lindex < mLines.size() - 1) {
                ++lindex;
                cindex = 0;
            }
        } else {
            ++cindex;
            if (cindex < (int)line.size()) {
                if ((int)mLines.size() > lindex) {
                    while (cindex < (int)line.size() && IsUTFSequence(line[cindex].mChar))
                        ++cindex;
                }
            }
        }

        mState.mCursorPosition = Coordinates(lindex, GetCharacterColumn(lindex, cindex));

        if (aWordMode) {
            mState.mCursorPosition = FindWordEnd(mState.mCursorPosition);
            cindex = GetCharacterIndex(mState.mCursorPosition);
        }
    }

    mState.mCursorPosition = Coordinates(lindex, GetCharacterColumn(lindex, cindex));

    assert(mState.mCursorPosition.mColumn >= 0);
    if (aSelect) {
        if (oldPos == mInteractiveEnd)
            mInteractiveEnd = SanitizeCoordinates(mState.mCursorPosition);
        else if (oldPos == mInteractiveStart)
            mInteractiveStart = mState.mCursorPosition;
        else {
            mInteractiveStart = oldPos;
            mInteractiveEnd   = mState.mCursorPosition;
        }
    } else
        mInteractiveStart = mInteractiveEnd = mState.mCursorPosition;
    SetSelection(mInteractiveStart, mInteractiveEnd, aSelect && aWordMode ? SelectionMode::Word : SelectionMode::Normal);

    EnsureCursorVisible();
}

void TextEditor::MoveTop(bool aSelect) {
    ResetCursorBlinkTime();
    auto oldPos = mState.mCursorPosition;
    SetCursorPosition(Coordinates(0, 0));

    if (mState.mCursorPosition != oldPos) {
        if (aSelect) {
            mInteractiveEnd   = oldPos;
            mInteractiveStart = mState.mCursorPosition;
        } else
            mInteractiveStart = mInteractiveEnd = mState.mCursorPosition;
        SetSelection(mInteractiveStart, mInteractiveEnd);
    }
}

void TextEditor::TextEditor::MoveBottom(bool aSelect) {
    ResetCursorBlinkTime();
    auto oldPos = GetCursorPosition();
    auto newPos = Coordinates((int)mLines.size() - 1, 0);
    SetCursorPosition(newPos);
    if (aSelect) {
        mInteractiveStart = oldPos;
        mInteractiveEnd   = newPos;
    } else
        mInteractiveStart = mInteractiveEnd = newPos;
    SetSelection(mInteractiveStart, mInteractiveEnd);
}

void TextEditor::MoveHome(bool aSelect) {
    ResetCursorBlinkTime();
    auto oldPos = mState.mCursorPosition;
    SetCursorPosition(Coordinates(mState.mCursorPosition.mLine, 0));

    if (mState.mCursorPosition != oldPos) {
        if (aSelect) {
            if (oldPos == mInteractiveStart)
                mInteractiveStart = mState.mCursorPosition;
            else if (oldPos == mInteractiveEnd)
                mInteractiveEnd = mState.mCursorPosition;
            else {
                mInteractiveStart = mState.mCursorPosition;
                mInteractiveEnd   = oldPos;
            }
        } else
            mInteractiveStart = mInteractiveEnd = mState.mCursorPosition;
        SetSelection(mInteractiveStart, mInteractiveEnd);
    }
}

void TextEditor::MoveEnd(bool aSelect) {
    ResetCursorBlinkTime();
    auto oldPos = mState.mCursorPosition;
    SetCursorPosition(Coordinates(mState.mCursorPosition.mLine, GetLineMaxColumn(oldPos.mLine)));

    if (mState.mCursorPosition != oldPos) {
        if (aSelect) {
            if (oldPos == mInteractiveEnd)
                mInteractiveEnd = mState.mCursorPosition;
            else if (oldPos == mInteractiveStart)
                mInteractiveStart = mState.mCursorPosition;
            else {
                mInteractiveStart = oldPos;
                mInteractiveEnd   = mState.mCursorPosition;
            }
        } else
            mInteractiveStart = mInteractiveEnd = mState.mCursorPosition;
        SetSelection(mInteractiveStart, mInteractiveEnd);
    }
}

void TextEditor::Delete() {
    ResetCursorBlinkTime();
    assert(!mReadOnly);

    if (mLines.empty())
        return;

    UndoRecord u;
    u.mBefore = mState;

    if (HasSelection()) {
        u.mRemoved      = GetSelectedText();
        u.mRemovedStart = mState.mSelectionStart;
        u.mRemovedEnd   = mState.mSelectionEnd;

        DeleteSelection();
    } else {
        auto pos = GetActualCursorCoordinates();
        SetCursorPosition(pos);
        auto &line = mLines[pos.mLine];

        if (pos.mColumn == GetLineMaxColumn(pos.mLine)) {
            if (pos.mLine == (int)mLines.size() - 1)
                return;

            u.mRemoved      = '\n';
            u.mRemovedStart = u.mRemovedEnd = GetActualCursorCoordinates();
            Advance(u.mRemovedEnd);

            auto &nextLine = mLines[pos.mLine + 1];
            line.insert(line.end(), nextLine.begin(), nextLine.end());
            RemoveLine(pos.mLine + 1);
        } else {
            auto cindex     = GetCharacterIndex(pos);
            u.mRemovedStart = u.mRemovedEnd = GetActualCursorCoordinates();
            u.mRemovedEnd.mColumn++;
            u.mRemoved = GetText(u.mRemovedStart, u.mRemovedEnd);

            auto d = UTF8CharLength(line[cindex].mChar);
            while (d-- > 0 && cindex < (int)line.size())
                line.erase(line.begin() + cindex);
        }

        mTextChanged = true;

        Colorize(pos.mLine, 1);
    }

    u.mAfter = mState;
    AddUndo(u);
}

void TextEditor::Backspace() {
    ResetCursorBlinkTime();
    assert(!mReadOnly);

    if (mLines.empty())
        return;

    UndoRecord u;
    u.mBefore = mState;

    if (HasSelection()) {
        u.mRemoved      = GetSelectedText();
        u.mRemovedStart = mState.mSelectionStart;
        u.mRemovedEnd   = mState.mSelectionEnd;

        DeleteSelection();
    } else {
        auto pos = GetActualCursorCoordinates();
        SetCursorPosition(pos);

        if (mState.mCursorPosition.mColumn == 0) {
            if (mState.mCursorPosition.mLine == 0)
                return;

            u.mRemoved      = '\n';
            u.mRemovedStart = u.mRemovedEnd = Coordinates(pos.mLine - 1, GetLineMaxColumn(pos.mLine - 1));
            Advance(u.mRemovedEnd);

            auto &line     = mLines[mState.mCursorPosition.mLine];
            auto &prevLine = mLines[mState.mCursorPosition.mLine - 1];
            auto prevSize  = GetLineMaxColumn(mState.mCursorPosition.mLine - 1);
            prevLine.insert(prevLine.end(), line.begin(), line.end());

            ErrorMarkers etmp;
            for (auto &i : mErrorMarkers)
                etmp.insert(ErrorMarkers::value_type(i.first.mLine - 1 == mState.mCursorPosition.mLine ? Coordinates(i.first.mLine - 1,i.first.mColumn) : i.first, i.second));
            mErrorMarkers = std::move(etmp);

            RemoveLine(mState.mCursorPosition.mLine);
            --mState.mCursorPosition.mLine;
            mState.mCursorPosition.mColumn = prevSize;
        } else {
            auto &line  = mLines[mState.mCursorPosition.mLine];
            auto cindex = GetCharacterIndex(pos) - 1;
            auto cend   = cindex + 1;
            while (cindex > 0 && IsUTFSequence(line[cindex].mChar))
                --cindex;

            u.mRemovedStart = u.mRemovedEnd = GetActualCursorCoordinates();
            --u.mRemovedStart.mColumn;
            mState.mCursorPosition.mColumn = GetCharacterColumn(mState.mCursorPosition.mLine, cindex);

            while (cindex < line.size() && cend-- > cindex) {
                u.mRemoved += line[cindex].mChar;
                line.erase(line.begin() + cindex);
            }
        }

        mTextChanged = true;

        EnsureCursorVisible();
        Colorize(mState.mCursorPosition.mLine, 1);
    }

    u.mAfter = mState;
    AddUndo(u);
}

void TextEditor::SelectWordUnderCursor() {
    auto c = GetCursorPosition();
    SetSelection(FindWordStart(c), FindWordEnd(c));
}

void TextEditor::SelectAll() {
    SetSelection(Coordinates(0, 0), Coordinates((int)mLines.size(), 0));
}

bool TextEditor::HasSelection() const {
    return mState.mSelectionEnd > mState.mSelectionStart;
}

void TextEditor::Copy() {
    if (HasSelection()) {
        ImGui::SetClipboardText(GetSelectedText().c_str());
    } else {
        if (!mLines.empty()) {
            std::string str;
            auto &line = mLines[GetActualCursorCoordinates().mLine];
            for (auto &g : line)
                str.push_back(g.mChar);
            ImGui::SetClipboardText(str.c_str());
        }
    }
}

void TextEditor::Cut() {
    if (IsReadOnly()) {
        Copy();
    } else {
        if (HasSelection()) {
            UndoRecord u;
            u.mBefore       = mState;
            u.mRemoved      = GetSelectedText();
            u.mRemovedStart = mState.mSelectionStart;
            u.mRemovedEnd   = mState.mSelectionEnd;

            Copy();
            DeleteSelection();

            u.mAfter = mState;
            AddUndo(u);
        }
    }
}

void TextEditor::Paste() {
    if (IsReadOnly())
        return;

    auto clipText = ImGui::GetClipboardText();
    if (clipText != nullptr && strlen(clipText) > 0) {
        UndoRecord u;
        u.mBefore = mState;

        if (HasSelection()) {
            u.mRemoved      = GetSelectedText();
            u.mRemovedStart = mState.mSelectionStart;
            u.mRemovedEnd   = mState.mSelectionEnd;
            DeleteSelection();
        }

        u.mAdded      = clipText;
        u.mAddedStart = GetActualCursorCoordinates();

        InsertText(clipText);

        u.mAddedEnd = GetActualCursorCoordinates();
        u.mAfter    = mState;
        AddUndo(u);
    }
}

bool TextEditor::CanUndo() const {
    return !mReadOnly && mUndoIndex > 0;
}

bool TextEditor::CanRedo() const {
    return !mReadOnly && mUndoIndex < (int)mUndoBuffer.size();
}

void TextEditor::Undo(int aSteps) {
    while (CanUndo() && aSteps-- > 0)
        mUndoBuffer[--mUndoIndex].Undo(this);
}

void TextEditor::Redo(int aSteps) {
    while (CanRedo() && aSteps-- > 0)
        mUndoBuffer[mUndoIndex++].Redo(this);
}

// the index here is array index so zero based
void TextEditor::FindReplaceHandler::SelectFound(TextEditor *editor, int index) {
    assert(index >= 0 && index < mMatches.size());
    auto selectionStart = mMatches[index].mSelectionStart;
    auto selectionEnd = mMatches[index].mSelectionEnd;
    editor->SetSelection(selectionStart, selectionEnd);
    editor->SetCursorPosition(selectionEnd);
    editor->mScrollToCursor = true;
}

// The returned index is shown in the form
//  'index of count' so 1 based
unsigned TextEditor::FindReplaceHandler::FindMatch(TextEditor *editor, bool isNext) {

    if ( editor->mTextChanged || mOptionsChanged) {
        std::string findWord = GetFindWord();
        if (findWord.empty())
            return 0;
        resetMatches();
        FindAllMatches(editor, findWord);
    }

    auto targetPos = editor->mState.mCursorPosition;
    auto count = mMatches.size();

    if (count == 0) {
        editor->SetCursorPosition(targetPos);
        return 0;
    }

    for (unsigned i=0; i < count; i++) {
        if (targetPos >= mMatches[i].mSelectionStart && targetPos <= mMatches[i].mSelectionEnd) {
            if (isNext) {
                if (i == count - 1) {
                    SelectFound(editor, 0);
                    return 1;
                } else {
                    SelectFound(editor, i + 1);
                    return (i + 2);
                }
            } else {
                if (i == 0) {
                    SelectFound(editor, count - 1);
                    return count;
                } else {
                    SelectFound(editor, i - 1);
                    return i;
                }
            }
        }
    }

    if ((targetPos > mMatches[count - 1].mSelectionEnd) || (targetPos < mMatches[0].mSelectionStart)) {
        if (isNext) {
            SelectFound(editor,0);
            return 1;
        } else {
            SelectFound(editor,count - 1);
            return count;
        }
    }

    for (unsigned i=1;i < count;i++) {

        if (mMatches[i - 1].mSelectionEnd <= targetPos &&
            mMatches[i].mSelectionStart >= targetPos ) {
            if (isNext) {
                SelectFound(editor,i);
                return i + 1;
            } else {
                SelectFound(editor,i - 1);
                return i;
            }
        }
    }

    return 0;
}

// returns 1 based index
unsigned TextEditor::FindReplaceHandler::FindPosition( TextEditor *editor, TextEditor::Coordinates targetPos, bool isNext) {
    if ( editor->mTextChanged || mOptionsChanged) {
        std::string findWord = GetFindWord();
        if (findWord.empty())
            return 0;
        resetMatches();
        FindAllMatches(editor,findWord);
    }

    int count = mMatches.size();
    if (count == 0)
        return 0;
    if( isNext) {
        if (targetPos > mMatches[count - 1].mSelectionEnd || targetPos <= mMatches[0].mSelectionEnd)
            return 1;
        for (unsigned i = 1; i < count; i++) {
            if (targetPos > mMatches[i-1].mSelectionEnd && targetPos <= mMatches[i].mSelectionEnd)
                return i+1;
        }
    } else {
        if (targetPos >= mMatches[count - 1].mSelectionStart || targetPos < mMatches[0].mSelectionStart)
            return count;
        for (unsigned i = 1; i < count; i++) {
            if (targetPos >= mMatches[i-1].mSelectionStart && targetPos < mMatches[i].mSelectionStart)
                return i ;
        }
    }
    return 0;
}

// Create a string that escapes special characters
// and separate word from non word
std::string make_wholeWord(const std::string &s) {
    static const char metacharacters[] = R"(\.^$-+()[]{}|?*)";
    std::string out;
    out.reserve(s.size());
    if (s[0] == '#')
        out.push_back('#');
    out.push_back('\\');
    out.push_back('b');
    for (auto ch : s) {
        if (strchr(metacharacters, ch))
            out.push_back('\\');
        out.push_back(ch);
    }
    out.push_back('\\');
    out.push_back('b');
    return out;
}

// Performs actual search to fill mMatches
bool TextEditor::FindReplaceHandler::FindNext(TextEditor *editor, bool wrapAround) {
    Coordinates curPos;
    curPos.mLine = mMatches.empty() ? editor->mState.mCursorPosition.mLine : mMatches.back().mCursorPosition.mLine;
    curPos.mColumn = mMatches.empty() ? editor->mState.mCursorPosition.mColumn : editor->Utf8CharsToBytes(
            mMatches.back().mCursorPosition);

    unsigned long selectionLength = editor->GetStringCharacterCount(mFindWord);
    size_t byteIndex = 0;

    for (size_t ln = 0; ln < curPos.mLine; ln++)
        byteIndex += editor->GetLineByteCount(ln) + 1;
    byteIndex += curPos.mColumn;

    std::string wordLower = mFindWord;
    if (!GetMatchCase())
        std::transform(wordLower.begin(), wordLower.end(), wordLower.begin(), ::tolower);

    std::string textSrc = editor->GetText();
    if (!GetMatchCase())
        std::transform(textSrc.begin(), textSrc.end(), textSrc.begin(), ::tolower);

    size_t textLoc;
    // TODO: use regexp find iterator in all cases
    //  to find all matches for FindAllMatches.
    //  That should make things faster (no need
    //  to call FindNext many times) and remove
    //  clunky match case code
    if (GetWholeWord() || GetFindRegEx()) {
        std::regex regularExpression;
        if (GetFindRegEx()) {
            try {
                regularExpression.assign(wordLower);
            } catch (std::regex_error &e) {
                return false;
            }
        } else {
            try {
                regularExpression.assign(make_wholeWord(wordLower));
            } catch (std::regex_error &e) {
                return false;
            }
        }

        size_t pos=0;
        std::sregex_iterator iter = std::sregex_iterator(textSrc.begin(), textSrc.end(), regularExpression);
        std::sregex_iterator end;
        if (!iter->ready())
            return false;
        size_t firstLoc = iter->position();
        unsigned long firstLength = iter->length();

        if(firstLoc > byteIndex) {
            pos = firstLoc;
            selectionLength = firstLength;
        }  else {

            while (iter != end) {
                iter++;
                if (((pos = iter->position()) > byteIndex) && ((selectionLength = iter->length()) > 0))
                    break;
            }
        }

        if (iter == end && !wrapAround)
            return false;

        textLoc = pos;
        if (wrapAround) {
            if (iter == end) {
                pos = firstLoc;
                selectionLength = firstLength;
            }
        }
    } else {
        // non regex search
        textLoc = textSrc.find(wordLower, byteIndex);
        if (textLoc == std::string::npos) {
            if (wrapAround)
                textLoc = textSrc.find(wordLower, 0);
            else
                return false;
        }
    }
    if (textLoc != std::string::npos) {
        curPos.mLine = curPos.mColumn = 0;
        byteIndex = 0;

        for (size_t ln = 0; ln < editor->mLines.size(); ln++) {
            auto byteCount = editor->GetLineByteCount(ln) + 1;

            if (byteIndex + byteCount > textLoc) {
                curPos.mLine = ln;
                curPos.mColumn = textLoc - byteIndex;

                auto &line = editor->mLines[curPos.mLine];
                int lineSize = line.size();
                for (int i = 0; i < std::min(lineSize,curPos.mColumn); i++) {
                    if (line[i].mChar == '\t')
                        curPos.mColumn += (editor->mTabSize - 1);
                }
                break;
            } else {// just keep adding
                byteIndex += byteCount;
            }
        }
    } else
        return false;
    Coordinates selStart, selEnd;
    selStart.mLine = curPos.mLine;
    selStart.mColumn = editor->Utf8BytesToChars(curPos);
    selEnd = selStart;
    selEnd.mColumn += selectionLength;
    editor->SetSelection(selStart, selEnd);
    editor->SetCursorPosition(selEnd);
    editor->mScrollToCursor = true;
    return true;
}

void TextEditor::FindReplaceHandler::FindAllMatches(TextEditor *editor,std::string findWord) {

    if (findWord.empty()) {
        editor->mScrollToCursor = true;
        mFindWord = "";
        mMatches.clear();
        return;
    }

    if(findWord == mFindWord && !editor->mTextChanged && !mOptionsChanged)
        return;

    if (mOptionsChanged)
        mOptionsChanged = false;

    mMatches.clear();
    mFindWord = findWord;
    auto startingPos = editor->mState.mCursorPosition;
    auto state = editor->mState;
    Coordinates begin = Coordinates(0,0);
    editor->mState.mCursorPosition = begin;

    if (!FindNext(editor,false)) {
        editor->mState = state;
        editor->mScrollToCursor = true;
        return;
    }
    auto initialPos = editor->mState.mCursorPosition;
    mMatches.push_back(editor->mState);

    while( editor->mState.mCursorPosition < startingPos) {
        if (!FindNext(editor,false)) {
            editor->mState = state;
            editor->mScrollToCursor = true;
            return;
        }
        mMatches.push_back(editor->mState);
    }

    while (FindNext(editor,false))
        mMatches.push_back(editor->mState);

    editor->mState = state;
    editor->mScrollToCursor = true;
    return;
}


bool TextEditor::FindReplaceHandler::Replace(TextEditor *editor, bool next) {

    if (mMatches.empty() || mFindWord == mReplaceWord || mFindWord.empty())
        return false;


    auto state = editor->mState;

    if (editor->mState.mCursorPosition <= editor->mState.mSelectionEnd && editor->mState.mSelectionEnd > editor->mState.mSelectionStart && editor->mState.mCursorPosition > editor->mState.mSelectionStart) {

        editor->mState.mCursorPosition = editor->mState.mSelectionStart;
        if(editor->mState.mCursorPosition.mColumn == 0) {
            editor->mState.mCursorPosition.mLine--;
            editor->mState.mCursorPosition.mColumn = editor->GetLineMaxColumn(editor->mState.mCursorPosition.mLine);
        } else
            editor->mState.mCursorPosition.mColumn--;
    }
    auto matchIndex = FindMatch(editor,next);
    if(matchIndex != 0) {
        UndoRecord u;
        u.mBefore = editor->mState;

        auto selectionEnd = editor->mState.mSelectionEnd;

        u.mRemoved = editor->GetSelectedText();
        u.mRemovedStart = editor->mState.mSelectionStart;
        u.mRemovedEnd = editor->mState.mSelectionEnd;

        editor->DeleteSelection();
        if (GetFindRegEx()) {
            std::string replacedText = std::regex_replace(editor->GetText(), std::regex(mFindWord), mReplaceWord, std::regex_constants::format_first_only | std::regex_constants::format_no_copy);
            u.mAdded = replacedText;
        } else
            u.mAdded = mReplaceWord;

        u.mAddedStart = editor->GetActualCursorCoordinates();

        editor->InsertText(u.mAdded);
        editor->SetCursorPosition(editor->mState.mSelectionEnd);

        u.mAddedEnd = editor->GetActualCursorCoordinates();

        editor->mScrollToCursor = true;
        ImGui::SetKeyboardFocusHere(0);

        u.mAfter = editor->mState;
        editor->AddUndo(u);
        editor->mTextChanged = true;
        mMatches.erase(mMatches.begin() + matchIndex - 1);

        return true;
    }
    editor->mState = state;
    return false;
}

bool TextEditor::FindReplaceHandler::ReplaceAll(TextEditor *editor) {
    unsigned count = mMatches.size();

    for (unsigned i = 0; i < count; i++)
        Replace(editor,true);

    return true;
}

const TextEditor::Palette &TextEditor::GetDarkPalette() {
    const static Palette p = {
        {
         0xff7f7f7f, // Default
            0xffd69c56, // Keyword
            0xff00ff00, // Number
            0xff7070e0, // String
            0xff70a0e0, // Char literal
            0xffffffff, // Punctuation
            0xff408080, // Preprocessor
            0xffaaaaaa, // Identifier
            0xff9bc64d, // Known identifier
            0xffc040a0, // Preproc identifier
            0xff708020, // Global Doc Comment
            0xff586820, // Doc Comment
            0xff206020, // Comment (single line)
            0xff406020, // Comment (multi line)
            0xff004545, // Preprocessor deactivated
            0xff101010, // Background
            0xffe0e0e0, // Cursor
            0x80a06020, // Selection
            0x800020ff, // ErrorMarker
            0x40f08000, // Breakpoint
            0xff707000, // Line number
            0x40000000, // Current line fill
            0x40808080, // Current line fill (inactive)
            0x40a0a0a0, // Current line edge
        }
    };
    return p;
}

const TextEditor::Palette &TextEditor::GetLightPalette() {
    const static Palette p = {
        {
         0xff7f7f7f, // None
            0xffff0c06, // Keyword
            0xff008000, // Number
            0xff2020a0, // String
            0xff304070, // Char literal
            0xff000000, // Punctuation
            0xff406060, // Preprocessor
            0xff404040, // Identifier
            0xff606010, // Known identifier
            0xffc040a0, // Preproc identifier
            0xff707820, // Global Doc Comment
            0xff586020, // Doc Comment
            0xff205020, // Comment (single line)
            0xff405020, // Comment (multi line)
            0xffa7cccc, // Preprocessor deactivated
            0xffffffff, // Background
            0xff000000, // Cursor
            0x80600000, // Selection
            0xa00010ff, // ErrorMarker
            0x80f08000, // Breakpoint
            0xff505000, // Line number
            0x40000000, // Current line fill
            0x40808080, // Current line fill (inactive)
            0x40000000, // Current line edge
        }
    };
    return p;
}

const TextEditor::Palette &TextEditor::GetRetroBluePalette() {
    const static Palette p = {
        {
         0xff00ffff, // None
            0xffffff00, // Keyword
            0xff00ff00, // Number
            0xff808000, // String
            0xff808000, // Char literal
            0xffffffff, // Punctuation
            0xff008000, // Preprocessor
            0xff00ffff, // Identifier
            0xffffffff, // Known identifier
            0xffff00ff, // Preproc identifier
            0xff101010, // Global Doc Comment
            0xff202020, // Doc Comment
            0xff808080, // Comment (single line)
            0xff404040, // Comment (multi line)
            0xff004000, // Preprocessor deactivated
            0xff800000, // Background
            0xff0080ff, // Cursor
            0x80ffff00, // Selection
            0xa00000ff, // ErrorMarker
            0x80ff8000, // Breakpoint
            0xff808000, // Line number
            0x40000000, // Current line fill
            0x40808080, // Current line fill (inactive)
            0x40000000, // Current line edge
        }
    };
    return p;
}


std::string TextEditor::GetText() const {
    return GetText(Coordinates(), Coordinates((int)mLines.size(), 0));
}

std::vector<std::string> TextEditor::GetTextLines() const {
    std::vector<std::string> result;

    result.reserve(mLines.size());

    for (auto &line : mLines) {
        std::string text;

        text.resize(line.size());

        for (size_t i = 0; i < line.size(); ++i)
            text[i] = line[i].mChar;

        result.emplace_back(std::move(text));
    }

    return result;
}

std::string TextEditor::GetSelectedText() const {
    return GetText(mState.mSelectionStart, mState.mSelectionEnd);
}

std::string TextEditor::GetCurrentLineText() const {
    auto lineLength = GetLineMaxColumn(mState.mCursorPosition.mLine);
    return GetText(
        Coordinates(mState.mCursorPosition.mLine, 0),
        Coordinates(mState.mCursorPosition.mLine, lineLength));
}

void TextEditor::ProcessInputs() {
}

void TextEditor::Colorize(int aFromLine, int aLines) {
    int toLine     = aLines == -1 ? (int)mLines.size() : std::min((int)mLines.size(), aFromLine + aLines);
    mColorRangeMin = std::min(mColorRangeMin, aFromLine);
    mColorRangeMax = std::max(mColorRangeMax, toLine);
    mColorRangeMin = std::max(0, mColorRangeMin);
    mColorRangeMax = std::max(mColorRangeMin, mColorRangeMax);
    mCheckComments = true;
}

void TextEditor::ColorizeRange(int aFromLine, int aToLine) {
    if (mLines.empty() || aFromLine >= aToLine)
        return;

    std::string buffer;
    std::cmatch results;
    std::string id;

    int endLine = std::max(0, std::min((int)mLines.size(), aToLine));
    for (int i = aFromLine; i < endLine; ++i) {
        auto &line = mLines[i];

        if (line.empty())
            continue;

        buffer.resize(line.size());
        for (size_t j = 0; j < line.size(); ++j) {
            auto &col       = line[j];
            buffer[j]       = col.mChar;
            col.mColorIndex = PaletteIndex::Default;
        }

        const char *bufferBegin = &buffer.front();
        const char *bufferEnd   = bufferBegin + buffer.size();

        auto last = bufferEnd;

        for (auto first = bufferBegin; first != last;) {
            const char *token_begin  = nullptr;
            const char *token_end    = nullptr;
            PaletteIndex token_color = PaletteIndex::Default;

            bool hasTokenizeResult = false;

            if (mLanguageDefinition.mTokenize != nullptr) {
                if (mLanguageDefinition.mTokenize(first, last, token_begin, token_end, token_color))
                    hasTokenizeResult = true;
            }

            if (!hasTokenizeResult) {
                // todo : remove
                // printf("using regex for %.*s\n", first + 10 < last ? 10 : int(last - first), first);

                for (auto &p : mRegexList) {
                    if (std::regex_search(first, last, results, p.first, std::regex_constants::match_continuous)) {
                        hasTokenizeResult = true;

                        auto &v     = *results.begin();
                        token_begin = v.first;
                        token_end   = v.second;
                        token_color = p.second;
                        break;
                    }
                }
            }

            if (hasTokenizeResult == false) {
                first++;
            } else {
                const size_t token_length = token_end - token_begin;

                if (token_color == PaletteIndex::Identifier) {
                    id.assign(token_begin, token_end);

                    // todo : allmost all language definitions use lower case to specify keywords, so shouldn't this use ::tolower ?
                    if (!mLanguageDefinition.mCaseSensitive)
                        std::transform(id.begin(), id.end(), id.begin(), ::toupper);

                    if (!line[first - bufferBegin].mPreprocessor) {
                        if (mLanguageDefinition.mKeywords.count(id) != 0)
                            token_color = PaletteIndex::Keyword;
                        else if (mLanguageDefinition.mIdentifiers.count(id) != 0)
                            token_color = PaletteIndex::KnownIdentifier;
                        else if (mLanguageDefinition.mPreprocIdentifiers.count(id) != 0)
                            token_color = PaletteIndex::PreprocIdentifier;
                    } else {
                        if (mLanguageDefinition.mPreprocIdentifiers.count(id) != 0)
                            token_color = PaletteIndex::PreprocIdentifier;
                    }
                }

                for (size_t j = 0; j < token_length; ++j)
                    line[(token_begin - bufferBegin) + j].mColorIndex = token_color;

                first = token_end;
            }
        }
    }
}

void TextEditor::ColorizeInternal() {
    if (mLines.empty() || !mColorizerEnabled)
        return;

    if (mCheckComments) {
        auto endLine                 = mLines.size();
        auto endIndex                = 0;
        auto commentStartLine        = endLine;
        auto commentStartIndex       = endIndex;
        auto withinGlobalDocComment  = false;
        auto withinDocComment        = false;
        auto withinComment           = false;
        auto withinString            = false;
        auto withinSingleLineComment = false;
        auto withinPreproc           = false;
        auto withinNotDef            = false;
        auto firstChar               = true;     // there is no other non-whitespace characters in the line before
        auto currentLine             = 0;
        auto currentIndex            = 0;
        auto commentLength           = 0;
        auto &startStr               = mLanguageDefinition.mCommentStart;
        auto &singleStartStr         = mLanguageDefinition.mSingleLineComment;
        auto &docStartStr            = mLanguageDefinition.mDocComment;
        auto &globalStartStr         = mLanguageDefinition.mGlobalDocComment;

        std::vector<bool> ifDefs;
        ifDefs.push_back(true);

        while (currentLine < endLine || currentIndex < endIndex) {
            auto &line = mLines[currentLine];

            auto setGlyphFlags = [&](int index) {
                line[index].mMultiLineComment = withinComment;
                line[index].mComment          = withinSingleLineComment;
                line[index].mDocComment       = withinDocComment;
                line[index].mGlobalDocComment = withinGlobalDocComment;
                line[index].mDeactivated      = withinNotDef;
            };

            if (currentIndex == 0) {
                withinSingleLineComment = false;
                withinPreproc           = false;
                firstChar               = true;
            }

            if (!line.empty()) {
                auto &g = line[currentIndex];
                auto c  = g.mChar;

                if (c != mLanguageDefinition.mPreprocChar && !isspace(c))
                    firstChar = false;

                bool inComment = (commentStartLine < currentLine || (commentStartLine == currentLine && commentStartIndex <= currentIndex));

                if (withinString) {
                   setGlyphFlags(currentIndex);
                    if (c == '\\') {
                        currentIndex++;
                        setGlyphFlags(currentIndex);
                    } else if (c == '\"')
                        withinString = false;
                } else {
                    if (firstChar && c == mLanguageDefinition.mPreprocChar) {
                        withinPreproc = true;
                        std::string directive;
                        auto start = currentIndex + 1;
                        while (start < (int) line.size() && !isspace(line[start].mChar)) {
                            directive += line[start].mChar;
                            start++;
                        }

                        if (start < (int) line.size()) {

                            if (isspace(line[start].mChar)) {
                                start += 1;
                                 if (directive == "define") {
                                     while (start < (int) line.size() && isspace(line[start].mChar))
                                         start++;
                                     std::string identifier;
                                     while (start < (int) line.size() && !isspace(line[start].mChar)) {
                                         identifier += line[start].mChar;
                                         start++;
                                     }
                                     if (identifier.size() > 0 && !withinNotDef && std::find(mDefines.begin(),mDefines.end(),identifier) == mDefines.end())
                                         mDefines.push_back(identifier);
                                    } else if (directive == "undef") {
                                         while (start < (int) line.size() && isspace(line[start].mChar))
                                             start++;
                                         std::string identifier;
                                         while (start < (int) line.size() && !isspace(line[start].mChar)) {
                                             identifier += line[start].mChar;
                                             start++;
                                         }
                                         if (identifier.size() > 0  && !withinNotDef)
                                             mDefines.erase(std::remove(mDefines.begin(), mDefines.end(), identifier), mDefines.end());
                                } else if (directive == "ifdef") {
                                    while (start < (int) line.size() && isspace(line[start].mChar))
                                        start++;
                                    std::string identifier;
                                    while (start < (int) line.size() && !isspace(line[start].mChar)) {
                                        identifier += line[start].mChar;
                                        start++;
                                    }
                                    if (!withinNotDef) {
                                        bool isConditionMet = std::find(mDefines.begin(),mDefines.end(),identifier) != mDefines.end();
                                        ifDefs.push_back(isConditionMet);
                                    } else
                                        ifDefs.push_back(false);
                                } else if (directive == "ifndef") {
                                    while (start < (int) line.size() && isspace(line[start].mChar))
                                        start++;
                                    std::string identifier;
                                    while (start < (int) line.size() && !isspace(line[start].mChar)) {
                                        identifier += line[start].mChar;
                                        start++;
                                    }
                                    if (!withinNotDef) {
                                        bool isConditionMet =  std::find(mDefines.begin(),mDefines.end(),identifier) == mDefines.end();
                                        ifDefs.push_back(isConditionMet);
                                    } else
                                        ifDefs.push_back(false);
                                }
                            }
                        } else {
                            if (directive == "endif") {
                                if (ifDefs.size() > 1) {
                                    ifDefs.pop_back();
                                    withinNotDef = !ifDefs.back();
                                }
                            }
                        }
                    }

                    if (c == '\"') {
                        withinString                         = true;
                        setGlyphFlags(currentIndex);
                    } else {
                        auto pred            = [](const char &a, const Glyph &b) { return a == b.mChar; };

                        auto compareForth    = [&](const std::string &a, const std::vector<Glyph> &b) {
                            return !a.empty() && currentIndex + a.size() <= b.size() && equals(a.begin(), a.end(),
                                    b.begin() + currentIndex, b.begin() + currentIndex + a.size(), pred);
                        };

                        auto compareBack     = [&](const std::string &a, const std::vector<Glyph> &b) {
                            return !a.empty() && currentIndex + 1 >= (int)a.size() && equals(a.begin(), a.end(),
                                    b.begin() + currentIndex + 1 - a.size(), b.begin() + currentIndex + 1, pred);
                        };

                        if (!inComment && !withinSingleLineComment && !withinPreproc) {
                            if (compareForth(singleStartStr, line)) {
                                withinSingleLineComment = !inComment;
                            } else {
                                bool isGlobalDocComment = compareForth(globalStartStr, line);
                                bool isDocComment = compareForth(docStartStr, line);
                                bool isComment = compareForth(startStr, line);
                                if (isGlobalDocComment || isDocComment || isComment) {
                                    commentStartLine = currentLine;
                                    commentStartIndex = currentIndex;
                                    if (isGlobalDocComment) {
                                        withinGlobalDocComment = true;
                                        commentLength = 3;
                                    } else if (isDocComment) {
                                        withinDocComment = true;
                                        commentLength = 3;
                                    } else {
                                        withinComment = true;
                                        commentLength = 2;
                                    }
                                }
                            }
                            inComment = (commentStartLine < currentLine || (commentStartLine == currentLine && commentStartIndex <= currentIndex));
                        }
                        setGlyphFlags(currentIndex);

                        auto &endStr = mLanguageDefinition.mCommentEnd;
                        if (compareBack(endStr, line) && ((commentStartLine != currentLine) || (commentStartIndex + commentLength < currentIndex))) {
                            withinComment          = false;
                            withinDocComment        = false;
                            withinGlobalDocComment  = false;
                            commentStartLine        = endLine;
                            commentStartIndex       = endIndex;
                            commentLength           = 0;
                        }
                    }
                }
                if (currentIndex < line.size())
                    line[currentIndex].mPreprocessor = withinPreproc;
                
                currentIndex += UTF8CharLength(c);
                if (currentIndex >= (int)line.size()) {
                    withinNotDef = !ifDefs.back();
                    currentIndex = 0;
                    ++currentLine;
                }
            } else {
                currentIndex = 0;
                ++currentLine;
            }
        }
        mDefines.clear();
        mCheckComments = false;
    }

    if (mColorRangeMin < mColorRangeMax) {
        const int increment = (mLanguageDefinition.mTokenize == nullptr) ? 10 : 10000;
        const int to        = std::min(mColorRangeMin + increment, mColorRangeMax);
        ColorizeRange(mColorRangeMin, to);
        mColorRangeMin = to;

        if (mColorRangeMax == mColorRangeMin) {
            mColorRangeMin = std::numeric_limits<int>::max();
            mColorRangeMax = 0;
        }
        return;
    }
}

float TextEditor::TextDistanceToLineStart(const Coordinates &aFrom) const {
    auto &line      = mLines[aFrom.mLine];
    float distance  = 0.0f;
    float spaceSize = ImGui::GetFont()->CalcTextSizeA(ImGui::GetFontSize(), FLT_MAX, -1.0f, " ", nullptr, nullptr).x;
    int colIndex    = GetCharacterIndex(aFrom);
    for (size_t it = 0u; it < line.size() && it < colIndex;) {
        if (line[it].mChar == '\t') {
            distance = (1.0f + std::floor((1.0f + distance) / (float(mTabSize) * spaceSize))) * (float(mTabSize) * spaceSize);
            ++it;
        } else {
            auto d = UTF8CharLength(line[it].mChar);
            char tempCString[7];
            int i = 0;
            for (; i < 6 && d-- > 0 && it < (int)line.size(); i++, it++)
                tempCString[i] = line[it].mChar;

            tempCString[i] = '\0';
            distance += ImGui::GetFont()->CalcTextSizeA(ImGui::GetFontSize(), FLT_MAX, -1.0f, tempCString, nullptr, nullptr).x;
        }
    }

    return distance;
}

void TextEditor::EnsureCursorVisible() {
    if (!mWithinRender) {
        mScrollToCursor = true;
        return;
    }

    float scrollX = ImGui::GetScrollX();
    float scrollY = ImGui::GetScrollY();

    auto windowPadding = ImGui::GetStyle().WindowPadding * 2.0f;

    auto height = ImGui::GetWindowHeight() - mTopMargin - windowPadding.y;
    auto width  = ImGui::GetWindowWidth() - windowPadding.x;

    auto top    = (int)ceil(scrollY / mCharAdvance.y);
    auto bottom = (int)ceil((scrollY + height) / mCharAdvance.y);

    auto left  = scrollX;
    auto right = scrollX + width;

    auto pos = GetActualCursorCoordinates();
    auto len = TextDistanceToLineStart(pos);

    if (pos.mLine <= top + 1)
        ImGui::SetScrollY(std::max(0.0f, (pos.mLine - 1) * mCharAdvance.y));
    if (pos.mLine >= bottom - 2)
        ImGui::SetScrollY(std::max(0.0f, (pos.mLine + 2) * mCharAdvance.y - height));
    if (len == 0)
        ImGui::SetScrollX(0);
    else if (len + mTextStart <= left + 4)
        ImGui::SetScrollX(std::max(0.0f, len + mTextStart - 4));
    if (len + mTextStart + mCharAdvance.x * 2 >= right - 4)
        ImGui::SetScrollX(std::max(0.0f, len + mTextStart + 4 - width + mCharAdvance.x * 2));
}

int TextEditor::GetPageSize() const {
    auto height = ImGui::GetWindowHeight() - 20.0f - mTopMargin;
    return (int)floor(height / mCharAdvance.y);
}

void TextEditor::ResetCursorBlinkTime() {
    mStartTime = ImGui::GetTime() * 1000 - sCursorBlinkOnTime;
}

TextEditor::UndoRecord::UndoRecord(
    const std::string &aAdded,
    const TextEditor::Coordinates aAddedStart,
    const TextEditor::Coordinates aAddedEnd,
    const std::string &aRemoved,
    const TextEditor::Coordinates aRemovedStart,
    const TextEditor::Coordinates aRemovedEnd,
    TextEditor::EditorState &aBefore,
    TextEditor::EditorState &aAfter)
    : mAdded(aAdded), mAddedStart(aAddedStart), mAddedEnd(aAddedEnd), mRemoved(aRemoved), mRemovedStart(aRemovedStart), mRemovedEnd(aRemovedEnd), mBefore(aBefore), mAfter(aAfter) {
    assert(mAddedStart <= mAddedEnd);
    assert(mRemovedStart <= mRemovedEnd);
}

void TextEditor::UndoRecord::Undo(TextEditor *aEditor) {
    if (!mAdded.empty()) {
        aEditor->DeleteRange(mAddedStart, mAddedEnd);
        aEditor->Colorize(mAddedStart.mLine - 1, mAddedEnd.mLine - mAddedStart.mLine + 2);
    }

    if (!mRemoved.empty()) {
        auto start = mRemovedStart;
        aEditor->InsertTextAt(start, mRemoved.c_str());
        aEditor->Colorize(mRemovedStart.mLine - 1, mRemovedEnd.mLine - mRemovedStart.mLine + 2);
    }

    aEditor->mState = mBefore;
    aEditor->EnsureCursorVisible();
}

void TextEditor::UndoRecord::Redo(TextEditor *aEditor) {
    if (!mRemoved.empty()) {
        aEditor->DeleteRange(mRemovedStart, mRemovedEnd);
        aEditor->Colorize(mRemovedStart.mLine - 1, mRemovedEnd.mLine - mRemovedStart.mLine + 1);
    }

    if (!mAdded.empty()) {
        auto start = mAddedStart;
        aEditor->InsertTextAt(start, mAdded.c_str());
        aEditor->Colorize(mAddedStart.mLine - 1, mAddedEnd.mLine - mAddedStart.mLine + 1);
    }

    aEditor->mState = mAfter;
    aEditor->EnsureCursorVisible();
}

bool TokenizeCStyleString(const char *in_begin, const char *in_end, const char *&out_begin, const char *&out_end) {
    const char *p = in_begin;

    if (*p == '"') {
        p++;

        while (p < in_end) {
            // handle end of string
            if (*p == '"') {
                out_begin = in_begin;
                out_end   = p + 1;
                return true;
            }

            // handle escape character for "
            if (*p == '\\' && p + 1 < in_end && p[1] == '\\')
                p++;
            else if (*p == '\\' && p + 1 < in_end && p[1] == '"')
                p++;

            p++;
        }
    }

    return false;
}

bool TokenizeCStyleCharacterLiteral(const char *in_begin, const char *in_end, const char *&out_begin, const char *&out_end) {
    const char *p = in_begin;

    if (*p == '\'') {
        p++;

        // handle escape characters
        if (p < in_end && *p == '\\')
            p++;

        if (p < in_end)
            p++;

        // handle end of character literal
        if (p < in_end && *p == '\'') {
            out_begin = in_begin;
            out_end   = p + 1;
            return true;
        }
    }

    return false;
}

bool TokenizeCStyleIdentifier(const char *in_begin, const char *in_end, const char *&out_begin, const char *&out_end) {
    const char *p = in_begin;

    if ((*p >= 'a' && *p <= 'z') || (*p >= 'A' && *p <= 'Z') || *p == '_') {
        p++;

        while ((p < in_end) && ((*p >= 'a' && *p <= 'z') || (*p >= 'A' && *p <= 'Z') || (*p >= '0' && *p <= '9') || *p == '_'))
            p++;

        out_begin = in_begin;
        out_end   = p;
        return true;
    }

    return false;
}

bool TokenizeCStyleNumber(const char *in_begin, const char *in_end, const char *&out_begin, const char *&out_end) {
    const char *p = in_begin;

    const bool startsWithNumber = *p >= '0' && *p <= '9';

    if (*p != '+' && *p != '-' && !startsWithNumber)
        return false;

    p++;

    bool hasNumber = startsWithNumber;

    while (p < in_end && (*p >= '0' && *p <= '9')) {
        hasNumber = true;

        p++;
    }

    if (hasNumber == false)
        return false;

    bool isFloat  = false;
    bool isHex    = false;
    bool isBinary = false;

    if (p < in_end) {
        if (*p == '.') {
            isFloat = true;

            p++;

            while (p < in_end && (*p >= '0' && *p <= '9'))
                p++;
        } else if (*p == 'x' || *p == 'X') {
            // hex formatted integer of the type 0xef80

            isHex = true;

            p++;

            while (p < in_end && ((*p >= '0' && *p <= '9') || (*p >= 'a' && *p <= 'f') || (*p >= 'A' && *p <= 'F') || *p == '.' || *p == 'p' || *p == 'P'))
                p++;
        } else if (*p == 'b' || *p == 'B') {
            // binary formatted integer of the type 0b01011101

            isBinary = true;

            p++;

            while (p < in_end && (*p >= '0' && *p <= '1'))
                p++;
        }
    }

    if (isHex == false && isBinary == false) {
        // floating point exponent
        if (p < in_end && (*p == 'e' || *p == 'E')) {
            isFloat = true;

            p++;

            if (p < in_end && (*p == '+' || *p == '-'))
                p++;

            bool hasDigits = false;

            while (p < in_end && (*p >= '0' && *p <= '9')) {
                hasDigits = true;

                p++;
            }

            if (hasDigits == false)
                return false;
        }

        // single precision floating point type
        if (p < in_end && *p == 'f')
            p++;
    }

    if (isFloat == false) {
        // integer size type
        while (p < in_end && (*p == 'u' || *p == 'U' || *p == 'l' || *p == 'L'))
            p++;
    }

    out_begin = in_begin;
    out_end   = p;
    return true;
}

bool TokenizeCStylePunctuation(const char *in_begin, const char *in_end, const char *&out_begin, const char *&out_end) {
    (void)in_end;

    switch (*in_begin) {
        case '[':
        case ']':
        case '{':
        case '}':
        case '!':
        case '%':
        case '^':
        case '&':
        case '*':
        case '(':
        case ')':
        case '-':
        case '+':
        case '=':
        case '~':
        case '|':
        case '<':
        case '>':
        case '?':
        case ':':
        case '/':
        case ';':
        case ',':
        case '.':
            out_begin = in_begin;
            out_end   = in_begin + 1;
            return true;
    }

    return false;
}

const TextEditor::LanguageDefinition &TextEditor::LanguageDefinition::CPlusPlus() {
    static bool inited = false;
    static LanguageDefinition langDef;
    if (!inited) {
        static const char *const cppKeywords[] = {
            "alignas", "alignof", "and", "and_eq", "asm", "atomic_cancel", "atomic_commit", "atomic_noexcept", "auto", "bitand", "bitor", "bool", "break", "case", "catch", "char", "char16_t", "char32_t", "class", "compl", "concept", "const", "constexpr", "const_cast", "continue", "decltype", "default", "delete", "do", "double", "dynamic_cast", "else", "enum", "explicit", "export", "extern", "false", "float", "for", "friend", "goto", "if", "import", "inline", "int", "long", "module", "mutable", "namespace", "new", "noexcept", "not", "not_eq", "nullptr", "operator", "or", "or_eq", "private", "protected", "public", "register", "reinterpret_cast", "requires", "return", "short", "signed", "sizeof", "static", "static_assert", "static_cast", "struct", "switch", "synchronized", "template", "this", "thread_local", "throw", "true", "try", "typedef", "typeid", "typename", "union", "unsigned", "using", "virtual", "void", "volatile", "wchar_t", "while", "xor", "xor_eq"
        };
        for (auto &k : cppKeywords)
            langDef.mKeywords.insert(k);

        static const char *const identifiers[] = {
            "abort", "abs", "acos", "asin", "atan", "atexit", "atof", "atoi", "atol", "ceil", "clock", "cosh", "ctime", "div", "exit", "fabs", "floor", "fmod", "getchar", "getenv", "isalnum", "isalpha", "isdigit", "isgraph", "ispunct", "isspace", "isupper", "kbhit", "log10", "log2", "log", "memcmp", "modf", "pow", "printf", "sprintf", "snprintf", "putchar", "putenv", "puts", "rand", "remove", "rename", "sinh", "sqrt", "srand", "strcat", "strcmp", "strerror", "time", "tolower", "toupper", "std", "string", "vector", "map", "unordered_map", "set", "unordered_set", "min", "max"
        };
        for (auto &k : identifiers) {
            Identifier id;
            id.mDeclaration = "Built-in function";
            langDef.mIdentifiers.insert(std::make_pair(std::string(k), id));
        }

        langDef.mTokenize = [](const char *in_begin, const char *in_end, const char *&out_begin, const char *&out_end, PaletteIndex &paletteIndex) -> bool {
            paletteIndex = PaletteIndex::Max;

            while (in_begin < in_end && isascii(*in_begin) && isblank(*in_begin))
                in_begin++;

            if (in_begin == in_end) {
                out_begin    = in_end;
                out_end      = in_end;
                paletteIndex = PaletteIndex::Default;
            } else if (TokenizeCStyleString(in_begin, in_end, out_begin, out_end))
                paletteIndex = PaletteIndex::String;
            else if (TokenizeCStyleCharacterLiteral(in_begin, in_end, out_begin, out_end))
                paletteIndex = PaletteIndex::CharLiteral;
            else if (TokenizeCStyleIdentifier(in_begin, in_end, out_begin, out_end))
                paletteIndex = PaletteIndex::Identifier;
            else if (TokenizeCStyleNumber(in_begin, in_end, out_begin, out_end))
                paletteIndex = PaletteIndex::Number;
            else if (TokenizeCStylePunctuation(in_begin, in_end, out_begin, out_end))
                paletteIndex = PaletteIndex::Punctuation;

            return paletteIndex != PaletteIndex::Max;
        };

        langDef.mCommentStart      = "/*";
        langDef.mCommentEnd        = "*/";
        langDef.mSingleLineComment = "//";

        langDef.mCaseSensitive   = true;
        langDef.mAutoIndentation = true;

        langDef.mName = "C++";

        inited = true;
    }
    return langDef;
}

const TextEditor::LanguageDefinition &TextEditor::LanguageDefinition::HLSL() {
    static bool inited = false;
    static LanguageDefinition langDef;
    if (!inited) {
        static const char *const keywords[] = {
            "AppendStructuredBuffer",
            "asm",
            "asm_fragment",
            "BlendState",
            "bool",
            "break",
            "Buffer",
            "ByteAddressBuffer",
            "case",
            "cbuffer",
            "centroid",
            "class",
            "column_major",
            "compile",
            "compile_fragment",
            "CompileShader",
            "const",
            "continue",
            "ComputeShader",
            "ConsumeStructuredBuffer",
            "default",
            "DepthStencilState",
            "DepthStencilView",
            "discard",
            "do",
            "double",
            "DomainShader",
            "dword",
            "else",
            "export",
            "extern",
            "false",
            "float",
            "for",
            "fxgroup",
            "GeometryShader",
            "groupshared",
            "half",
            "Hullshader",
            "if",
            "in",
            "inline",
            "inout",
            "InputPatch",
            "int",
            "interface",
            "line",
            "lineadj",
            "linear",
            "LineStream",
            "matrix",
            "min16float",
            "min10float",
            "min16int",
            "min12int",
            "min16uint",
            "namespace",
            "nointerpolation",
            "noperspective",
            "NULL",
            "out",
            "OutputPatch",
            "packoffset",
            "pass",
            "pixelfragment",
            "PixelShader",
            "point",
            "PointStream",
            "precise",
            "RasterizerState",
            "RenderTargetView",
            "return",
            "register",
            "row_major",
            "RWBuffer",
            "RWByteAddressBuffer",
            "RWStructuredBuffer",
            "RWTexture1D",
            "RWTexture1DArray",
            "RWTexture2D",
            "RWTexture2DArray",
            "RWTexture3D",
            "sample",
            "sampler",
            "SamplerState",
            "SamplerComparisonState",
            "shared",
            "snorm",
            "stateblock",
            "stateblock_state",
            "static",
            "string",
            "struct",
            "switch",
            "StructuredBuffer",
            "tbuffer",
            "technique",
            "technique10",
            "technique11",
            "texture",
            "Texture1D",
            "Texture1DArray",
            "Texture2D",
            "Texture2DArray",
            "Texture2DMS",
            "Texture2DMSArray",
            "Texture3D",
            "TextureCube",
            "TextureCubeArray",
            "true",
            "typedef",
            "triangle",
            "triangleadj",
            "TriangleStream",
            "uint",
            "uniform",
            "unorm",
            "unsigned",
            "vector",
            "vertexfragment",
            "VertexShader",
            "void",
            "volatile",
            "while",
            "bool1",
            "bool2",
            "bool3",
            "bool4",
            "double1",
            "double2",
            "double3",
            "double4",
            "float1",
            "float2",
            "float3",
            "float4",
            "int1",
            "int2",
            "int3",
            "int4",
            "in",
            "out",
            "inout",
            "uint1",
            "uint2",
            "uint3",
            "uint4",
            "dword1",
            "dword2",
            "dword3",
            "dword4",
            "half1",
            "half2",
            "half3",
            "half4",
            "float1x1",
            "float2x1",
            "float3x1",
            "float4x1",
            "float1x2",
            "float2x2",
            "float3x2",
            "float4x2",
            "float1x3",
            "float2x3",
            "float3x3",
            "float4x3",
            "float1x4",
            "float2x4",
            "float3x4",
            "float4x4",
            "half1x1",
            "half2x1",
            "half3x1",
            "half4x1",
            "half1x2",
            "half2x2",
            "half3x2",
            "half4x2",
            "half1x3",
            "half2x3",
            "half3x3",
            "half4x3",
            "half1x4",
            "half2x4",
            "half3x4",
            "half4x4",
        };
        for (auto &k : keywords)
            langDef.mKeywords.insert(k);

        static const char *const identifiers[] = {
            "abort", "abs", "acos", "all", "AllMemoryBarrier", "AllMemoryBarrierWithGroupSync", "any", "asdouble", "asfloat", "asin", "asint", "asint", "asuint", "asuint", "atan", "atan2", "ceil", "CheckAccessFullyMapped", "clamp", "clip", "cos", "cosh", "countbits", "cross", "D3DCOLORtoUBYTE4", "ddx", "ddx_coarse", "ddx_fine", "ddy", "ddy_coarse", "ddy_fine", "degrees", "determinant", "DeviceMemoryBarrier", "DeviceMemoryBarrierWithGroupSync", "distance", "dot", "dst", "errorf", "EvaluateAttributeAtCentroid", "EvaluateAttributeAtSample", "EvaluateAttributeSnapped", "exp", "exp2", "f16tof32", "f32tof16", "faceforward", "firstbithigh", "firstbitlow", "floor", "fma", "fmod", "frac", "frexp", "fwidth", "GetRenderTargetSampleCount", "GetRenderTargetSamplePosition", "GroupMemoryBarrier", "GroupMemoryBarrierWithGroupSync", "InterlockedAdd", "InterlockedAnd", "InterlockedCompareExchange", "InterlockedCompareStore", "InterlockedExchange", "InterlockedMax", "InterlockedMin", "InterlockedOr", "InterlockedXor", "isfinite", "isinf", "isnan", "ldexp", "length", "lerp", "lit", "log", "log10", "log2", "mad", "max", "min", "modf", "msad4", "mul", "noise", "normalize", "pow", "printf", "Process2DQuadTessFactorsAvg", "Process2DQuadTessFactorsMax", "Process2DQuadTessFactorsMin", "ProcessIsolineTessFactors", "ProcessQuadTessFactorsAvg", "ProcessQuadTessFactorsMax", "ProcessQuadTessFactorsMin", "ProcessTriTessFactorsAvg", "ProcessTriTessFactorsMax", "ProcessTriTessFactorsMin", "radians", "rcp", "reflect", "refract", "reversebits", "round", "rsqrt", "saturate", "sign", "sin", "sincos", "sinh", "smoothstep", "sqrt", "step", "tan", "tanh", "tex1D", "tex1D", "tex1Dbias", "tex1Dgrad", "tex1Dlod", "tex1Dproj", "tex2D", "tex2D", "tex2Dbias", "tex2Dgrad", "tex2Dlod", "tex2Dproj", "tex3D", "tex3D", "tex3Dbias", "tex3Dgrad", "tex3Dlod", "tex3Dproj", "texCUBE", "texCUBE", "texCUBEbias", "texCUBEgrad", "texCUBElod", "texCUBEproj", "transpose", "trunc"
        };
        for (auto &k : identifiers) {
            Identifier id;
            id.mDeclaration = "Built-in function";
            langDef.mIdentifiers.insert(std::make_pair(std::string(k), id));
        }

        langDef.mTokenRegexStrings.push_back(std::make_pair<std::string, PaletteIndex>("[ \\t]*#[ \\t]*[a-zA-Z_]+", PaletteIndex::Preprocessor));
        langDef.mTokenRegexStrings.push_back(std::make_pair<std::string, PaletteIndex>("L?\\\"(\\\\.|[^\\\"])*\\\"", PaletteIndex::String));
        langDef.mTokenRegexStrings.push_back(std::make_pair<std::string, PaletteIndex>("\\'\\\\?[^\\']\\'", PaletteIndex::CharLiteral));
        langDef.mTokenRegexStrings.push_back(std::make_pair<std::string, PaletteIndex>("[+-]?([0-9]+([.][0-9]*)?|[.][0-9]+)([eE][+-]?[0-9]+)?[fF]?", PaletteIndex::Number));
        langDef.mTokenRegexStrings.push_back(std::make_pair<std::string, PaletteIndex>("[+-]?[0-9]+[Uu]?[lL]?[lL]?", PaletteIndex::Number));
        langDef.mTokenRegexStrings.push_back(std::make_pair<std::string, PaletteIndex>("0[0-7]+[Uu]?[lL]?[lL]?", PaletteIndex::Number));
        langDef.mTokenRegexStrings.push_back(std::make_pair<std::string, PaletteIndex>("0[xX][0-9a-fA-F]+[uU]?[lL]?[lL]?", PaletteIndex::Number));
        langDef.mTokenRegexStrings.push_back(std::make_pair<std::string, PaletteIndex>("[a-zA-Z_][a-zA-Z0-9_]*", PaletteIndex::Identifier));
        langDef.mTokenRegexStrings.push_back(std::make_pair<std::string, PaletteIndex>("[\\[\\]\\{\\}\\!\\%\\^\\&\\*\\(\\)\\-\\+\\=\\~\\|\\<\\>\\?\\/\\;\\,\\.]", PaletteIndex::Punctuation));

        langDef.mCommentStart      = "/*";
        langDef.mCommentEnd        = "*/";
        langDef.mSingleLineComment = "//";

        langDef.mCaseSensitive   = true;
        langDef.mAutoIndentation = true;

        langDef.mName = "HLSL";

        inited = true;
    }
    return langDef;
}

const TextEditor::LanguageDefinition &TextEditor::LanguageDefinition::GLSL() {
    static bool inited = false;
    static LanguageDefinition langDef;
    if (!inited) {
        static const char *const keywords[] = {
            "auto", "break", "case", "char", "const", "continue", "default", "do", "double", "else", "enum", "extern", "float", "for", "goto", "if", "inline", "int", "long", "register", "restrict", "return", "short", "signed", "sizeof", "static", "struct", "switch", "typedef", "union", "unsigned", "void", "volatile", "while", "_Alignas", "_Alignof", "_Atomic", "_Bool", "_Complex", "_Generic", "_Imaginary", "_Noreturn", "_Static_assert", "_Thread_local"
        };
        for (auto &k : keywords)
            langDef.mKeywords.insert(k);

        static const char *const identifiers[] = {
            "abort", "abs", "acos", "asin", "atan", "atexit", "atof", "atoi", "atol", "ceil", "clock", "cosh", "ctime", "div", "exit", "fabs", "floor", "fmod", "getchar", "getenv", "isalnum", "isalpha", "isdigit", "isgraph", "ispunct", "isspace", "isupper", "kbhit", "log10", "log2", "log", "memcmp", "modf", "pow", "putchar", "putenv", "puts", "rand", "remove", "rename", "sinh", "sqrt", "srand", "strcat", "strcmp", "strerror", "time", "tolower", "toupper"
        };
        for (auto &k : identifiers) {
            Identifier id;
            id.mDeclaration = "Built-in function";
            langDef.mIdentifiers.insert(std::make_pair(std::string(k), id));
        }

        langDef.mTokenRegexStrings.push_back(std::make_pair<std::string, PaletteIndex>("[ \\t]*#[ \\t]*[a-zA-Z_]+", PaletteIndex::Preprocessor));
        langDef.mTokenRegexStrings.push_back(std::make_pair<std::string, PaletteIndex>("L?\\\"(\\\\.|[^\\\"])*\\\"", PaletteIndex::String));
        langDef.mTokenRegexStrings.push_back(std::make_pair<std::string, PaletteIndex>("\\'\\\\?[^\\']\\'", PaletteIndex::CharLiteral));
        langDef.mTokenRegexStrings.push_back(std::make_pair<std::string, PaletteIndex>("[+-]?([0-9]+([.][0-9]*)?|[.][0-9]+)([eE][+-]?[0-9]+)?[fF]?", PaletteIndex::Number));
        langDef.mTokenRegexStrings.push_back(std::make_pair<std::string, PaletteIndex>("[+-]?[0-9]+[Uu]?[lL]?[lL]?", PaletteIndex::Number));
        langDef.mTokenRegexStrings.push_back(std::make_pair<std::string, PaletteIndex>("0[0-7]+[Uu]?[lL]?[lL]?", PaletteIndex::Number));
        langDef.mTokenRegexStrings.push_back(std::make_pair<std::string, PaletteIndex>("0[xX][0-9a-fA-F]+[uU]?[lL]?[lL]?", PaletteIndex::Number));
        langDef.mTokenRegexStrings.push_back(std::make_pair<std::string, PaletteIndex>("[a-zA-Z_][a-zA-Z0-9_]*", PaletteIndex::Identifier));
        langDef.mTokenRegexStrings.push_back(std::make_pair<std::string, PaletteIndex>("[\\[\\]\\{\\}\\!\\%\\^\\&\\*\\(\\)\\-\\+\\=\\~\\|\\<\\>\\?\\/\\;\\,\\.]", PaletteIndex::Punctuation));

        langDef.mCommentStart      = "/*";
        langDef.mCommentEnd        = "*/";
        langDef.mSingleLineComment = "//";

        langDef.mCaseSensitive   = true;
        langDef.mAutoIndentation = true;

        langDef.mName = "GLSL";

        inited = true;
    }
    return langDef;
}

const TextEditor::LanguageDefinition &TextEditor::LanguageDefinition::C() {
    static bool inited = false;
    static LanguageDefinition langDef;
    if (!inited) {
        static const char *const keywords[] = {
            "auto", "break", "case", "char", "const", "continue", "default", "do", "double", "else", "enum", "extern", "float", "for", "goto", "if", "inline", "int", "long", "register", "restrict", "return", "short", "signed", "sizeof", "static", "struct", "switch", "typedef", "union", "unsigned", "void", "volatile", "while", "_Alignas", "_Alignof", "_Atomic", "_Bool", "_Complex", "_Generic", "_Imaginary", "_Noreturn", "_Static_assert", "_Thread_local"
        };
        for (auto &k : keywords)
            langDef.mKeywords.insert(k);

        static const char *const identifiers[] = {
            "abort", "abs", "acos", "asin", "atan", "atexit", "atof", "atoi", "atol", "ceil", "clock", "cosh", "ctime", "div", "exit", "fabs", "floor", "fmod", "getchar", "getenv", "isalnum", "isalpha", "isdigit", "isgraph", "ispunct", "isspace", "isupper", "kbhit", "log10", "log2", "log", "memcmp", "modf", "pow", "putchar", "putenv", "puts", "rand", "remove", "rename", "sinh", "sqrt", "srand", "strcat", "strcmp", "strerror", "time", "tolower", "toupper"
        };
        for (auto &k : identifiers) {
            Identifier id;
            id.mDeclaration = "Built-in function";
            langDef.mIdentifiers.insert(std::make_pair(std::string(k), id));
        }

        langDef.mTokenize = [](const char *in_begin, const char *in_end, const char *&out_begin, const char *&out_end, PaletteIndex &paletteIndex) -> bool {
            paletteIndex = PaletteIndex::Max;

            while (in_begin < in_end && isascii(*in_begin) && isblank(*in_begin))
                in_begin++;

            if (in_begin == in_end) {
                out_begin    = in_end;
                out_end      = in_end;
                paletteIndex = PaletteIndex::Default;
            } else if (TokenizeCStyleString(in_begin, in_end, out_begin, out_end))
                paletteIndex = PaletteIndex::String;
            else if (TokenizeCStyleCharacterLiteral(in_begin, in_end, out_begin, out_end))
                paletteIndex = PaletteIndex::CharLiteral;
            else if (TokenizeCStyleIdentifier(in_begin, in_end, out_begin, out_end))
                paletteIndex = PaletteIndex::Identifier;
            else if (TokenizeCStyleNumber(in_begin, in_end, out_begin, out_end))
                paletteIndex = PaletteIndex::Number;
            else if (TokenizeCStylePunctuation(in_begin, in_end, out_begin, out_end))
                paletteIndex = PaletteIndex::Punctuation;

            return paletteIndex != PaletteIndex::Max;
        };

        langDef.mCommentStart      = "/*";
        langDef.mCommentEnd        = "*/";
        langDef.mSingleLineComment = "//";

        langDef.mCaseSensitive   = true;
        langDef.mAutoIndentation = true;

        langDef.mName = "C";

        inited = true;
    }
    return langDef;
}

const TextEditor::LanguageDefinition &TextEditor::LanguageDefinition::SQL() {
    static bool inited = false;
    static LanguageDefinition langDef;
    if (!inited) {
        static const char *const keywords[] = {
            "ADD", "EXCEPT", "PERCENT", "ALL", "EXEC", "PLAN", "ALTER", "EXECUTE", "PRECISION", "AND", "EXISTS", "PRIMARY", "ANY", "EXIT", "PRINT", "AS", "FETCH", "PROC", "ASC", "FILE", "PROCEDURE", "AUTHORIZATION", "FILLFACTOR", "PUBLIC", "BACKUP", "FOR", "RAISERROR", "BEGIN", "FOREIGN", "READ", "BETWEEN", "FREETEXT", "READTEXT", "BREAK", "FREETEXTTABLE", "RECONFIGURE", "BROWSE", "FROM", "REFERENCES", "BULK", "FULL", "REPLICATION", "BY", "FUNCTION", "RESTORE", "CASCADE", "GOTO", "RESTRICT", "CASE", "GRANT", "RETURN", "CHECK", "GROUP", "REVOKE", "CHECKPOINT", "HAVING", "RIGHT", "CLOSE", "HOLDLOCK", "ROLLBACK", "CLUSTERED", "IDENTITY", "ROWCOUNT", "COALESCE", "IDENTITY_INSERT", "ROWGUIDCOL", "COLLATE", "IDENTITYCOL", "RULE", "COLUMN", "IF", "SAVE", "COMMIT", "IN", "SCHEMA", "COMPUTE", "INDEX", "SELECT", "CONSTRAINT", "INNER", "SESSION_USER", "CONTAINS", "INSERT", "SET", "CONTAINSTABLE", "INTERSECT", "SETUSER", "CONTINUE", "INTO", "SHUTDOWN", "CONVERT", "IS", "SOME", "CREATE", "JOIN", "STATISTICS", "CROSS", "KEY", "SYSTEM_USER", "CURRENT", "KILL", "TABLE", "CURRENT_DATE", "LEFT", "TEXTSIZE", "CURRENT_TIME", "LIKE", "THEN", "CURRENT_TIMESTAMP", "LINENO", "TO", "CURRENT_USER", "LOAD", "TOP", "CURSOR", "NATIONAL", "TRAN", "DATABASE", "NOCHECK", "TRANSACTION", "DBCC", "NONCLUSTERED", "TRIGGER", "DEALLOCATE", "NOT", "TRUNCATE", "DECLARE", "NULL", "TSEQUAL", "DEFAULT", "NULLIF", "UNION", "DELETE", "OF", "UNIQUE", "DENY", "OFF", "UPDATE", "DESC", "OFFSETS", "UPDATETEXT", "DISK", "ON", "USE", "DISTINCT", "OPEN", "USER", "DISTRIBUTED", "OPENDATASOURCE", "VALUES", "DOUBLE", "OPENQUERY", "VARYING", "DROP", "OPENROWSET", "VIEW", "DUMMY", "OPENXML", "WAITFOR", "DUMP", "OPTION", "WHEN", "ELSE", "OR", "WHERE", "END", "ORDER", "WHILE", "ERRLVL", "OUTER", "WITH", "ESCAPE", "OVER", "WRITETEXT"
        };

        for (auto &k : keywords)
            langDef.mKeywords.insert(k);

        static const char *const identifiers[] = {
            "ABS", "ACOS", "ADD_MONTHS", "ASCII", "ASCIISTR", "ASIN", "ATAN", "ATAN2", "AVG", "BFILENAME", "BIN_TO_NUM", "BITAND", "CARDINALITY", "CASE", "CAST", "CEIL", "CHARTOROWID", "CHR", "COALESCE", "COMPOSE", "CONCAT", "CONVERT", "CORR", "COS", "COSH", "COUNT", "COVAR_POP", "COVAR_SAMP", "CUME_DIST", "CURRENT_DATE", "CURRENT_TIMESTAMP", "DBTIMEZONE", "DECODE", "DECOMPOSE", "DENSE_RANK", "DUMP", "EMPTY_BLOB", "EMPTY_CLOB", "EXP", "EXTRACT", "FIRST_VALUE", "FLOOR", "FROM_TZ", "GREATEST", "GROUP_ID", "HEXTORAW", "INITCAP", "INSTR", "INSTR2", "INSTR4", "INSTRB", "INSTRC", "LAG", "LAST_DAY", "LAST_VALUE", "LEAD", "LEAST", "LENGTH", "LENGTH2", "LENGTH4", "LENGTHB", "LENGTHC", "LISTAGG", "LN", "LNNVL", "LOCALTIMESTAMP", "LOG", "LOWER", "LPAD", "LTRIM", "MAX", "MEDIAN", "MIN", "MOD", "MONTHS_BETWEEN", "NANVL", "NCHR", "NEW_TIME", "NEXT_DAY", "NTH_VALUE", "NULLIF", "NUMTODSINTERVAL", "NUMTOYMINTERVAL", "NVL", "NVL2", "POWER", "RANK", "RAWTOHEX", "REGEXP_COUNT", "REGEXP_INSTR", "REGEXP_REPLACE", "REGEXP_SUBSTR", "REMAINDER", "REPLACE", "ROUND", "ROWNUM", "RPAD", "RTRIM", "SESSIONTIMEZONE", "SIGN", "SIN", "SINH", "SOUNDEX", "SQRT", "STDDEV", "SUBSTR", "SUM", "SYS_CONTEXT", "SYSDATE", "SYSTIMESTAMP", "TAN", "TANH", "TO_CHAR", "TO_CLOB", "TO_DATE", "TO_DSINTERVAL", "TO_LOB", "TO_MULTI_BYTE", "TO_NCLOB", "TO_NUMBER", "TO_SINGLE_BYTE", "TO_TIMESTAMP", "TO_TIMESTAMP_TZ", "TO_YMINTERVAL", "TRANSLATE", "TRIM", "TRUNC", "TZ_OFFSET", "UID", "UPPER", "USER", "USERENV", "VAR_POP", "VAR_SAMP", "VARIANCE", "VSIZE "
        };
        for (auto &k : identifiers) {
            Identifier id;
            id.mDeclaration = "Built-in function";
            langDef.mIdentifiers.insert(std::make_pair(std::string(k), id));
        }

        langDef.mTokenRegexStrings.push_back(std::make_pair<std::string, PaletteIndex>("L?\\\"(\\\\.|[^\\\"])*\\\"", PaletteIndex::String));
        langDef.mTokenRegexStrings.push_back(std::make_pair<std::string, PaletteIndex>("\\\'[^\\\']*\\\'", PaletteIndex::String));
        langDef.mTokenRegexStrings.push_back(std::make_pair<std::string, PaletteIndex>("[+-]?([0-9]+([.][0-9]*)?|[.][0-9]+)([eE][+-]?[0-9]+)?[fF]?", PaletteIndex::Number));
        langDef.mTokenRegexStrings.push_back(std::make_pair<std::string, PaletteIndex>("[+-]?[0-9]+[Uu]?[lL]?[lL]?", PaletteIndex::Number));
        langDef.mTokenRegexStrings.push_back(std::make_pair<std::string, PaletteIndex>("0[0-7]+[Uu]?[lL]?[lL]?", PaletteIndex::Number));
        langDef.mTokenRegexStrings.push_back(std::make_pair<std::string, PaletteIndex>("0[xX][0-9a-fA-F]+[uU]?[lL]?[lL]?", PaletteIndex::Number));
        langDef.mTokenRegexStrings.push_back(std::make_pair<std::string, PaletteIndex>("[a-zA-Z_][a-zA-Z0-9_]*", PaletteIndex::Identifier));
        langDef.mTokenRegexStrings.push_back(std::make_pair<std::string, PaletteIndex>("[\\[\\]\\{\\}\\!\\%\\^\\&\\*\\(\\)\\-\\+\\=\\~\\|\\<\\>\\?\\/\\;\\,\\.]", PaletteIndex::Punctuation));

        langDef.mCommentStart      = "/*";
        langDef.mCommentEnd        = "*/";
        langDef.mSingleLineComment = "//";

        langDef.mCaseSensitive   = false;
        langDef.mAutoIndentation = false;

        langDef.mName = "SQL";

        inited = true;
    }
    return langDef;
}

const TextEditor::LanguageDefinition &TextEditor::LanguageDefinition::AngelScript() {
    static bool inited = false;
    static LanguageDefinition langDef;
    if (!inited) {
        static const char *const keywords[] = {
            "and", "abstract", "auto", "bool", "break", "case", "cast", "class", "const", "continue", "default", "do", "double", "else", "enum", "false", "final", "float", "for", "from", "funcdef", "function", "get", "if", "import", "in", "inout", "int", "interface", "int8", "int16", "int32", "int64", "is", "mixin", "namespace", "not", "null", "or", "out", "override", "private", "protected", "return", "set", "shared", "super", "switch", "this ", "true", "typedef", "uint", "uint8", "uint16", "uint32", "uint64", "void", "while", "xor"
        };

        for (auto &k : keywords)
            langDef.mKeywords.insert(k);

        static const char *const identifiers[] = {
            "cos", "sin", "tab", "acos", "asin", "atan", "atan2", "cosh", "sinh", "tanh", "log", "log10", "pow", "sqrt", "abs", "ceil", "floor", "fraction", "closeTo", "fpFromIEEE", "fpToIEEE", "complex", "opEquals", "opAddAssign", "opSubAssign", "opMulAssign", "opDivAssign", "opAdd", "opSub", "opMul", "opDiv"
        };
        for (auto &k : identifiers) {
            Identifier id;
            id.mDeclaration = "Built-in function";
            langDef.mIdentifiers.insert(std::make_pair(std::string(k), id));
        }

        langDef.mTokenRegexStrings.push_back(std::make_pair<std::string, PaletteIndex>("L?\\\"(\\\\.|[^\\\"])*\\\"", PaletteIndex::String));
        langDef.mTokenRegexStrings.push_back(std::make_pair<std::string, PaletteIndex>("\\'\\\\?[^\\']\\'", PaletteIndex::String));
        langDef.mTokenRegexStrings.push_back(std::make_pair<std::string, PaletteIndex>("[+-]?([0-9]+([.][0-9]*)?|[.][0-9]+)([eE][+-]?[0-9]+)?[fF]?", PaletteIndex::Number));
        langDef.mTokenRegexStrings.push_back(std::make_pair<std::string, PaletteIndex>("[+-]?[0-9]+[Uu]?[lL]?[lL]?", PaletteIndex::Number));
        langDef.mTokenRegexStrings.push_back(std::make_pair<std::string, PaletteIndex>("0[0-7]+[Uu]?[lL]?[lL]?", PaletteIndex::Number));
        langDef.mTokenRegexStrings.push_back(std::make_pair<std::string, PaletteIndex>("0[xX][0-9a-fA-F]+[uU]?[lL]?[lL]?", PaletteIndex::Number));
        langDef.mTokenRegexStrings.push_back(std::make_pair<std::string, PaletteIndex>("[a-zA-Z_][a-zA-Z0-9_]*", PaletteIndex::Identifier));
        langDef.mTokenRegexStrings.push_back(std::make_pair<std::string, PaletteIndex>("[\\[\\]\\{\\}\\!\\%\\^\\&\\*\\(\\)\\-\\+\\=\\~\\|\\<\\>\\?\\/\\;\\,\\.]", PaletteIndex::Punctuation));

        langDef.mCommentStart      = "/*";
        langDef.mCommentEnd        = "*/";
        langDef.mSingleLineComment = "//";

        langDef.mCaseSensitive   = true;
        langDef.mAutoIndentation = true;

        langDef.mName = "AngelScript";

        inited = true;
    }
    return langDef;
}

const TextEditor::LanguageDefinition &TextEditor::LanguageDefinition::Lua() {
    static bool inited = false;
    static LanguageDefinition langDef;
    if (!inited) {
        static const char *const keywords[] = {
            "and", "break", "do", "", "else", "elseif", "end", "false", "for", "function", "if", "in", "", "local", "nil", "not", "or", "repeat", "return", "then", "true", "until", "while"
        };

        for (auto &k : keywords)
            langDef.mKeywords.insert(k);

        static const char *const identifiers[] = {
            "assert", "collectgarbage", "dofile", "error", "getmetatable", "ipairs", "loadfile", "load", "loadstring", "next", "pairs", "pcall", "print", "rawequal", "rawlen", "rawget", "rawset", "select", "setmetatable", "tonumber", "tostring", "type", "xpcall", "_G", "_VERSION", "arshift", "band", "bnot", "bor", "bxor", "btest", "extract", "lrotate", "lshift", "replace", "rrotate", "rshift", "create", "resume", "running", "status", "wrap", "yield", "isyieldable", "debug", "getuservalue", "gethook", "getinfo", "getlocal", "getregistry", "getmetatable", "getupvalue", "upvaluejoin", "upvalueid", "setuservalue", "sethook", "setlocal", "setmetatable", "setupvalue", "traceback", "close", "flush", "input", "lines", "open", "output", "popen", "read", "tmpfile", "type", "write", "close", "flush", "lines", "read", "seek", "setvbuf", "write", "__gc", "__tostring", "abs", "acos", "asin", "atan", "ceil", "cos", "deg", "exp", "tointeger", "floor", "fmod", "ult", "log", "max", "min", "modf", "rad", "random", "randomseed", "sin", "sqrt", "string", "tan", "type", "atan2", "cosh", "sinh", "tanh", "pow", "frexp", "ldexp", "log10", "pi", "huge", "maxinteger", "mininteger", "loadlib", "searchpath", "seeall", "preload", "cpath", "path", "searchers", "loaded", "module", "require", "clock", "date", "difftime", "execute", "exit", "getenv", "remove", "rename", "setlocale", "time", "tmpname", "byte", "char", "dump", "find", "format", "gmatch", "gsub", "len", "lower", "match", "rep", "reverse", "sub", "upper", "pack", "packsize", "unpack", "concat", "maxn", "insert", "pack", "unpack", "remove", "move", "sort", "offset", "codepoint", "char", "len", "codes", "charpattern", "coroutine", "table", "io", "os", "string", "utf8", "bit32", "math", "debug", "package"
        };
        for (auto &k : identifiers) {
            Identifier id;
            id.mDeclaration = "Built-in function";
            langDef.mIdentifiers.insert(std::make_pair(std::string(k), id));
        }

        langDef.mTokenRegexStrings.push_back(std::make_pair<std::string, PaletteIndex>("L?\\\"(\\\\.|[^\\\"])*\\\"", PaletteIndex::String));
        langDef.mTokenRegexStrings.push_back(std::make_pair<std::string, PaletteIndex>("\\\'[^\\\']*\\\'", PaletteIndex::String));
        langDef.mTokenRegexStrings.push_back(std::make_pair<std::string, PaletteIndex>("0[xX][0-9a-fA-F]+[uU]?[lL]?[lL]?", PaletteIndex::Number));
        langDef.mTokenRegexStrings.push_back(std::make_pair<std::string, PaletteIndex>("[+-]?([0-9]+([.][0-9]*)?|[.][0-9]+)([eE][+-]?[0-9]+)?[fF]?", PaletteIndex::Number));
        langDef.mTokenRegexStrings.push_back(std::make_pair<std::string, PaletteIndex>("[+-]?[0-9]+[Uu]?[lL]?[lL]?", PaletteIndex::Number));
        langDef.mTokenRegexStrings.push_back(std::make_pair<std::string, PaletteIndex>("[a-zA-Z_][a-zA-Z0-9_]*", PaletteIndex::Identifier));
        langDef.mTokenRegexStrings.push_back(std::make_pair<std::string, PaletteIndex>("[\\[\\]\\{\\}\\!\\%\\^\\&\\*\\(\\)\\-\\+\\=\\~\\|\\<\\>\\?\\/\\;\\,\\.]", PaletteIndex::Punctuation));

        langDef.mCommentStart      = "--[[";
        langDef.mCommentEnd        = "]]";
        langDef.mSingleLineComment = "--";

        langDef.mCaseSensitive   = true;
        langDef.mAutoIndentation = false;

        langDef.mName = "Lua";

        inited = true;
    }
    return langDef;
}<|MERGE_RESOLUTION|>--- conflicted
+++ resolved
@@ -372,11 +372,7 @@
 
     while (cindex > 0 && isWordChar(line[cindex - 1].mChar))
         --cindex;
-<<<<<<< HEAD
-    }
-=======
-
->>>>>>> e0b4931a
+
     if (cindex==0 && line[cindex].mChar == '\"')
         ++cindex;
     return Coordinates(at.mLine, GetCharacterColumn(at.mLine, cindex));
@@ -396,20 +392,14 @@
     while (cindex < (line.size()) && !isWordChar(line[cindex].mChar))
         ++cindex;
 
-<<<<<<< HEAD
-        if (prevspace != !!isspace(c)) {
-            if (isspace(c))
-                while (cindex < (int)line.size() && isspace(line[cindex].mChar))
-                    ++cindex;
-            break;
-        }
-        cindex += d;
-    }
-=======
-    while (cindex < (line.size()) && isWordChar(line[cindex].mChar))
-        ++cindex;
-
->>>>>>> e0b4931a
+    if (prevspace != !!isspace(c)) {
+        if (isspace(c))
+            while (cindex < (int)line.size() && isspace(line[cindex].mChar))
+                ++cindex;
+        break;
+    }
+    cindex += d;
+
     if (line[cindex-1].mChar == '\"')
         --cindex;
     return Coordinates(aFrom.mLine, GetCharacterColumn(aFrom.mLine, cindex));
