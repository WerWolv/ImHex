#include <algorithm>
#include <chrono>
#include <string>
#include <regex>
#include <cmath>

#include "TextEditor.h"

#define IMGUI_DEFINE_MATH_OPERATORS
#include "imgui.h"    // for imGui::GetCurrentWindow()
#include "imgui_internal.h"

// TODO
// - multiline comments vs single-line: latter is blocking start of a ML

template<class InputIt1, class InputIt2, class BinaryPredicate>
bool equals(InputIt1 first1, InputIt1 last1, InputIt2 first2, InputIt2 last2, BinaryPredicate p) {
    for (; first1 != last1 && first2 != last2; ++first1, ++first2) {
        if (!p(*first1, *first2))
            return false;
    }
    return first1 == last1 && first2 == last2;
}

const int TextEditor::sCursorBlinkInterval = 1200;
const int TextEditor::sCursorBlinkOnTime = 800;

TextEditor::Palette TextEditor::sPaletteBase = TextEditor::GetDarkPalette();

TextEditor::FindReplaceHandler::FindReplaceHandler() : mWholeWord(false),mFindRegEx(false),mMatchCase(false)  {}

TextEditor::TextEditor()
    : mLineSpacing(1.0f), mUndoIndex(0), mTabSize(4), mOverwrite(false), mReadOnly(false), mWithinRender(false), mScrollToCursor(false), mScrollToTop(false), mScrollToBottom(false), mTextChanged(false), mColorizerEnabled(true), mTextStart(20.0f), mLeftMargin(10), mTopMargin(0), mCursorPositionChanged(false), mColorRangeMin(0), mColorRangeMax(0), mSelectionMode(SelectionMode::Normal), mCheckComments(true), mLastClick(-1.0f), mHandleKeyboardInputs(true), mHandleMouseInputs(true), mIgnoreImGuiChild(false), mShowWhitespaces(true), mShowCursor(true), mShowLineNumbers(true),mStartTime(ImGui::GetTime() * 1000) {
    SetLanguageDefinition(LanguageDefinition::HLSL());
    mLines.push_back(Line());
}

TextEditor::~TextEditor() {
}


ImVec2 TextEditor::Underwaves( ImVec2 pos ,uint32_t nChars, ImColor color, const ImVec2 &size_arg) {
    auto save = ImGui::GetStyle().AntiAliasedLines;
    ImGui::GetStyle().AntiAliasedLines = false;
    ImGuiWindow *window = ImGui::GetCurrentWindow();
    window->DC.CursorPos =pos;
    const ImVec2 label_size = ImGui::CalcTextSize("W", nullptr, true);
    ImVec2 size = ImGui::CalcItemSize(size_arg, label_size.x, label_size.y);
    float lineWidth = size.x / 3.0f + 0.5f;
    float halfLineW = lineWidth / 2.0f;

    for (uint32_t i = 0; i < nChars; i++) {
        pos = window->DC.CursorPos;
        float lineY = pos.y + size.y;

        ImVec2 pos1_1 = ImVec2(pos.x + 0*lineWidth, lineY + halfLineW);
        ImVec2 pos1_2 = ImVec2(pos.x + 1*lineWidth, lineY - halfLineW);
        ImVec2 pos2_1 = ImVec2(pos.x + 2*lineWidth, lineY + halfLineW);
        ImVec2 pos2_2 = ImVec2(pos.x + 3*lineWidth, lineY - halfLineW);

        ImGui::GetWindowDrawList()->AddLine(pos1_1, pos1_2, ImU32(color), 0.4f);
        ImGui::GetWindowDrawList()->AddLine(pos1_2, pos2_1, ImU32(color), 0.4f);
        ImGui::GetWindowDrawList()->AddLine(pos2_1, pos2_2, ImU32(color), 0.4f);

        window->DC.CursorPos = ImVec2(pos.x + size.x, pos.y);
    }
    auto ret = window->DC.CursorPos;
    ret.y += size.y;
    return ret;
}

void TextEditor::SetLanguageDefinition(const LanguageDefinition &aLanguageDef) {
    mLanguageDefinition = aLanguageDef;
    mRegexList.clear();

    for (auto &r : mLanguageDefinition.mTokenRegexStrings)
        mRegexList.push_back(std::make_pair(std::regex(r.first, std::regex_constants::optimize), r.second));

    Colorize();
}

void TextEditor::SetPalette(const Palette &aValue) {
    sPaletteBase = aValue;
}

std::string TextEditor::GetText(const Coordinates &aStart, const Coordinates &aEnd) const {
    std::string result;

    auto lstart = aStart.mLine;
    auto lend   = aEnd.mLine;
    auto istart = GetCharacterIndex(aStart);
    auto iend   = GetCharacterIndex(aEnd);
    size_t s    = 0;

    for (size_t i = lstart; i < lend; i++)
        s += mLines[i].size();

    result.reserve(s + s / 8);

    while (istart < iend || lstart < lend) {
        if (lstart >= (int)mLines.size())
            break;

        auto &line = mLines[lstart];
        if (istart < (int)line.size()) {
            result += line[istart].mChar;
            istart++;
        } else {
            istart = 0;
            ++lstart;
            result += '\n';
        }
    }

    return result;
}

TextEditor::Coordinates TextEditor::GetActualCursorCoordinates() const {
    return SanitizeCoordinates(mState.mCursorPosition);
}

TextEditor::Coordinates TextEditor::SanitizeCoordinates(const Coordinates &aValue) const {
    auto line   = aValue.mLine;
    auto column = aValue.mColumn;
    if (line >= (int)mLines.size()) {
        if (isEmpty()) {
            line   = 0;
            column = 0;
        } else {
            line   = (int)mLines.size() - 1;
            column = GetLineMaxColumn(line);
        }
        return Coordinates(line, column);
    } else {
        column = isEmpty() ? 0 : std::min(column, GetLineMaxColumn(line));
        return Coordinates(line, column);
    }
}

// https://en.wikipedia.org/wiki/UTF-8
// We assume that the char is a standalone character (<128) or a leading byte of an UTF-8 code sequence (non-10xxxxxx code)
static int UTF8CharLength(TextEditor::Char c) {
    if ((c & 0xFE) == 0xFC)
        return 6;
    if ((c & 0xFC) == 0xF8)
        return 5;
    if ((c & 0xF8) == 0xF0)
        return 4;
    else if ((c & 0xF0) == 0xE0)
        return 3;
    else if ((c & 0xE0) == 0xC0)
        return 2;
    return 1;
}

// "Borrowed" from ImGui source
static inline int ImTextCharToUtf8(char *buf, int buf_size, unsigned int c) {
    if (c < 0x80) {
        buf[0] = (char)c;
        return 1;
    }
    if (c < 0x800) {
        if (buf_size < 2) return 0;
        buf[0] = (char)(0xc0 + (c >> 6));
        buf[1] = (char)(0x80 + (c & 0x3f));
        return 2;
    }
    if (c >= 0xdc00 && c < 0xe000) {
        return 0;
    }
    if (c >= 0xd800 && c < 0xdc00) {
        if (buf_size < 4) return 0;
        buf[0] = (char)(0xf0 + (c >> 18));
        buf[1] = (char)(0x80 + ((c >> 12) & 0x3f));
        buf[2] = (char)(0x80 + ((c >> 6) & 0x3f));
        buf[3] = (char)(0x80 + ((c)&0x3f));
        return 4;
    }
    // else if (c < 0x10000)
    {
        if (buf_size < 3) return 0;
        buf[0] = (char)(0xe0 + (c >> 12));
        buf[1] = (char)(0x80 + ((c >> 6) & 0x3f));
        buf[2] = (char)(0x80 + ((c)&0x3f));
        return 3;
    }
}

void TextEditor::Advance(Coordinates &aCoordinates) const {
    if (aCoordinates.mLine < (int)mLines.size()) {
        auto &line  = mLines[aCoordinates.mLine];
        auto cindex = GetCharacterIndex(aCoordinates);

        if (cindex + 1 < (int)line.size()) {
            auto delta = UTF8CharLength(line[cindex].mChar);
            cindex     = std::min(cindex + delta, (int)line.size() - 1);
        } else {
            ++aCoordinates.mLine;
            cindex = 0;
        }
        aCoordinates.mColumn = GetCharacterColumn(aCoordinates.mLine, cindex);
    }
}

void TextEditor::DeleteRange(const Coordinates &aStart, const Coordinates &aEnd) {
    assert(aEnd >= aStart);
    assert(!mReadOnly);

    // printf("D(%d.%d)-(%d.%d)\n", aStart.mLine, aStart.mColumn, aEnd.mLine, aEnd.mColumn);

    if (aEnd == aStart)
        return;

    auto start = GetCharacterIndex(aStart);
    auto end   = GetCharacterIndex(aEnd);
    if (start == -1 || end == -1)
        return;

    if (aStart.mLine == aEnd.mLine) {
        auto &line = mLines[aStart.mLine];
        auto n     = GetLineMaxColumn(aStart.mLine);
        if (aEnd.mColumn >= n)
            line.erase(line.begin() + start, line.end());
        else
            line.erase(line.begin() + start, line.begin() + end);
    } else {
        auto &firstLine = mLines[aStart.mLine];
        auto &lastLine  = mLines[aEnd.mLine];

        firstLine.erase(firstLine.begin() + start, firstLine.end());
        lastLine.erase(lastLine.begin(), lastLine.begin() + end);

        if (aStart.mLine < aEnd.mLine)
            firstLine.insert(firstLine.end(), lastLine.begin(), lastLine.end());

        if (aStart.mLine < aEnd.mLine)
            RemoveLine(aStart.mLine + 1, aEnd.mLine);
    }

    mTextChanged = true;
}

int TextEditor::InsertTextAt(Coordinates & /* inout */ aWhere, const char *aValue) {
    int cindex     = GetCharacterIndex(aWhere);
    int totalLines = 0;
    while (*aValue != '\0') {
        if (mLines.empty()) {
            mLines.push_back(Line());
            mTextChanged = true;
        }

        if (*aValue == '\r') {
            // skip
            ++aValue;
        } else if (*aValue == '\t') {
            auto &line = mLines[aWhere.mLine];
            auto c = GetCharacterColumn(aWhere.mLine, cindex);
            auto r = c % mTabSize;
            auto d = mTabSize - r;
            auto i = d;
            while (i-- > 0)
                line.insert(line.begin() + cindex++, Glyph(' ', PaletteIndex::Default));

            cindex += d;
            aWhere.mColumn += d;
            aValue++;
        } else if (*aValue == '\n') {
            if (cindex < (int)mLines[aWhere.mLine].size()) {
                auto &newLine = InsertLine(aWhere.mLine + 1);
                auto &line    = mLines[aWhere.mLine];
                newLine.insert(newLine.begin(), line.begin() + cindex, line.end());
                line.erase(line.begin() + cindex, line.end());
            } else {
                InsertLine(aWhere.mLine + 1);
            }
            ++aWhere.mLine;
            aWhere.mColumn = 0;
            cindex         = 0;
            ++totalLines;
            ++aValue;
        } else {
            auto &line = mLines[aWhere.mLine];
            auto d     = UTF8CharLength(*aValue);
            while (d-- > 0 && *aValue != '\0')
                line.insert(line.begin() + cindex++, Glyph(*aValue++, PaletteIndex::Default));
            ++aWhere.mColumn;
        }

        mTextChanged = true;
    }

    return totalLines;
}

void TextEditor::AddUndo(UndoRecord &aValue) {
    assert(!mReadOnly);
    // printf("AddUndo: (@%d.%d) +\'%s' [%d.%d .. %d.%d], -\'%s', [%d.%d .. %d.%d] (@%d.%d)\n",
    //	aValue.mBefore.mCursorPosition.mLine, aValue.mBefore.mCursorPosition.mColumn,
    //	aValue.mAdded.c_str(), aValue.mAddedStart.mLine, aValue.mAddedStart.mColumn, aValue.mAddedEnd.mLine, aValue.mAddedEnd.mColumn,
    //	aValue.mRemoved.c_str(), aValue.mRemovedStart.mLine, aValue.mRemovedStart.mColumn, aValue.mRemovedEnd.mLine, aValue.mRemovedEnd.mColumn,
    //	aValue.mAfter.mCursorPosition.mLine, aValue.mAfter.mCursorPosition.mColumn
    //	);

    mUndoBuffer.resize((size_t)(mUndoIndex + 1));
    mUndoBuffer.back() = aValue;
    ++mUndoIndex;
}

TextEditor::Coordinates TextEditor::ScreenPosToCoordinates(const ImVec2 &aPosition) const {
    ImVec2 origin = ImGui::GetCursorScreenPos();
    ImVec2 local(aPosition.x - origin.x, aPosition.y - origin.y);

    int lineNo = std::max(0, (int)floor(local.y / mCharAdvance.y));

    int columnCoord = 0;

    if (lineNo >= 0 && lineNo < (int)mLines.size()) {
        auto &line = mLines.at(lineNo);

        int columnIndex = 0;
        float columnX   = 0.0f;

        while ((size_t)columnIndex < line.size()) {
            float columnWidth = 0.0f;

            if (line[columnIndex].mChar == '\t') {
                float spaceSize  = ImGui::GetFont()->CalcTextSizeA(ImGui::GetFontSize(), FLT_MAX, -1.0f, " ").x;
                float oldX       = columnX;
                float newColumnX = (1.0f + std::floor((1.0f + columnX) / (float(mTabSize) * spaceSize))) * (float(mTabSize) * spaceSize);
                columnWidth      = newColumnX - oldX;
                if (mTextStart + columnX + columnWidth * 0.5f > local.x)
                    break;
                columnX     = newColumnX;
                columnCoord = (columnCoord / mTabSize) * mTabSize + mTabSize;
                columnIndex++;
            } else {
                char buf[7];
                auto d = UTF8CharLength(line[columnIndex].mChar);
                int i  = 0;
                while (i < 6 && d-- > 0)
                    buf[i++] = line[columnIndex++].mChar;
                buf[i]      = '\0';
                columnWidth = ImGui::GetFont()->CalcTextSizeA(ImGui::GetFontSize(), FLT_MAX, -1.0f, buf).x;
                if (mTextStart + columnX + columnWidth * 0.5f > local.x)
                    break;
                columnX += columnWidth;
                columnCoord++;
            }
        }
    }

    return SanitizeCoordinates(Coordinates(lineNo, columnCoord));
}

void TextEditor::DeleteWordLeft()  {
    const auto wordEnd = GetCursorPosition();
    MoveLeft();
    const auto wordStart = FindWordStart(GetCursorPosition());
    SetSelection(wordStart, wordEnd);
    Backspace();
}

void TextEditor::DeleteWordRight() {
    const auto wordStart = GetCursorPosition();
    MoveRight();
    const auto wordEnd = FindWordEnd(GetCursorPosition());
    SetSelection(wordStart, wordEnd);
    Backspace();
}

bool isWordChar(char c) {
    auto asUChar = static_cast<unsigned char>(c);
    return std::isalnum(asUChar) || c == '_' || asUChar > 0x7F;
}

TextEditor::Coordinates TextEditor::FindWordStart(const Coordinates &aFrom) const {
    Coordinates at = aFrom;
    if (at.mLine >= (int)mLines.size())
        return at;

    auto &line  = mLines[at.mLine];
    auto cindex = GetCharacterIndex(at);

    if (cindex >= (int)line.size())
        return at;

    while (cindex > 0 && !isWordChar(line[cindex-1].mChar))
        --cindex;

    while (cindex > 0 && isWordChar(line[cindex - 1].mChar))
        --cindex;

    if (cindex==0 && line[cindex].mChar == '\"')
        ++cindex;
    return Coordinates(at.mLine, GetCharacterColumn(at.mLine, cindex));
}

TextEditor::Coordinates TextEditor::FindWordEnd(const Coordinates &aFrom) const {
    Coordinates at = aFrom;
    if (at.mLine >= (int)mLines.size())
        return at;

    auto &line  = mLines[at.mLine];
    auto cindex = GetCharacterIndex(at);

    if (cindex >= (int)line.size())
        return at;

    while (cindex < (line.size()) && !isWordChar(line[cindex].mChar))
        ++cindex;
    while (cindex < (line.size()) && isWordChar(line[cindex].mChar))
        ++cindex;

    if (line[cindex-1].mChar == '\"')
        --cindex;

    return Coordinates(aFrom.mLine, GetCharacterColumn(aFrom.mLine, cindex));
}

TextEditor::Coordinates TextEditor::FindNextWord(const Coordinates &aFrom) const {
    Coordinates at = aFrom;
    if (at.mLine >= (int)mLines.size())
        return at;

    // skip to the next non-word character
    auto cindex = GetCharacterIndex(aFrom);
    bool isword = false;
    bool skip   = false;
    if (cindex < (int)mLines[at.mLine].size()) {
        const auto &line = mLines[at.mLine];
        isword     = isalnum(line[cindex].mChar);
        skip       = isword;
    }

    while (!isword || skip) {
        if (at.mLine >= mLines.size()) {
            auto l = std::max(0, (int)mLines.size() - 1);
            return Coordinates(l, GetLineMaxColumn(l));
        }

        auto &line = mLines[at.mLine];
        if (cindex < (int)line.size()) {
            isword = isalnum(line[cindex].mChar);

            if (isword && !skip)
                return Coordinates(at.mLine, GetCharacterColumn(at.mLine, cindex));

            if (!isword)
                skip = false;

            cindex++;
        } else {
            cindex = 0;
            ++at.mLine;
            skip   = false;
            isword = false;
        }
    }

    return at;
}

int TextEditor::Utf8CharsToBytes(const Coordinates &aCoordinates) const {
    if (aCoordinates.mLine >= mLines.size())
        return -1;
    auto &line = mLines[aCoordinates.mLine];
    if (line.empty())
        return 0;
    int c      = 0;
    int i      = 0;
    while (i < line.size() && c < aCoordinates.mColumn) {
        i += UTF8CharLength(line[i].mChar);
        if (line[i].mChar == '\t')
            c = (c / mTabSize) * mTabSize + mTabSize;
        else
            ++c;
    }
    return i;
}

TextEditor::Coordinates TextEditor::StringIndexToCoordinates(int aIndex, const std::string &input ) const {
    if (aIndex < 0 || aIndex > (int)input.size())
        return Coordinates(0, 0);
    std::string str = input.substr(0, aIndex);
    auto line = std::count(str.begin(),str.end(),'\n');
    auto index = str.find_last_of('\n');
    str = str.substr(index+1);
    auto col = GetStringCharacterCount(str);

    return Coordinates(line, col);
}

int TextEditor::GetCharacterIndex(const Coordinates &aCoordinates) const {
    if (aCoordinates.mLine >= mLines.size())
        return -1;
    auto &line = mLines[aCoordinates.mLine];
    int c      = 0;
    int i      = 0;
    while (i < line.size() && c < aCoordinates.mColumn) {
        i += UTF8CharLength(line[i].mChar);
        if (line[i].mChar == '\t')
            c = (c / mTabSize) * mTabSize + mTabSize;
        else
            ++c;
    }
    return i;
}

int TextEditor::GetCharacterColumn(int aLine, int aIndex) const {
    if (aLine >= mLines.size())
        return 0;
    auto &line = mLines[aLine];
    int col    = 0;
    int i      = 0;
    while (i < aIndex && i < (int)line.size()) {
        auto c = line[i].mChar;
        i += UTF8CharLength(c);
        if (c == '\t')
            col = (col / mTabSize) * mTabSize + mTabSize;
        else
            col++;
    }
    return col;
}

int TextEditor::GetStringCharacterCount(std::string str) const {
    if (str.empty())
        return 0;
    int c      = 0;
    for (unsigned i = 0; i < str.size(); c++)
        i += UTF8CharLength(str[i]);
    return c;
}

int TextEditor::GetLineCharacterCount(int aLine) const {
    if (aLine >= mLines.size())
        return 0;
    auto &line = mLines[aLine];
    int c      = 0;
    for (unsigned i = 0; i < line.size(); c++)
        i += UTF8CharLength(line[i].mChar);
    return c;
}

unsigned long long TextEditor::GetLineByteCount(int aLine) const {
    if (aLine >= mLines.size())
        return 0;
    auto &line = mLines[aLine];
    return line.size();
}

int TextEditor::GetLineMaxColumn(int aLine) const {
    if (aLine >= mLines.size())
        return 0;
    auto &line = mLines[aLine];
    int col    = 0;
    for (unsigned i = 0; i < line.size();) {
        auto c = line[i].mChar;
        if (c == '\t')
            col = (col / mTabSize) * mTabSize + mTabSize;
        else
            col++;
        i += UTF8CharLength(c);
    }
    return col;
}

bool TextEditor::IsOnWordBoundary(const Coordinates &aAt) const {
    if (aAt.mLine >= (int)mLines.size() || aAt.mColumn == 0)
        return true;

    auto &line  = mLines[aAt.mLine];
    auto cindex = GetCharacterIndex(aAt);
    if (cindex >= (int)line.size())
        return true;

    if (mColorizerEnabled)
        return line[cindex].mColorIndex != line[size_t(cindex - 1)].mColorIndex;

    return isspace(line[cindex].mChar) != isspace(line[cindex - 1].mChar);
}

void TextEditor::RemoveLine(int aStart, int aEnd) {
    assert(!mReadOnly);
    assert(aEnd >= aStart);

    ErrorMarkers etmp;
    for (auto &i : mErrorMarkers) {
        ErrorMarkers::value_type e(i.first.mLine >= aStart ?  Coordinates(i.first.mLine - 1,i.first.mColumn ) : i.first, i.second);
        if (e.first.mLine >= aStart && e.first.mLine <= aEnd)
            continue;
        etmp.insert(e);
    }
    mErrorMarkers = std::move(etmp);

    Breakpoints btmp;
    for (auto breakpoint : mBreakpoints) {
        if (breakpoint <= aStart || breakpoint >= aEnd) {
            if (breakpoint >= aEnd) {
                btmp.insert(breakpoint - 1);
                mBreakPointsChanged = true;
            } else
                btmp.insert(breakpoint);
        }
    }
<<<<<<< HEAD
    mBreakpoints = std::move(btmp);
    // use clamp to ensure valid results instead of assert.
    auto start = std::clamp(aStart, 0, (int)mLines.size()-1);
    auto end   = std::clamp(aEnd, 0, (int)mLines.size());
    mLines.erase(mLines.begin() + aStart, mLines.begin() + aEnd + 1);
=======
    if (mBreakPointsChanged)
        mBreakpoints = std::move(btmp);
    if (aStart == 0 && aEnd == (int32_t)mLines.size() - 1)
        mLines.erase(mLines.begin() + aStart, mLines.end());
    else
        mLines.erase(mLines.begin() + aStart, mLines.begin() + aEnd + 1);
>>>>>>> ded8cff4

    mTextChanged = true;
}

void TextEditor::RemoveLine(int aIndex) {
    assert(!mReadOnly);
    assert(mLines.size() > 1);

    ErrorMarkers etmp;
    for (auto &i : mErrorMarkers) {
        ErrorMarkers::value_type e(i.first.mLine > aIndex ? Coordinates(i.first.mLine - 1 ,i.first.mColumn) : i.first, i.second);
        if (e.first.mLine - 1 == aIndex)
            continue;
        etmp.insert(e);
    }
    mErrorMarkers = std::move(etmp);

    Breakpoints btmp;
    for (auto breakpoint : mBreakpoints) {
        if (breakpoint > aIndex) {
            btmp.insert(breakpoint - 1);
            mBreakPointsChanged = true;
        }else
            btmp.insert(breakpoint);
    }
    if (mBreakPointsChanged)
        mBreakpoints = std::move(btmp);

    mLines.erase(mLines.begin() + aIndex);
    assert(!mLines.empty());

    mTextChanged = true;
}

TextEditor::Line &TextEditor::InsertLine(int aIndex) {

    if (isEmpty())
        return *mLines.insert(mLines.begin(), Line());

    if (aIndex == mLines.size())
        return *mLines.insert(mLines.end(), Line());

    auto newLine = Line();

    TextEditor::Line &result = *mLines.insert(mLines.begin() + aIndex, newLine);

    ErrorMarkers etmp;
    for (auto &i : mErrorMarkers)
        etmp.insert(ErrorMarkers::value_type(i.first.mLine >= aIndex ? Coordinates(i.first.mLine + 1,i.first.mColumn) : i.first, i.second));
    mErrorMarkers = std::move(etmp);

    Breakpoints btmp;
    for (auto breakpoint : mBreakpoints) {
        if (breakpoint >= aIndex) {
            btmp.insert(breakpoint + 1);
            mBreakPointsChanged = true;
        } else
            btmp.insert(breakpoint);
    }
    if (mBreakPointsChanged)
        mBreakpoints = std::move(btmp);

    return result;
}

std::string TextEditor::GetWordUnderCursor() const {
    auto c = GetCursorPosition();
    return GetWordAt(c);
}

std::string TextEditor::GetWordAt(const Coordinates &aCoords) const {
    auto start = FindWordStart(aCoords);
    auto end   = FindWordEnd(aCoords);

    std::string r;

    auto istart = GetCharacterIndex(start);
    auto iend   = GetCharacterIndex(end);

    for (auto it = istart; it < iend; ++it)
        r.push_back(mLines[aCoords.mLine][it].mChar);

    return r;
}

ImU32 TextEditor::GetGlyphColor(const Glyph &aGlyph) const {
    if (!mColorizerEnabled)
        return mPalette[(int)PaletteIndex::Default];
    if (aGlyph.mGlobalDocComment)
        return mPalette[(int)PaletteIndex::GlobalDocComment];
    if (aGlyph.mDocComment)
        return mPalette[(int)PaletteIndex::DocComment];
    if (aGlyph.mComment)
        return mPalette[(int)PaletteIndex::Comment];
    if (aGlyph.mMultiLineComment)
        return mPalette[(int)PaletteIndex::MultiLineComment];
    if (aGlyph.mDeactivated)
        return mPalette[(int)PaletteIndex::PreprocessorDeactivated];
    const auto color = mPalette[(int)aGlyph.mColorIndex];
    if (aGlyph.mPreprocessor) {
        const auto ppcolor = mPalette[(int)PaletteIndex::Preprocessor];
        const int c0       = ((ppcolor & 0xff) + (color & 0xff)) / 2;
        const int c1       = (((ppcolor >> 8) & 0xff) + ((color >> 8) & 0xff)) / 2;
        const int c2       = (((ppcolor >> 16) & 0xff) + ((color >> 16) & 0xff)) / 2;
        const int c3       = (((ppcolor >> 24) & 0xff) + ((color >> 24) & 0xff)) / 2;
        return ImU32(c0 | (c1 << 8) | (c2 << 16) | (c3 << 24));
    }
    return color;
}

void TextEditor::HandleKeyboardInputs() {
    ImGuiIO &io   = ImGui::GetIO();

    // command => Ctrl
    // control => Super
    // option  => Alt
    auto ctrl     = io.KeyCtrl;
    auto alt      = io.KeyAlt;
    auto shift    = io.KeyShift;

    if (ImGui::IsWindowFocused()) {
        if (ImGui::IsWindowHovered())
            ImGui::SetMouseCursor(ImGuiMouseCursor_TextInput);

        io.WantCaptureKeyboard = true;
        io.WantTextInput       = true;

        if (!IsReadOnly() && !ctrl && !shift && !alt && (ImGui::IsKeyPressed(ImGuiKey_Enter) || ImGui::IsKeyPressed(ImGuiKey_KeypadEnter)))
            EnterCharacter('\n', false);
        else if (!IsReadOnly() && !ctrl && !alt && ImGui::IsKeyPressed(ImGuiKey_Tab))
            EnterCharacter('\t', shift);

        if (!IsReadOnly() && !io.InputQueueCharacters.empty()) {
            for (int i = 0; i < io.InputQueueCharacters.Size; i++) {
                auto c = io.InputQueueCharacters[i];
                if (c != 0 && (c == '\n' || c >= 32)) {
                    EnterCharacter(c, shift);
                }
            }
            io.InputQueueCharacters.resize(0);
        }
    }
}

void TextEditor::HandleMouseInputs() {
    ImGuiIO &io = ImGui::GetIO();
    auto shift  = io.KeyShift;
    auto ctrl   = io.ConfigMacOSXBehaviors ? io.KeyAlt : io.KeyCtrl;
    auto alt    = io.ConfigMacOSXBehaviors ? io.KeyCtrl : io.KeyAlt;

    if (ImGui::IsWindowHovered()) {
        if (!alt) {
            auto click       = ImGui::IsMouseClicked(0);
            auto doubleClick = ImGui::IsMouseDoubleClicked(0);
            auto t           = ImGui::GetTime();
            auto tripleClick = click && !doubleClick && (mLastClick != -1.0f && (t - mLastClick) < io.MouseDoubleClickTime);
            bool resetBlinking = false;
            /*
            Left mouse button triple click
            */

            if (tripleClick) {
                if (!ctrl) {
                    mState.mCursorPosition = mInteractiveStart = mInteractiveEnd = ScreenPosToCoordinates(ImGui::GetMousePos());
                    mSelectionMode                                               = SelectionMode::Line;
                    SetSelection(mInteractiveStart, mInteractiveEnd, mSelectionMode);
                }

                mLastClick = -1.0f;
                resetBlinking=true;
            }

            /*
            Left mouse button double click
            */

            else if (doubleClick) {
                if (!ctrl) {
                    mState.mCursorPosition = mInteractiveStart = mInteractiveEnd = ScreenPosToCoordinates(ImGui::GetMousePos());
                    if (mSelectionMode == SelectionMode::Line)
                        mSelectionMode = SelectionMode::Normal;
                    else
                        mSelectionMode = SelectionMode::Word;
                    SetSelection(mInteractiveStart, mInteractiveEnd, mSelectionMode);
                }

                mLastClick = (float)ImGui::GetTime();
                resetBlinking=true;
            }

            /*
            Left mouse button click
            */
            else if (click) {
                if (ctrl) {
                    mState.mCursorPosition = mInteractiveStart = mInteractiveEnd = ScreenPosToCoordinates(ImGui::GetMousePos());
                    mSelectionMode = SelectionMode::Word;
                } else if (shift) {
                    mSelectionMode = SelectionMode::Normal;
                    mInteractiveEnd = ScreenPosToCoordinates(ImGui::GetMousePos());
                } else {
                    mState.mCursorPosition = mInteractiveStart = mInteractiveEnd = ScreenPosToCoordinates(ImGui::GetMousePos());
                    mSelectionMode = SelectionMode::Normal;
                }
                SetSelection(mInteractiveStart, mInteractiveEnd, mSelectionMode);
                ResetCursorBlinkTime();
              
                EnsureCursorVisible();
                mLastClick = (float)ImGui::GetTime();
            }
            // Mouse left button dragging (=> update selection)
            else if (ImGui::IsMouseDragging(0) && ImGui::IsMouseDown(0)) {
                io.WantCaptureMouse    = true;
                mState.mCursorPosition = mInteractiveEnd = ScreenPosToCoordinates(ImGui::GetMousePos());
                SetSelection(mInteractiveStart, mInteractiveEnd, mSelectionMode);
                resetBlinking=true;
            }
            if (resetBlinking)
                ResetCursorBlinkTime();
        }
    }
}

void TextEditor::Render() {
    /* Compute mCharAdvance regarding scaled font size (Ctrl + mouse wheel)*/
    const float fontSize = ImGui::GetFont()->CalcTextSizeA(ImGui::GetFontSize(), FLT_MAX, -1.0f, "#", nullptr, nullptr).x;
    mCharAdvance         = ImVec2(fontSize, ImGui::GetTextLineHeightWithSpacing() * mLineSpacing);

    /* Update palette with the current alpha from style */
    for (int i = 0; i < (int)PaletteIndex::Max; ++i) {
        auto color = ImGui::ColorConvertU32ToFloat4(sPaletteBase[i]);
        color.w *= ImGui::GetStyle().Alpha;
        mPalette[i] = ImGui::ColorConvertFloat4ToU32(color);
    }

    assert(mLineBuffer.empty());

    auto contentSize = ImGui::GetCurrentWindowRead()->ContentRegionRect.Max - ImGui::GetWindowPos() - ImVec2(0,mTopMargin);
    auto drawList    = ImGui::GetWindowDrawList();
    float longest(mTextStart);

    if (mScrollToTop) {
        mScrollToTop = false;
        ImGui::SetScrollY(0.f);
    }

    if ( mScrollToBottom && ImGui::GetScrollMaxY() > ImGui::GetScrollY()) {
        mScrollToBottom = false;
        ImGui::SetScrollY(ImGui::GetScrollMaxY());
    }

    ImVec2 cursorScreenPos = ImGui::GetCursorScreenPos() + ImVec2(0, mTopMargin);
    auto scrollX           = ImGui::GetScrollX();
    auto scrollY           = ImGui::GetScrollY();

    auto lineNo        = (int)(std::floor(scrollY / mCharAdvance.y));
    auto globalLineMax = (int)mLines.size();
    auto lineMax       = std::max(0, std::min((int)mLines.size() - 1, lineNo + (int)std::ceil((scrollY + contentSize.y) / mCharAdvance.y)));

    // Deduce mTextStart by evaluating mLines size (global lineMax) plus two spaces as text width
    char buf[16];

    if (mShowLineNumbers)
        snprintf(buf, 16, " %d ", globalLineMax);
    else
        buf[0] = '\0';
    mTextStart = ImGui::GetFont()->CalcTextSizeA(ImGui::GetFontSize(), FLT_MAX, -1.0f, buf, nullptr, nullptr).x + mLeftMargin;

    if (!isEmpty()) {
        float spaceSize = ImGui::GetFont()->CalcTextSizeA(ImGui::GetFontSize(), FLT_MAX, -1.0f, " ", nullptr, nullptr).x;

        while (lineNo <= lineMax) {
            ImVec2 lineStartScreenPos = ImVec2(cursorScreenPos.x, cursorScreenPos.y + lineNo * mCharAdvance.y);
            ImVec2 textScreenPos      = ImVec2(lineStartScreenPos.x + mTextStart, lineStartScreenPos.y);

            auto &line    = mLines[lineNo];
            longest       = std::max(mTextStart + TextDistanceToLineStart(Coordinates(lineNo, GetLineMaxColumn(lineNo))), longest);
            auto columnNo = 0;
            Coordinates lineStartCoord(lineNo, 0);
            Coordinates lineEndCoord(lineNo, GetLineMaxColumn(lineNo));

            // Draw selection for the current line
            float sstart = -1.0f;
            float ssend  = -1.0f;

            assert(mState.mSelectionStart <= mState.mSelectionEnd);
            if (mState.mSelectionStart <= lineEndCoord)
                sstart = mState.mSelectionStart > lineStartCoord ? TextDistanceToLineStart(mState.mSelectionStart) : 0.0f;
            if (mState.mSelectionEnd > lineStartCoord)
                ssend = TextDistanceToLineStart(mState.mSelectionEnd < lineEndCoord ? mState.mSelectionEnd : lineEndCoord);

            if (mState.mSelectionEnd.mLine > lineNo)
                ssend += mCharAdvance.x;

            if (sstart != -1 && ssend != -1 && sstart < ssend) {
                ImVec2 vstart(lineStartScreenPos.x + mTextStart + sstart, lineStartScreenPos.y);
                ImVec2 vend(lineStartScreenPos.x + mTextStart + ssend, lineStartScreenPos.y + mCharAdvance.y);
                drawList->AddRectFilled(vstart, vend, mPalette[(int)PaletteIndex::Selection]);
            }

            auto start = ImVec2(lineStartScreenPos.x + scrollX, lineStartScreenPos.y);

            // Draw line number (right aligned)
            if (mShowLineNumbers) {
                snprintf(buf, 16, "%d  ", lineNo + 1);

                auto lineNoWidth = ImGui::GetFont()->CalcTextSizeA(ImGui::GetFontSize(), FLT_MAX, -1.0f, buf, nullptr, nullptr).x;
                drawList->AddText(ImVec2(lineStartScreenPos.x + mTextStart - lineNoWidth, lineStartScreenPos.y), mPalette[(int)PaletteIndex::LineNumber], buf);
            }

            // Draw breakpoints
            if (mBreakpoints.count(lineNo + 1) != 0) {
                auto end = ImVec2(lineStartScreenPos.x + contentSize.x + 2.0f * scrollX, lineStartScreenPos.y + mCharAdvance.y);
                drawList->AddRectFilled(start + ImVec2(mTextStart, 0), end, mPalette[(int)PaletteIndex::Breakpoint]);

                drawList->AddCircleFilled(start + ImVec2(0, mCharAdvance.y) / 2, mCharAdvance.y / 3, mPalette[(int)PaletteIndex::Breakpoint]);
                drawList->AddCircle(start + ImVec2(0, mCharAdvance.y) / 2, mCharAdvance.y / 3, mPalette[(int)PaletteIndex::Default]);
            }

            if (mState.mCursorPosition.mLine == lineNo && mShowCursor) {
                bool focused = ImGui::IsWindowFocused();

                // Highlight the current line (where the cursor is)
                if (!HasSelection()) {
                    auto end = ImVec2(start.x + contentSize.x + scrollX, start.y + mCharAdvance.y);
                    drawList->AddRectFilled(start, end, mPalette[(int)(focused ? PaletteIndex::CurrentLineFill : PaletteIndex::CurrentLineFillInactive)]);
                    drawList->AddRect(start, end, mPalette[(int)PaletteIndex::CurrentLineEdge], 1.0f);
                }

                // Render the cursor
                if (focused) {
                    auto timeEnd = ImGui::GetTime() * 1000;
                    auto elapsed = timeEnd - mStartTime;
                    if (elapsed > sCursorBlinkOnTime) {
                        float width = 1.0f;
                        auto cindex = GetCharacterIndex(mState.mCursorPosition);
                        float cx    = TextDistanceToLineStart(mState.mCursorPosition);

                        if (mOverwrite && cindex < (int)line.size()) {
                            auto c = line[cindex].mChar;
                            if (c == '\t') {
                                auto x = (1.0f + std::floor((1.0f + cx) / (float(mTabSize) * spaceSize))) * (float(mTabSize) * spaceSize);
                                width  = x - cx;
                            } else {
                                char buf2[2];
                                buf2[0] = line[cindex].mChar;
                                buf2[1] = '\0';
                                width   = ImGui::GetFont()->CalcTextSizeA(ImGui::GetFontSize(), FLT_MAX, -1.0f, buf2).x;
                            }
                        }
                        ImVec2 cstart(textScreenPos.x + cx, lineStartScreenPos.y);
                        ImVec2 cend(textScreenPos.x + cx + width, lineStartScreenPos.y + mCharAdvance.y);
                        drawList->AddRectFilled(cstart, cend, mPalette[(int)PaletteIndex::Cursor]);
                        if (elapsed > sCursorBlinkInterval)
                            mStartTime = timeEnd;
                    }
                }
            }

            // Render colorized text
            auto prevColor = line.empty() ? mPalette[(int)PaletteIndex::Default] : GetGlyphColor(line[0]);
            ImVec2 bufferOffset;

            for (int i = 0; i < line.size();) {
                auto &glyph = line[i];
                auto color  = GetGlyphColor(glyph);
                bool underwaved = false;
                ErrorMarkers::iterator errorIt;

                if (errorIt = mErrorMarkers.find(Coordinates(lineNo+1,i+1)); errorIt != mErrorMarkers.end()) {
                    underwaved = true;
                }

                if ((color != prevColor || glyph.mChar == '\t' || glyph.mChar == ' ') && !mLineBuffer.empty()) {
                    const ImVec2 newOffset(textScreenPos.x + bufferOffset.x, textScreenPos.y + bufferOffset.y);
                    drawList->AddText(newOffset, prevColor, mLineBuffer.c_str());
                    auto textSize = ImGui::GetFont()->CalcTextSizeA(ImGui::GetFontSize(), FLT_MAX, -1.0f, mLineBuffer.c_str(), nullptr, nullptr);
                    bufferOffset.x += textSize.x;
                    mLineBuffer.clear();
                }
                if (underwaved) {
                    auto textStart = TextDistanceToLineStart(Coordinates(lineNo, i)) + mTextStart;
                    auto begin = ImVec2(lineStartScreenPos.x + textStart, lineStartScreenPos.y);
                    auto errorLength = errorIt->second.first;
                    if (errorLength == 0)
                        errorLength = line.size() - i - 1;
                    auto end = Underwaves(begin, errorLength, mPalette[(int32_t) PaletteIndex::ErrorMarker]);
                    mErrorHoverBoxes[Coordinates(lineNo+1,i+1)]=std::make_pair(begin,end);
                }

                prevColor = color;

                if (glyph.mChar == '\t') {
                    auto oldX      = bufferOffset.x;
                    bufferOffset.x = (1.0f + std::floor((1.0f + bufferOffset.x) / (float(mTabSize) * spaceSize))) * (float(mTabSize) * spaceSize);
                    ++i;

                    if (mShowWhitespaces) {
                        const auto s  = ImGui::GetFontSize();
                        const auto x1 = textScreenPos.x + oldX + 1.0f;
                        const auto x2 = textScreenPos.x + bufferOffset.x - 1.0f;
                        const auto y  = textScreenPos.y + bufferOffset.y + s * 0.5f;
                        const ImVec2 p1(x1, y);
                        const ImVec2 p2(x2, y);
                        const ImVec2 p3(x2 - s * 0.2f, y - s * 0.2f);
                        const ImVec2 p4(x2 - s * 0.2f, y + s * 0.2f);
                        drawList->AddLine(p1, p2, 0x90909090);
                        drawList->AddLine(p2, p3, 0x90909090);
                        drawList->AddLine(p2, p4, 0x90909090);
                    }
                } else if (glyph.mChar == ' ') {
                    if (mShowWhitespaces) {
                        const auto s = ImGui::GetFontSize();
                        const auto x = textScreenPos.x + bufferOffset.x + spaceSize * 0.5f;
                        const auto y = textScreenPos.y + bufferOffset.y + s * 0.5f;
                        drawList->AddCircleFilled(ImVec2(x, y), 1.5f, 0x80808080, 4);
                    }
                    bufferOffset.x += spaceSize;
                    i++;
                } else {
                    auto l = UTF8CharLength(glyph.mChar);
                    while (l-- > 0)
                        mLineBuffer.push_back(line[i++].mChar);
                }
                ++columnNo;
            }

            if (!mLineBuffer.empty()) {
                const ImVec2 newOffset(textScreenPos.x + bufferOffset.x, textScreenPos.y + bufferOffset.y);
                drawList->AddText(newOffset, prevColor, mLineBuffer.c_str());
                mLineBuffer.clear();
            }

            ++lineNo;
        }
        if (lineNo < mLines.size() && ImGui::GetScrollMaxX() > 0.0f)
            longest       = std::max(mTextStart + TextDistanceToLineStart(Coordinates(lineNo, GetLineMaxColumn(lineNo))), longest);

    }

    ImGui::Dummy(ImVec2((longest + 2), mLines.size() * mCharAdvance.y));

    if (mScrollToCursor) {
        EnsureCursorVisible();
        mScrollToCursor = false;
    }

    for (auto [key,value] : mErrorMarkers) {
        auto start = mErrorHoverBoxes[key].first;
        auto end = mErrorHoverBoxes[key].second;
        if (ImGui::IsMouseHoveringRect(start, end)) {
            ImGui::BeginTooltip();
            ImGui::PushStyleColor(ImGuiCol_Text, ImVec4(1.0f, 0.2f, 0.2f, 1.0f));
            ImGui::Text("Error at line %d:", key.mLine);
            ImGui::PopStyleColor();
            ImGui::Separator();
            ImGui::PushStyleColor(ImGuiCol_Text, ImVec4(0.5f, 0.5f, 0.2f, 1.0f));
            ImGui::Text("%s", value.second.c_str());
            ImGui::PopStyleColor();
            ImGui::EndTooltip();
        }
    }

    ImGuiPopupFlags_ popup_flags = ImGuiPopupFlags_None;
    ImGuiContext& g = *GImGui;
    auto oldTopMargin = mTopMargin;
    auto popupStack = g.OpenPopupStack;
    if (popupStack.Size > 0) {
        for (int n = 0; n < popupStack.Size; n++){
            if (auto window = popupStack[n].Window; window != nullptr) {
                if (window->Size.x == mFindReplaceHandler.GetFindWindowSize().x &&
                    window->Size.y == mFindReplaceHandler.GetFindWindowSize().y &&
                    window->Pos.x == mFindReplaceHandler.GetFindWindowPos().x &&
                    window->Pos.y == mFindReplaceHandler.GetFindWindowPos().y) {
                    mTopMargin = mFindReplaceHandler.GetFindWindowSize().y;
                }
            }
        }
    } else {
        mTopMargin = 0;
    }


    if (mTopMargin != oldTopMargin) {
        static float savedScrollY = 0;
        if (oldTopMargin == 0)
            savedScrollY = ImGui::GetScrollY();
        auto window = ImGui::GetCurrentWindow();
        auto maxScroll = window->ScrollMax.y;
        if (maxScroll > 0) {
            float lineCount;
            float pixelCount;
            static float linesAdded = 0;
            if (mTopMargin > oldTopMargin) {
                pixelCount = mTopMargin - oldTopMargin;
                lineCount = pixelCount / mCharAdvance.y;
            } else if (mTopMargin > 0) {
                pixelCount = oldTopMargin - mTopMargin;
                lineCount = pixelCount / mCharAdvance.y;
            } else {
                pixelCount = oldTopMargin;
                lineCount = std::round(linesAdded);
            }
            auto state = mState;
            auto oldScrollY = ImGui::GetScrollY();
            int lineCountInt;

            if (mTopMargin > oldTopMargin) {
                lineCountInt = std::round(lineCount + linesAdded - std::floor(linesAdded));
            } else
                lineCountInt = std::round(lineCount);
            for (int i = 0; i < lineCountInt; i++) {
                if (mTopMargin > oldTopMargin)
                    mLines.insert(mLines.begin() + mLines.size(), Line());
                else
                    mLines.erase(mLines.begin() + mLines.size() - 1);
            }
            static float pixelsAdded = 0;
            if (mTopMargin > oldTopMargin) {
                linesAdded += lineCount;
                pixelsAdded += pixelCount;
            } else if (mTopMargin > 0) {
                linesAdded -= lineCount;
                pixelsAdded -= pixelCount;
            } else {
                linesAdded = 0;
                pixelsAdded = 0;
            }
            if (oldScrollY + pixelCount < maxScroll) {
                static float shiftedScrollY = 0;
                if (mTopMargin > oldTopMargin)
                    shiftedScrollY = oldScrollY + pixelCount;
                else if (mTopMargin > 0)
                    shiftedScrollY = oldScrollY - pixelCount;
                else if (ImGui::GetScrollY() == shiftedScrollY)
                    shiftedScrollY = savedScrollY;
                else
                    shiftedScrollY = ImGui::GetScrollY() - pixelCount;
                ImGui::SetScrollY(shiftedScrollY);
            } else {
                if (mTopMargin > oldTopMargin)
                    mScrollToBottom = true;
            }
            mState = state;
        }
    }
}

void TextEditor::Render(const char *aTitle, const ImVec2 &aSize, bool aBorder) {
    mWithinRender          = true;
    mTextChanged           = false;
    mCursorPositionChanged = false;

    ImGui::PushStyleColor(ImGuiCol_ChildBg, ImGui::ColorConvertU32ToFloat4(mPalette[(int)PaletteIndex::Background]));
    ImGui::PushStyleVar(ImGuiStyleVar_ItemSpacing, ImVec2(0.0f, 0.0f));
    if (!mIgnoreImGuiChild)
        ImGui::BeginChild(aTitle, aSize, aBorder, ImGuiWindowFlags_HorizontalScrollbar | ImGuiWindowFlags_NoMove);

    if (mHandleKeyboardInputs) {
        HandleKeyboardInputs();
        ImGui::PushItemFlag(ImGuiItemFlags_NoTabStop, false);
    }

    if (mHandleMouseInputs)
        HandleMouseInputs();

    ColorizeInternal();
    Render();

    if (mHandleKeyboardInputs)
        ImGui::PopItemFlag();

    if (!mIgnoreImGuiChild)
        ImGui::EndChild();

    ImGui::PopStyleVar();
    ImGui::PopStyleColor();

    mWithinRender = false;
}

void TextEditor::SetText(const std::string &aText) {
    mLines.resize(1);
    mLines[0].clear();
    for (auto chr : aText) {
        if (chr == '\r') {
            // ignore the carriage return character
        } else if (chr == '\n')
            mLines.push_back(Line());
        else {
            mLines.back().push_back(Glyph(chr, PaletteIndex::Default));
        }
    }

    mTextChanged = true;
    mScrollToTop = true;

    mUndoBuffer.clear();
    mUndoIndex = 0;

    Colorize();
}

void TextEditor::SetTextLines(const std::vector<std::string> &aLines) {
    mLines.clear();

    if (isEmpty()) {
        mLines.emplace_back(Line());
    } else {
        mLines.resize(aLines.size());

        for (size_t i = 0; i < aLines.size(); ++i) {
            const std::string &aLine = aLines[i];

            mLines[i].reserve(aLine.size());
            for (size_t j = 0; j < aLine.size(); ++j)
                mLines[i].emplace_back(Glyph(aLine[j], PaletteIndex::Default));
        }
    }

    mTextChanged = true;
    mScrollToTop = true;

    mUndoBuffer.clear();
    mUndoIndex = 0;

    Colorize();
}

void TextEditor::EnterCharacter(ImWchar aChar, bool aShift) {
    assert(!mReadOnly);

    UndoRecord u;

    u.mBefore = mState;

    ResetCursorBlinkTime();

    if (HasSelection()) {
        if (aChar == '\t' && mState.mSelectionStart.mLine != mState.mSelectionEnd.mLine) {

            auto start       = mState.mSelectionStart;
            auto end         = mState.mSelectionEnd;
            auto originalEnd = end;

            if (start > end)
                std::swap(start, end);
            start.mColumn = 0;

            if (end.mColumn == 0 && end.mLine > 0)
                --end.mLine;
            if (end.mLine >= (int)mLines.size())
                end.mLine = isEmpty() ? 0 : (int)mLines.size() - 1;
            end.mColumn = GetLineMaxColumn(end.mLine);

            u.mRemovedStart = start;
            u.mRemovedEnd   = end;
            u.mRemoved      = GetText(start, end);

            bool modified = false;

            for (int i = start.mLine; i <= end.mLine; i++) {
                auto &line = mLines[i];
                if (aShift) {
                    if (!line.empty()) {
                        if (line.front().mChar == '\t') {
                            line.erase(line.begin());
                            modified = true;
                        } else {
                            for (int j = 0; j < mTabSize && !line.empty() && line.front().mChar == ' '; j++) {
                                line.erase(line.begin());
                                modified = true;
                            }
                        }
                    }
                } else {
                    for (int j = start.mColumn % mTabSize; j < mTabSize; j++)
                        line.insert(line.begin(), Glyph(' ', PaletteIndex::Background));
                    modified = true;
                }
            }

            if (modified) {
                start = Coordinates(start.mLine, GetCharacterColumn(start.mLine, 0));
                Coordinates rangeEnd;
                if (originalEnd.mColumn != 0) {
                    end      = Coordinates(end.mLine, GetLineMaxColumn(end.mLine));
                    rangeEnd = end;
                    u.mAdded = GetText(start, end);
                } else {
                    end      = Coordinates(originalEnd.mLine, 0);
                    rangeEnd = Coordinates(end.mLine - 1, GetLineMaxColumn(end.mLine - 1));
                    u.mAdded = GetText(start, rangeEnd);
                }

                u.mAddedStart = start;
                u.mAddedEnd   = rangeEnd;
                u.mAfter      = mState;

                mState.mSelectionStart = start;
                mState.mSelectionEnd   = end;
                AddUndo(u);

                mTextChanged = true;

                EnsureCursorVisible();
            }

            return;
        }    // c == '\t'
        else {
            u.mRemoved      = GetSelectedText();
            u.mRemovedStart = mState.mSelectionStart;
            u.mRemovedEnd   = mState.mSelectionEnd;
            DeleteSelection();
        }
    }    // HasSelection

    auto coord    = GetActualCursorCoordinates();
    u.mAddedStart = coord;


    if (mLines.empty())
        mLines.push_back(Line());

    if (aChar == '\n') {
        InsertLine(coord.mLine + 1);
        auto &line    = mLines[coord.mLine];
        auto &newLine = mLines[coord.mLine + 1];

        if (mLanguageDefinition.mAutoIndentation)
            for (size_t it = 0; it < line.size() && isascii(line[it].mChar) && isblank(line[it].mChar); ++it)
                newLine.push_back(line[it]);

        const size_t whitespaceSize = newLine.size();
        int cstart                  = 0;
        int cpos                    = 0;
        auto cindex                 = GetCharacterIndex(coord);
        if (cindex < whitespaceSize && mLanguageDefinition.mAutoIndentation) {
            cstart = (int) whitespaceSize;
            cpos = cindex;
        } else {
            cstart = cindex;
            cpos = (int) whitespaceSize;
        }
        newLine.insert(newLine.end(), line.begin() + cstart, line.end());
        line.erase(line.begin() + cstart, line.begin() + line.size());
        SetCursorPosition(Coordinates(coord.mLine + 1, GetCharacterColumn(coord.mLine + 1, cpos)));
        u.mAdded = (char)aChar;
    } else if (aChar == '\t') {
        auto &line  = mLines[coord.mLine];
        auto cindex = GetCharacterIndex(coord);

        if (!aShift) {
            auto spacesToInsert = mTabSize - (cindex % mTabSize);
            for (int j = 0; j < spacesToInsert; j++)
                line.insert(line.begin() + cindex, Glyph(' ', PaletteIndex::Background));
            SetCursorPosition(Coordinates(coord.mLine, GetCharacterColumn(coord.mLine, cindex + spacesToInsert)));
        } else {
            auto spacesToRemove = (cindex % mTabSize);
            if (spacesToRemove == 0) spacesToRemove = 4;

            for (int j = 0; j < spacesToRemove; j++) {
                if ((line.begin() + cindex - 1)->mChar == ' ') {
                    line.erase(line.begin() + cindex - 1);
                    cindex -= 1;
                }
            }

            SetCursorPosition(Coordinates(coord.mLine, GetCharacterColumn(coord.mLine, std::max(0, cindex))));
        }

    } else {
        char buf[7];
        int e = ImTextCharToUtf8(buf, 7, aChar);
        if (e > 0) {
            buf[e]      = '\0';
            auto &line  = mLines[coord.mLine];
            auto cindex = GetCharacterIndex(coord);

            if (mOverwrite && cindex < (int)line.size()) {
                auto d = UTF8CharLength(line[cindex].mChar);

                u.mRemovedStart = mState.mCursorPosition;
                u.mRemovedEnd   = Coordinates(coord.mLine, GetCharacterColumn(coord.mLine, cindex + d));

                while (d-- > 0 && cindex < (int)line.size()) {
                    u.mRemoved += line[cindex].mChar;
                    line.erase(line.begin() + cindex);
                }
            }

            for (auto p = buf; *p != '\0'; p++, ++cindex)
                line.insert(line.begin() + cindex, Glyph(*p, PaletteIndex::Default));
            u.mAdded = buf;

            SetCursorPosition(Coordinates(coord.mLine, GetCharacterColumn(coord.mLine, cindex)));
        } else
            return;
    }

    mTextChanged = true;

    u.mAddedEnd = GetActualCursorCoordinates();
    u.mAfter    = mState;

    AddUndo(u);

    Colorize(coord.mLine - 1, 3);

    std::string findWord = mFindReplaceHandler.GetFindWord();
    if (!findWord.empty()) {
        mFindReplaceHandler.resetMatches();
        mFindReplaceHandler.FindAllMatches(this, findWord);
    }

    EnsureCursorVisible();
}

void TextEditor::SetReadOnly(bool aValue) {
    mReadOnly = aValue;
}

void TextEditor::SetColorizerEnable(bool aValue) {
    mColorizerEnabled = aValue;
}

void TextEditor::SetCursorPosition(const Coordinates &aPosition) {
    if (mState.mCursorPosition != aPosition) {
        mState.mCursorPosition = aPosition;
        mCursorPositionChanged = true;
        EnsureCursorVisible();
    }
}

void TextEditor::SetSelectionStart(const Coordinates &aPosition) {
    mState.mSelectionStart = SanitizeCoordinates(aPosition);
    if (mState.mSelectionStart > mState.mSelectionEnd)
        std::swap(mState.mSelectionStart, mState.mSelectionEnd);
}

void TextEditor::SetSelectionEnd(const Coordinates &aPosition) {
    mState.mSelectionEnd = SanitizeCoordinates(aPosition);
    if (mState.mSelectionStart > mState.mSelectionEnd)
        std::swap(mState.mSelectionStart, mState.mSelectionEnd);
}

void TextEditor::SetSelection(const Coordinates &aStart, const Coordinates &aEnd, SelectionMode aMode) {
    auto oldSelStart = mState.mSelectionStart;
    auto oldSelEnd   = mState.mSelectionEnd;

    mState.mSelectionStart = SanitizeCoordinates(aStart);
    mState.mSelectionEnd   = SanitizeCoordinates(aEnd);
    if (mState.mSelectionStart > mState.mSelectionEnd)
        std::swap(mState.mSelectionStart, mState.mSelectionEnd);

    switch (aMode) {
        case TextEditor::SelectionMode::Normal:
            break;
        case TextEditor::SelectionMode::Word:
            {
                mState.mSelectionStart = FindWordStart(mState.mSelectionStart);
                if (!IsOnWordBoundary(mState.mSelectionEnd))
                    mState.mSelectionEnd = FindWordEnd(FindWordStart(mState.mSelectionEnd));
                break;
            }
        case TextEditor::SelectionMode::Line:
            {
                const auto lineNo      = mState.mSelectionEnd.mLine;
                const auto lineSize    = (size_t)lineNo < mLines.size() ? mLines[lineNo].size() : 0;
                mState.mSelectionStart = Coordinates(mState.mSelectionStart.mLine, 0);
                mState.mSelectionEnd   = Coordinates(lineNo, GetLineMaxColumn(lineNo));
                break;
            }
        default:
            break;
    }

    if (mState.mSelectionStart != oldSelStart ||
        mState.mSelectionEnd != oldSelEnd)
        mCursorPositionChanged = true;
}

TextEditor::Selection TextEditor::GetSelection() const {
    return {mState.mSelectionStart, mState.mSelectionEnd};
}

void TextEditor::SetTabSize(int aValue) {
    mTabSize = std::max(0, std::min(32, aValue));
}

void TextEditor::InsertText(const std::string &aValue) {
    InsertText(aValue.c_str());
}

void TextEditor::InsertText(const char *aValue) {
    if (aValue == nullptr)
        return;

    auto pos       = GetActualCursorCoordinates();
    auto start     = std::min(pos, mState.mSelectionStart);
    int totalLines = pos.mLine - start.mLine;

    totalLines += InsertTextAt(pos, aValue);

    SetSelection(pos, pos);
    SetCursorPosition(pos);

    std::string findWord = mFindReplaceHandler.GetFindWord();
    if (!findWord.empty()) {
        mFindReplaceHandler.resetMatches();
        mFindReplaceHandler.FindAllMatches(this, findWord);
    }
    Colorize(start.mLine - 1, totalLines + 2);
}

void TextEditor::DeleteSelection() {
    assert(mState.mSelectionEnd >= mState.mSelectionStart);

    if (mState.mSelectionEnd == mState.mSelectionStart)
        return;

    DeleteRange(mState.mSelectionStart, mState.mSelectionEnd);

    SetSelection(mState.mSelectionStart, mState.mSelectionStart);
    SetCursorPosition(mState.mSelectionStart);
    std::string findWord = mFindReplaceHandler.GetFindWord();
    if (!findWord.empty()) {
        mFindReplaceHandler.resetMatches();
        mFindReplaceHandler.FindAllMatches(this, findWord);
    }
    Colorize(mState.mSelectionStart.mLine, 1);
}

void TextEditor::MoveUp(int aAmount, bool aSelect) {
    ResetCursorBlinkTime();
    auto oldPos                  = mState.mCursorPosition;
    mState.mCursorPosition.mLine = std::max(0, mState.mCursorPosition.mLine - aAmount);
    if (oldPos != mState.mCursorPosition) {
        if (aSelect) {
            if (oldPos == mInteractiveStart)
                mInteractiveStart = mState.mCursorPosition;
            else if (oldPos == mInteractiveEnd)
                mInteractiveEnd = mState.mCursorPosition;
            else {
                mInteractiveStart = mState.mCursorPosition;
                mInteractiveEnd   = oldPos;
            }
        } else
            mInteractiveStart = mInteractiveEnd = mState.mCursorPosition;
        SetSelection(mInteractiveStart, mInteractiveEnd);

        EnsureCursorVisible();
    }
}

void TextEditor::MoveDown(int aAmount, bool aSelect) {
    assert(mState.mCursorPosition.mColumn >= 0);
    ResetCursorBlinkTime();
    auto oldPos                  = mState.mCursorPosition;
    mState.mCursorPosition.mLine = std::max(0, std::min((int)mLines.size() - 1, mState.mCursorPosition.mLine + aAmount));

    if (mState.mCursorPosition != oldPos) {
        if (aSelect) {
            if (oldPos == mInteractiveEnd)
                mInteractiveEnd = mState.mCursorPosition;
            else if (oldPos == mInteractiveStart)
                mInteractiveStart = mState.mCursorPosition;
            else {
                mInteractiveStart = oldPos;
                mInteractiveEnd   = mState.mCursorPosition;
            }
        } else
            mInteractiveStart = mInteractiveEnd = mState.mCursorPosition;
        SetSelection(mInteractiveStart, mInteractiveEnd);

        EnsureCursorVisible();
    }
}

static bool IsUTFSequence(char c) {
    return (c & 0xC0) == 0x80;
}

void TextEditor::MoveLeft(int aAmount, bool aSelect, bool aWordMode) {
    auto oldPos = mState.mCursorPosition;

    ResetCursorBlinkTime();
    if (isEmpty() || oldPos.mLine >= mLines.size())
        return;

    mState.mCursorPosition = GetActualCursorCoordinates();
    auto lindex            = mState.mCursorPosition.mLine;
    auto cindex            = GetCharacterIndex(mState.mCursorPosition);

    while (aAmount-- > 0) {
        const auto &line  = mLines[lindex];
        if (cindex == 0) {
            if (lindex > 0) {
                --lindex;
                if ((int)mLines.size() > lindex)
                    cindex = (int)mLines[lindex].size();
                else
                    cindex = 0;
            }
        } else {
            --cindex;
            if (cindex > 0) {
                if ((int)mLines.size() > lindex) {
                    while (cindex > 0 && IsUTFSequence(line[cindex].mChar))
                        --cindex;
                }
            }
        }

        mState.mCursorPosition = Coordinates(lindex, GetCharacterColumn(lindex, cindex));
        if (aWordMode) {
            mState.mCursorPosition = FindWordStart(mState.mCursorPosition);
            cindex                 = GetCharacterIndex(mState.mCursorPosition);
        }
    }

    mState.mCursorPosition = Coordinates(lindex, GetCharacterColumn(lindex, cindex));

    assert(mState.mCursorPosition.mColumn >= 0);
    if (aSelect) {
        if (oldPos == mInteractiveStart)
            mInteractiveStart = mState.mCursorPosition;
        else if (oldPos == mInteractiveEnd)
            mInteractiveEnd = mState.mCursorPosition;
        else {
            mInteractiveStart = mState.mCursorPosition;
            mInteractiveEnd   = oldPos;
        }
    } else
        mInteractiveStart = mInteractiveEnd = mState.mCursorPosition;
    SetSelection(mInteractiveStart, mInteractiveEnd, aSelect && aWordMode ? SelectionMode::Word : SelectionMode::Normal);

    EnsureCursorVisible();
}

void TextEditor::MoveRight(int aAmount, bool aSelect, bool aWordMode) {
    ResetCursorBlinkTime();
    auto oldPos = mState.mCursorPosition;

    if (isEmpty() || oldPos.mLine >= mLines.size())
        return;

    mState.mCursorPosition = GetActualCursorCoordinates();
    auto cindex = GetCharacterIndex(mState.mCursorPosition);
    auto lindex = mState.mCursorPosition.mLine;

    while (aAmount-- > 0) {
        auto &line  = mLines[lindex];

        if (cindex >= line.size()) {
            if (lindex < mLines.size() - 1) {
                ++lindex;
                cindex = 0;
            }
        } else {
            ++cindex;
            if (cindex < (int)line.size()) {
                if ((int)mLines.size() > lindex) {
                    while (cindex < (int)line.size() && IsUTFSequence(line[cindex].mChar))
                        ++cindex;
                }
            }
        }

        mState.mCursorPosition = Coordinates(lindex, GetCharacterColumn(lindex, cindex));

        if (aWordMode) {
            mState.mCursorPosition = FindWordEnd(mState.mCursorPosition);
            cindex = GetCharacterIndex(mState.mCursorPosition);
        }
    }

    mState.mCursorPosition = Coordinates(lindex, GetCharacterColumn(lindex, cindex));

    assert(mState.mCursorPosition.mColumn >= 0);
    if (aSelect) {
        if (oldPos == mInteractiveEnd)
            mInteractiveEnd = SanitizeCoordinates(mState.mCursorPosition);
        else if (oldPos == mInteractiveStart)
            mInteractiveStart = mState.mCursorPosition;
        else {
            mInteractiveStart = oldPos;
            mInteractiveEnd   = mState.mCursorPosition;
        }
    } else
        mInteractiveStart = mInteractiveEnd = mState.mCursorPosition;
    SetSelection(mInteractiveStart, mInteractiveEnd, aSelect && aWordMode ? SelectionMode::Word : SelectionMode::Normal);

    EnsureCursorVisible();
}

void TextEditor::MoveTop(bool aSelect) {
    ResetCursorBlinkTime();
    auto oldPos = mState.mCursorPosition;
    SetCursorPosition(Coordinates(0, 0));

    if (mState.mCursorPosition != oldPos) {
        if (aSelect) {
            mInteractiveEnd   = oldPos;
            mInteractiveStart = mState.mCursorPosition;
        } else
            mInteractiveStart = mInteractiveEnd = mState.mCursorPosition;
        SetSelection(mInteractiveStart, mInteractiveEnd);
    }
}

void TextEditor::TextEditor::MoveBottom(bool aSelect) {
    ResetCursorBlinkTime();
    auto oldPos = GetCursorPosition();
    auto newPos = Coordinates((int)mLines.size() - 1, 0);
    SetCursorPosition(newPos);
    if (aSelect) {
        mInteractiveStart = oldPos;
        mInteractiveEnd   = newPos;
    } else
        mInteractiveStart = mInteractiveEnd = newPos;
    SetSelection(mInteractiveStart, mInteractiveEnd);
}

void TextEditor::MoveHome(bool aSelect) {
    ResetCursorBlinkTime();
    auto oldPos = mState.mCursorPosition;
    SetCursorPosition(Coordinates(mState.mCursorPosition.mLine, 0));

    if (mState.mCursorPosition != oldPos) {
        if (aSelect) {
            if (oldPos == mInteractiveStart)
                mInteractiveStart = mState.mCursorPosition;
            else if (oldPos == mInteractiveEnd)
                mInteractiveEnd = mState.mCursorPosition;
            else {
                mInteractiveStart = mState.mCursorPosition;
                mInteractiveEnd   = oldPos;
            }
        } else
            mInteractiveStart = mInteractiveEnd = mState.mCursorPosition;
        SetSelection(mInteractiveStart, mInteractiveEnd);
    }
}

void TextEditor::MoveEnd(bool aSelect) {
    ResetCursorBlinkTime();
    auto oldPos = mState.mCursorPosition;
    SetCursorPosition(Coordinates(mState.mCursorPosition.mLine, GetLineMaxColumn(oldPos.mLine)));

    if (mState.mCursorPosition != oldPos) {
        if (aSelect) {
            if (oldPos == mInteractiveEnd)
                mInteractiveEnd = mState.mCursorPosition;
            else if (oldPos == mInteractiveStart)
                mInteractiveStart = mState.mCursorPosition;
            else {
                mInteractiveStart = oldPos;
                mInteractiveEnd   = mState.mCursorPosition;
            }
        } else
            mInteractiveStart = mInteractiveEnd = mState.mCursorPosition;
        SetSelection(mInteractiveStart, mInteractiveEnd);
    }
}

void TextEditor::Delete() {
    ResetCursorBlinkTime();
    assert(!mReadOnly);

    if (isEmpty())
        return;

    UndoRecord u;
    u.mBefore = mState;

    if (HasSelection()) {
        u.mRemoved      = GetSelectedText();
        u.mRemovedStart = mState.mSelectionStart;
        u.mRemovedEnd   = mState.mSelectionEnd;

        DeleteSelection();
    } else {
        auto pos = GetActualCursorCoordinates();
        SetCursorPosition(pos);
        auto &line = mLines[pos.mLine];

        if (pos.mColumn == GetLineMaxColumn(pos.mLine)) {
            if (pos.mLine == (int)mLines.size() - 1)
                return;

            u.mRemoved      = '\n';
            u.mRemovedStart = u.mRemovedEnd = GetActualCursorCoordinates();
            Advance(u.mRemovedEnd);

            auto &nextLine = mLines[pos.mLine + 1];
            line.insert(line.end(), nextLine.begin(), nextLine.end());
            RemoveLine(pos.mLine + 1);
        } else {
            auto cindex     = GetCharacterIndex(pos);
            u.mRemovedStart = u.mRemovedEnd = GetActualCursorCoordinates();
            u.mRemovedEnd.mColumn++;
            u.mRemoved = GetText(u.mRemovedStart, u.mRemovedEnd);

            auto d = UTF8CharLength(line[cindex].mChar);
            while (d-- > 0 && cindex < (int)line.size())
                line.erase(line.begin() + cindex);
        }

        mTextChanged = true;

        Colorize(pos.mLine, 1);
    }

    u.mAfter = mState;
    AddUndo(u);
    std::string findWord = mFindReplaceHandler.GetFindWord();
    if (!findWord.empty()) {
        mFindReplaceHandler.resetMatches();
        mFindReplaceHandler.FindAllMatches(this, findWord);
    }
}

void TextEditor::Backspace() {
    ResetCursorBlinkTime();
    assert(!mReadOnly);

    if (isEmpty())
        return;

    UndoRecord u;
    u.mBefore = mState;

    if (HasSelection()) {
        u.mRemoved      = GetSelectedText();
        u.mRemovedStart = mState.mSelectionStart;
        u.mRemovedEnd   = mState.mSelectionEnd;

        DeleteSelection();
    } else {
        auto pos = GetActualCursorCoordinates();
        SetCursorPosition(pos);

        if (mState.mCursorPosition.mColumn == 0) {
            if (mState.mCursorPosition.mLine == 0)
                return;

            u.mRemoved      = '\n';
            u.mRemovedStart = u.mRemovedEnd = Coordinates(pos.mLine - 1, GetLineMaxColumn(pos.mLine - 1));
            Advance(u.mRemovedEnd);

            auto &line     = mLines[mState.mCursorPosition.mLine];
            auto &prevLine = mLines[mState.mCursorPosition.mLine - 1];
            auto prevSize  = GetLineMaxColumn(mState.mCursorPosition.mLine - 1);
            prevLine.insert(prevLine.end(), line.begin(), line.end());

            ErrorMarkers etmp;
            for (auto &i : mErrorMarkers)
                etmp.insert(ErrorMarkers::value_type(i.first.mLine - 1 == mState.mCursorPosition.mLine ? Coordinates(i.first.mLine - 1,i.first.mColumn) : i.first, i.second));
            mErrorMarkers = std::move(etmp);

            RemoveLine(mState.mCursorPosition.mLine);
            --mState.mCursorPosition.mLine;
            mState.mCursorPosition.mColumn = prevSize;
        } else {
            auto &line  = mLines[mState.mCursorPosition.mLine];
            auto cindex = GetCharacterIndex(pos) - 1;
            auto cend   = cindex + 1;
            while (cindex > 0 && IsUTFSequence(line[cindex].mChar))
                --cindex;

            u.mRemovedStart = u.mRemovedEnd = GetActualCursorCoordinates();
            --u.mRemovedStart.mColumn;
            mState.mCursorPosition.mColumn = GetCharacterColumn(mState.mCursorPosition.mLine, cindex);

            while (cindex < line.size() && cend-- > cindex) {
                u.mRemoved += line[cindex].mChar;
                line.erase(line.begin() + cindex);
            }
        }

        mTextChanged = true;

        EnsureCursorVisible();
        Colorize(mState.mCursorPosition.mLine, 1);
    }

    u.mAfter = mState;
    AddUndo(u);
    std::string findWord = mFindReplaceHandler.GetFindWord();
    if (!findWord.empty()) {
        mFindReplaceHandler.resetMatches();
        mFindReplaceHandler.FindAllMatches(this, findWord);
    }
}

void TextEditor::SelectWordUnderCursor() {
    auto c = GetCursorPosition();
    SetSelection(FindWordStart(c), FindWordEnd(c));
}

void TextEditor::SelectAll() {
    SetSelection(Coordinates(0, 0), Coordinates((int)mLines.size(), 0));
}

bool TextEditor::HasSelection() const {
    return !isEmpty() && mState.mSelectionEnd > mState.mSelectionStart;
}

void TextEditor::Copy() {
    if (HasSelection()) {
        ImGui::SetClipboardText(GetSelectedText().c_str());
    } else {
        if (!isEmpty()) {
            std::string str;
            auto &line = mLines[GetActualCursorCoordinates().mLine];
            for (auto &g : line)
                str.push_back(g.mChar);
            ImGui::SetClipboardText(str.c_str());
        }
    }
}

void TextEditor::Cut() {
    if (IsReadOnly()) {
        Copy();
    } else {
        if (HasSelection()) {
            UndoRecord u;
            u.mBefore       = mState;
            u.mRemoved      = GetSelectedText();
            u.mRemovedStart = mState.mSelectionStart;
            u.mRemovedEnd   = mState.mSelectionEnd;

            Copy();
            DeleteSelection();

            u.mAfter = mState;
            AddUndo(u);
        }
    }
    std::string findWord = mFindReplaceHandler.GetFindWord();
    if (!findWord.empty()) {
        mFindReplaceHandler.resetMatches();
        mFindReplaceHandler.FindAllMatches(this, findWord);
    }
}

void TextEditor::Paste() {
    if (IsReadOnly())
        return;

    auto clipText = ImGui::GetClipboardText();
    if (clipText != nullptr && strlen(clipText) > 0) {
        UndoRecord u;
        u.mBefore = mState;

        if (HasSelection()) {
            u.mRemoved      = GetSelectedText();
            u.mRemovedStart = mState.mSelectionStart;
            u.mRemovedEnd   = mState.mSelectionEnd;
            DeleteSelection();
        }

        u.mAdded      = clipText;
        u.mAddedStart = GetActualCursorCoordinates();

        InsertText(clipText);

        u.mAddedEnd = GetActualCursorCoordinates();
        u.mAfter    = mState;
        AddUndo(u);
    }
    std::string findWord = mFindReplaceHandler.GetFindWord();
    if (!findWord.empty()) {
        mFindReplaceHandler.resetMatches();
        mFindReplaceHandler.FindAllMatches(this, findWord);
    }
}

bool TextEditor::CanUndo() {
    return !mReadOnly && mUndoIndex > 0;
}

bool TextEditor::CanRedo() const {
    return !mReadOnly && mUndoIndex < (int)mUndoBuffer.size();
}

void TextEditor::Undo(int aSteps) {
    while (CanUndo() && aSteps-- > 0)
        mUndoBuffer[--mUndoIndex].Undo(this);
    std::string findWord = mFindReplaceHandler.GetFindWord();
    if (!findWord.empty()) {
        mFindReplaceHandler.resetMatches();
        mFindReplaceHandler.FindAllMatches(this, findWord);
    }
}

void TextEditor::Redo(int aSteps) {
    while (CanRedo() && aSteps-- > 0)
        mUndoBuffer[mUndoIndex++].Redo(this);
    std::string findWord = mFindReplaceHandler.GetFindWord();
    if (!findWord.empty()) {
        mFindReplaceHandler.resetMatches();
        mFindReplaceHandler.FindAllMatches(this, findWord);
    }
}

// the index here is array index so zero based
void TextEditor::FindReplaceHandler::SelectFound(TextEditor *editor, int index) {
    assert(index >= 0 && index < mMatches.size());
    auto selectionStart = mMatches[index].mSelectionStart;
    auto selectionEnd = mMatches[index].mSelectionEnd;
    editor->SetSelection(selectionStart, selectionEnd);
    editor->SetCursorPosition(selectionEnd);
    editor->mScrollToCursor = true;
}

// The returned index is shown in the form
//  'index of count' so 1 based
unsigned TextEditor::FindReplaceHandler::FindMatch(TextEditor *editor, bool isNext) {

    if ( editor->mTextChanged || mOptionsChanged) {
        std::string findWord = GetFindWord();
        if (findWord.empty())
            return 0;
        resetMatches();
        FindAllMatches(editor, findWord);
    }

    auto targetPos = editor->mState.mCursorPosition;
    auto count = mMatches.size();

    if (count == 0) {
        editor->SetCursorPosition(targetPos);
        return 0;
    }

    for (unsigned i=0; i < count; i++) {
        if (targetPos >= mMatches[i].mSelectionStart && targetPos <= mMatches[i].mSelectionEnd) {
            if (isNext) {
                if (i == count - 1) {
                    SelectFound(editor, 0);
                    return 1;
                } else {
                    SelectFound(editor, i + 1);
                    return (i + 2);
                }
            } else {
                if (i == 0) {
                    SelectFound(editor, count - 1);
                    return count;
                } else {
                    SelectFound(editor, i - 1);
                    return i;
                }
            }
        }
    }

    if ((targetPos > mMatches[count - 1].mSelectionEnd) || (targetPos < mMatches[0].mSelectionStart)) {
        if (isNext) {
            SelectFound(editor,0);
            return 1;
        } else {
            SelectFound(editor,count - 1);
            return count;
        }
    }

    for (unsigned i=1;i < count;i++) {

        if (mMatches[i - 1].mSelectionEnd <= targetPos &&
            mMatches[i].mSelectionStart >= targetPos ) {
            if (isNext) {
                SelectFound(editor,i);
                return i + 1;
            } else {
                SelectFound(editor,i - 1);
                return i;
            }
        }
    }

    return 0;
}

// returns 1 based index
unsigned TextEditor::FindReplaceHandler::FindPosition( TextEditor *editor, TextEditor::Coordinates targetPos, bool isNext) {
    if ( editor->mTextChanged || mOptionsChanged) {
        std::string findWord = GetFindWord();
        if (findWord.empty())
            return 0;
        resetMatches();
        FindAllMatches(editor,findWord);
    }

    int count = mMatches.size();
    if (count == 0)
        return 0;
    if( isNext) {
        if (targetPos > mMatches[count - 1].mSelectionEnd || targetPos <= mMatches[0].mSelectionEnd)
            return 1;
        for (unsigned i = 1; i < count; i++) {
            if (targetPos > mMatches[i-1].mSelectionEnd && targetPos <= mMatches[i].mSelectionEnd)
                return i+1;
        }
    } else {
        if (targetPos >= mMatches[count - 1].mSelectionStart || targetPos < mMatches[0].mSelectionStart)
            return count;
        for (unsigned i = 1; i < count; i++) {
            if (targetPos >= mMatches[i-1].mSelectionStart && targetPos < mMatches[i].mSelectionStart)
                return i ;
        }
    }
    return 0;
}

// Create a string that escapes special characters
// and separate word from non word
std::string make_wholeWord(const std::string &s) {
    static const char metacharacters[] = R"(\.^$-+()[]{}|?*)";
    std::string out;
    out.reserve(s.size());
    if (s[0] == '#')
        out.push_back('#');
    out.push_back('\\');
    out.push_back('b');
    for (auto ch : s) {
        if (strchr(metacharacters, ch))
            out.push_back('\\');
        out.push_back(ch);
    }
    out.push_back('\\');
    out.push_back('b');
    return out;
}

// Performs actual search to fill mMatches
bool TextEditor::FindReplaceHandler::FindNext(TextEditor *editor) {
    Coordinates curPos;
    curPos.mLine = mMatches.empty() ? editor->mState.mCursorPosition.mLine : mMatches.back().mCursorPosition.mLine;
    curPos.mColumn = mMatches.empty() ? editor->mState.mCursorPosition.mColumn : editor->Utf8CharsToBytes(
            mMatches.back().mCursorPosition);

    unsigned long matchLength = editor->GetStringCharacterCount(mFindWord);
    size_t byteIndex = 0;

    for (size_t ln = 0; ln < curPos.mLine; ln++)
        byteIndex += editor->GetLineByteCount(ln) + 1;
    byteIndex += curPos.mColumn;

    std::string wordLower = mFindWord;
    if (!GetMatchCase())
        std::transform(wordLower.begin(), wordLower.end(), wordLower.begin(), ::tolower);

    std::string textSrc = editor->GetText();
    if (!GetMatchCase())
        std::transform(textSrc.begin(), textSrc.end(), textSrc.begin(), ::tolower);

    size_t textLoc;
    // TODO: use regexp find iterator in all cases
    //  to find all matches for FindAllMatches.
    //  That should make things faster (no need
    //  to call FindNext many times) and remove
    //  clunky match case code
    if (GetWholeWord() || GetFindRegEx()) {
        std::regex regularExpression;
        if (GetFindRegEx()) {
            try {
                regularExpression.assign(wordLower);
            } catch (const std::regex_error &e) {
                return false;
            }
        } else {
            try {
                regularExpression.assign(make_wholeWord(wordLower));
            } catch (const std::regex_error &e) {
                return false;
            }
        }

        size_t pos=0;
        std::sregex_iterator iter = std::sregex_iterator(textSrc.begin(), textSrc.end(), regularExpression);
        std::sregex_iterator end;
        if (!iter->ready())
            return false;
        size_t firstLoc = iter->position();
        unsigned long firstLength = iter->length();

        if(firstLoc > byteIndex) {
            pos = firstLoc;
            matchLength = firstLength;
        }  else {

            while (iter != end) {
                iter++;
                if (((pos = iter->position()) > byteIndex) && ((matchLength = iter->length()) > 0))
                    break;
            }
        }

        if (iter == end)
            return false;

        textLoc = pos;
    } else {
        // non regex search
        textLoc = textSrc.find(wordLower, byteIndex);
        if (textLoc == std::string::npos)
            return false;
    }
    if (textLoc == std::string::npos)
        return false;
    TextEditor::EditorState state;
    state.mSelectionStart = editor->StringIndexToCoordinates(textLoc,textSrc);
    state.mSelectionEnd = editor->StringIndexToCoordinates(textLoc + matchLength,textSrc);
    state.mCursorPosition = state.mSelectionEnd;
    mMatches.push_back(state);
    return true;
}

void TextEditor::FindReplaceHandler::FindAllMatches(TextEditor *editor,std::string findWord) {

    if (findWord.empty()) {
        editor->EnsureCursorVisible();
        mFindWord = "";
        mMatches.clear();
        return;
    }

    if(findWord == mFindWord && !editor->mTextChanged && !mOptionsChanged)
        return;

    if (mOptionsChanged)
        mOptionsChanged = false;

    mMatches.clear();
    mFindWord = findWord;
    auto startingPos = editor->mState.mCursorPosition;
    auto saveState = editor->mState;
    Coordinates begin = Coordinates(0,0);
    editor->mState.mCursorPosition = begin;

    if (!FindNext(editor)) {
        editor->mState = saveState;
        editor->EnsureCursorVisible();
        return;
    }
    TextEditor::EditorState state = mMatches.back();

    while( state.mCursorPosition < startingPos) {
        if (!FindNext(editor)) {
            editor->mState = saveState;
            editor->EnsureCursorVisible();
            return;
        }
        state = mMatches.back();
    }

    while (FindNext(editor));

    editor->mState = saveState;
    editor->EnsureCursorVisible();
    return;
}


bool TextEditor::FindReplaceHandler::Replace(TextEditor *editor, bool next) {

    if (mMatches.empty() || mFindWord == mReplaceWord || mFindWord.empty())
        return false;


    auto state = editor->mState;

    if (editor->mState.mCursorPosition <= editor->mState.mSelectionEnd && editor->mState.mSelectionEnd > editor->mState.mSelectionStart && editor->mState.mCursorPosition > editor->mState.mSelectionStart) {

        editor->mState.mCursorPosition = editor->mState.mSelectionStart;
        if(editor->mState.mCursorPosition.mColumn == 0) {
            editor->mState.mCursorPosition.mLine--;
            editor->mState.mCursorPosition.mColumn = editor->GetLineMaxColumn(editor->mState.mCursorPosition.mLine);
        } else
            editor->mState.mCursorPosition.mColumn--;
    }
    auto matchIndex = FindMatch(editor,next);
    if(matchIndex != 0) {
        UndoRecord u;
        u.mBefore = editor->mState;

        auto selectionEnd = editor->mState.mSelectionEnd;

        u.mRemoved = editor->GetSelectedText();
        u.mRemovedStart = editor->mState.mSelectionStart;
        u.mRemovedEnd = editor->mState.mSelectionEnd;

        editor->DeleteSelection();
        if (GetFindRegEx()) {
            std::string replacedText = std::regex_replace(editor->GetText(), std::regex(mFindWord), mReplaceWord, std::regex_constants::format_first_only | std::regex_constants::format_no_copy);
            u.mAdded = replacedText;
        } else
            u.mAdded = mReplaceWord;

        u.mAddedStart = editor->GetActualCursorCoordinates();

        editor->InsertText(u.mAdded);
        editor->SetCursorPosition(editor->mState.mSelectionEnd);

        u.mAddedEnd = editor->GetActualCursorCoordinates();

        editor->EnsureCursorVisible();
        ImGui::SetKeyboardFocusHere(0);

        u.mAfter = editor->mState;
        editor->AddUndo(u);
        editor->mTextChanged = true;
        mMatches.erase(mMatches.begin() + matchIndex - 1);

        return true;
    }
    editor->mState = state;
    return false;
}

bool TextEditor::FindReplaceHandler::ReplaceAll(TextEditor *editor) {
    unsigned count = mMatches.size();

    for (unsigned i = 0; i < count; i++)
        Replace(editor,true);

    return true;
}

const TextEditor::Palette &TextEditor::GetDarkPalette() {
    const static Palette p = {
        {
         0xff7f7f7f, // Default
            0xffd69c56, // Keyword
            0xff00ff00, // Number
            0xff7070e0, // String
            0xff70a0e0, // Char literal
            0xffffffff, // Punctuation
            0xff408080, // Preprocessor
            0xffaaaaaa, // Identifier
            0xff9bc64d, // Known identifier
            0xffc040a0, // Preproc identifier
            0xff708020, // Global Doc Comment
            0xff586820, // Doc Comment
            0xff206020, // Comment (single line)
            0xff406020, // Comment (multi line)
            0xff004545, // Preprocessor deactivated
            0xff101010, // Background
            0xffe0e0e0, // Cursor
            0x80a06020, // Selection
            0x800020ff, // ErrorMarker
            0x40f08000, // Breakpoint
            0xff707000, // Line number
            0x40000000, // Current line fill
            0x40808080, // Current line fill (inactive)
            0x40a0a0a0, // Current line edge
        }
    };
    return p;
}

const TextEditor::Palette &TextEditor::GetLightPalette() {
    const static Palette p = {
        {
         0xff7f7f7f, // None
            0xffff0c06, // Keyword
            0xff008000, // Number
            0xff2020a0, // String
            0xff304070, // Char literal
            0xff000000, // Punctuation
            0xff406060, // Preprocessor
            0xff404040, // Identifier
            0xff606010, // Known identifier
            0xffc040a0, // Preproc identifier
            0xff707820, // Global Doc Comment
            0xff586020, // Doc Comment
            0xff205020, // Comment (single line)
            0xff405020, // Comment (multi line)
            0xffa7cccc, // Preprocessor deactivated
            0xffffffff, // Background
            0xff000000, // Cursor
            0x80600000, // Selection
            0xa00010ff, // ErrorMarker
            0x80f08000, // Breakpoint
            0xff505000, // Line number
            0x40000000, // Current line fill
            0x40808080, // Current line fill (inactive)
            0x40000000, // Current line edge
        }
    };
    return p;
}

const TextEditor::Palette &TextEditor::GetRetroBluePalette() {
    const static Palette p = {
        {
         0xff00ffff, // None
            0xffffff00, // Keyword
            0xff00ff00, // Number
            0xff808000, // String
            0xff808000, // Char literal
            0xffffffff, // Punctuation
            0xff008000, // Preprocessor
            0xff00ffff, // Identifier
            0xffffffff, // Known identifier
            0xffff00ff, // Preproc identifier
            0xff101010, // Global Doc Comment
            0xff202020, // Doc Comment
            0xff808080, // Comment (single line)
            0xff404040, // Comment (multi line)
            0xff004000, // Preprocessor deactivated
            0xff800000, // Background
            0xff0080ff, // Cursor
            0x80ffff00, // Selection
            0xa00000ff, // ErrorMarker
            0x80ff8000, // Breakpoint
            0xff808000, // Line number
            0x40000000, // Current line fill
            0x40808080, // Current line fill (inactive)
            0x40000000, // Current line edge
        }
    };
    return p;
}


std::string TextEditor::GetText() const {
    return GetText(Coordinates(), Coordinates((int)mLines.size(), 0));
}

std::vector<std::string> TextEditor::GetTextLines() const {
    std::vector<std::string> result;

    result.reserve(mLines.size());

    for (auto &line : mLines) {
        std::string text;

        text.resize(line.size());

        for (size_t i = 0; i < line.size(); ++i)
            text[i] = line[i].mChar;

        result.emplace_back(std::move(text));
    }

    return result;
}

std::string TextEditor::GetSelectedText() const {
    return GetText(mState.mSelectionStart, mState.mSelectionEnd);
}

std::string TextEditor::GetCurrentLineText() const {
    auto lineLength = GetLineMaxColumn(mState.mCursorPosition.mLine);
    return GetText(
        Coordinates(mState.mCursorPosition.mLine, 0),
        Coordinates(mState.mCursorPosition.mLine, lineLength));
}

void TextEditor::ProcessInputs() {
}

void TextEditor::Colorize(int aFromLine, int aLines) {
    int toLine     = aLines == -1 ? (int)mLines.size() : std::min((int)mLines.size(), aFromLine + aLines);
    mColorRangeMin = std::min(mColorRangeMin, aFromLine);
    mColorRangeMax = std::max(mColorRangeMax, toLine);
    mColorRangeMin = std::max(0, mColorRangeMin);
    mColorRangeMax = std::max(mColorRangeMin, mColorRangeMax);
    mCheckComments = true;
}

void TextEditor::ColorizeRange(int aFromLine, int aToLine) {
    if (isEmpty() || aFromLine >= aToLine)
        return;

    std::string buffer;
    std::cmatch results;
    std::string id;

    int endLine = std::max(0, std::min((int)mLines.size(), aToLine));
    for (int i = aFromLine; i < endLine; ++i) {
        auto &line = mLines[i];

        if (line.empty())
            continue;

        buffer.resize(line.size());
        for (size_t j = 0; j < line.size(); ++j) {
            auto &col       = line[j];
            buffer[j]       = col.mChar;
            col.mColorIndex = PaletteIndex::Default;
        }

        const char *bufferBegin = &buffer.front();
        const char *bufferEnd   = bufferBegin + buffer.size();

        auto last = bufferEnd;

        for (auto first = bufferBegin; first != last;) {
            const char *token_begin  = nullptr;
            const char *token_end    = nullptr;
            PaletteIndex token_color = PaletteIndex::Default;

            bool hasTokenizeResult = false;

            if (mLanguageDefinition.mTokenize != nullptr) {
                if (mLanguageDefinition.mTokenize(first, last, token_begin, token_end, token_color))
                    hasTokenizeResult = true;
            }

            if (!hasTokenizeResult) {
                // todo : remove
                // printf("using regex for %.*s\n", first + 10 < last ? 10 : int(last - first), first);

                for (auto &p : mRegexList) {
                    if (std::regex_search(first, last, results, p.first, std::regex_constants::match_continuous)) {
                        hasTokenizeResult = true;

                        auto &v     = *results.begin();
                        token_begin = v.first;
                        token_end   = v.second;
                        token_color = p.second;
                        break;
                    }
                }
            }

            if (hasTokenizeResult == false) {
                first++;
            } else {
                const size_t token_length = token_end - token_begin;

                if (token_color == PaletteIndex::Identifier) {
                    id.assign(token_begin, token_end);

                    // todo : allmost all language definitions use lower case to specify keywords, so shouldn't this use ::tolower ?
                    if (!mLanguageDefinition.mCaseSensitive)
                        std::transform(id.begin(), id.end(), id.begin(), ::toupper);

                    if (!line[first - bufferBegin].mPreprocessor) {
                        if (mLanguageDefinition.mKeywords.count(id) != 0)
                            token_color = PaletteIndex::Keyword;
                        else if (mLanguageDefinition.mIdentifiers.count(id) != 0)
                            token_color = PaletteIndex::KnownIdentifier;
                        else if (mLanguageDefinition.mPreprocIdentifiers.count(id) != 0)
                            token_color = PaletteIndex::PreprocIdentifier;
                    } else {
                        if (mLanguageDefinition.mPreprocIdentifiers.count(id) != 0)
                            token_color = PaletteIndex::PreprocIdentifier;
                    }
                }

                for (size_t j = 0; j < token_length; ++j)
                    line[(token_begin - bufferBegin) + j].mColorIndex = token_color;

                first = token_end;
            }
        }
    }
}

void TextEditor::ColorizeInternal() {
    if (isEmpty() || !mColorizerEnabled)
        return;

    if (mCheckComments) {
        auto endLine                 = mLines.size();
        auto endIndex                = 0;
        auto commentStartLine        = endLine;
        auto commentStartIndex       = endIndex;
        auto withinGlobalDocComment  = false;
        auto withinDocComment        = false;
        auto withinComment           = false;
        auto withinString            = false;
        auto withinSingleLineComment = false;
        auto withinPreproc           = false;
        auto withinNotDef            = false;
        auto firstChar               = true;     // there is no other non-whitespace characters in the line before
        auto currentLine             = 0;
        auto currentIndex            = 0;
        auto commentLength           = 0;
        auto &startStr               = mLanguageDefinition.mCommentStart;
        auto &singleStartStr         = mLanguageDefinition.mSingleLineComment;
        auto &docStartStr            = mLanguageDefinition.mDocComment;
        auto &globalStartStr         = mLanguageDefinition.mGlobalDocComment;

        std::vector<bool> ifDefs;
        ifDefs.push_back(true);

        while (currentLine < endLine || currentIndex < endIndex) {
            auto &line = mLines[currentLine];

            auto setGlyphFlags = [&](int index) {
                line[index].mMultiLineComment = withinComment;
                line[index].mComment          = withinSingleLineComment;
                line[index].mDocComment       = withinDocComment;
                line[index].mGlobalDocComment = withinGlobalDocComment;
                line[index].mDeactivated      = withinNotDef;
            };

            if (currentIndex == 0) {
                withinSingleLineComment = false;
                withinPreproc           = false;
                firstChar               = true;
            }

            if (!line.empty()) {
                auto &g = line[currentIndex];
                auto c  = g.mChar;

                if (c != mLanguageDefinition.mPreprocChar && !isspace(c))
                    firstChar = false;

                bool inComment = (commentStartLine < currentLine || (commentStartLine == currentLine && commentStartIndex <= currentIndex));

                if (withinString) {
                   setGlyphFlags(currentIndex);
                    if (c == '\\') {
                        currentIndex++;
                        setGlyphFlags(currentIndex);
                    } else if (c == '\"')
                        withinString = false;
                } else {
                    if (firstChar && c == mLanguageDefinition.mPreprocChar) {
                        withinPreproc = true;
                        std::string directive;
                        auto start = currentIndex + 1;
                        while (start < (int) line.size() && !isspace(line[start].mChar)) {
                            directive += line[start].mChar;
                            start++;
                        }

                        if (start < (int) line.size()) {

                            if (isspace(line[start].mChar)) {
                                start += 1;
                                 if (directive == "define") {
                                     while (start < (int) line.size() && isspace(line[start].mChar))
                                         start++;
                                     std::string identifier;
                                     while (start < (int) line.size() && !isspace(line[start].mChar)) {
                                         identifier += line[start].mChar;
                                         start++;
                                     }
                                     if (identifier.size() > 0 && !withinNotDef && std::find(mDefines.begin(),mDefines.end(),identifier) == mDefines.end())
                                         mDefines.push_back(identifier);
                                    } else if (directive == "undef") {
                                         while (start < (int) line.size() && isspace(line[start].mChar))
                                             start++;
                                         std::string identifier;
                                         while (start < (int) line.size() && !isspace(line[start].mChar)) {
                                             identifier += line[start].mChar;
                                             start++;
                                         }
                                         if (identifier.size() > 0  && !withinNotDef)
                                             mDefines.erase(std::remove(mDefines.begin(), mDefines.end(), identifier), mDefines.end());
                                } else if (directive == "ifdef") {
                                    while (start < (int) line.size() && isspace(line[start].mChar))
                                        start++;
                                    std::string identifier;
                                    while (start < (int) line.size() && !isspace(line[start].mChar)) {
                                        identifier += line[start].mChar;
                                        start++;
                                    }
                                    if (!withinNotDef) {
                                        bool isConditionMet = std::find(mDefines.begin(),mDefines.end(),identifier) != mDefines.end();
                                        ifDefs.push_back(isConditionMet);
                                    } else
                                        ifDefs.push_back(false);
                                } else if (directive == "ifndef") {
                                    while (start < (int) line.size() && isspace(line[start].mChar))
                                        start++;
                                    std::string identifier;
                                    while (start < (int) line.size() && !isspace(line[start].mChar)) {
                                        identifier += line[start].mChar;
                                        start++;
                                    }
                                    if (!withinNotDef) {
                                        bool isConditionMet =  std::find(mDefines.begin(),mDefines.end(),identifier) == mDefines.end();
                                        ifDefs.push_back(isConditionMet);
                                    } else
                                        ifDefs.push_back(false);
                                }
                            }
                        } else {
                            if (directive == "endif") {
                                if (ifDefs.size() > 1) {
                                    ifDefs.pop_back();
                                    withinNotDef = !ifDefs.back();
                                }
                            }
                        }
                    }

                    if (c == '\"') {
                        withinString                         = true;
                        setGlyphFlags(currentIndex);
                    } else {
                        auto pred            = [](const char &a, const Glyph &b) { return a == b.mChar; };

                        auto compareForth    = [&](const std::string &a, const std::vector<Glyph> &b) {
                            return !a.empty() && currentIndex + a.size() <= b.size() && equals(a.begin(), a.end(),
                                    b.begin() + currentIndex, b.begin() + currentIndex + a.size(), pred);
                        };

                        auto compareBack     = [&](const std::string &a, const std::vector<Glyph> &b) {
                            return !a.empty() && currentIndex + 1 >= (int)a.size() && equals(a.begin(), a.end(),
                                    b.begin() + currentIndex + 1 - a.size(), b.begin() + currentIndex + 1, pred);
                        };

                        if (!inComment && !withinSingleLineComment && !withinPreproc) {
                            if (compareForth(singleStartStr, line)) {
                                withinSingleLineComment = !inComment;
                            } else {
                                bool isGlobalDocComment = compareForth(globalStartStr, line);
                                bool isDocComment = compareForth(docStartStr, line);
                                bool isComment = compareForth(startStr, line);
                                if (isGlobalDocComment || isDocComment || isComment) {
                                    commentStartLine = currentLine;
                                    commentStartIndex = currentIndex;
                                    if (isGlobalDocComment) {
                                        withinGlobalDocComment = true;
                                        commentLength = 3;
                                    } else if (isDocComment) {
                                        withinDocComment = true;
                                        commentLength = 3;
                                    } else {
                                        withinComment = true;
                                        commentLength = 2;
                                    }
                                }
                            }
                            inComment = (commentStartLine < currentLine || (commentStartLine == currentLine && commentStartIndex <= currentIndex));
                        }
                        setGlyphFlags(currentIndex);

                        auto &endStr = mLanguageDefinition.mCommentEnd;
                        if (compareBack(endStr, line) && ((commentStartLine != currentLine) || (commentStartIndex + commentLength < currentIndex))) {
                            withinComment          = false;
                            withinDocComment        = false;
                            withinGlobalDocComment  = false;
                            commentStartLine        = endLine;
                            commentStartIndex       = endIndex;
                            commentLength           = 0;
                        }
                    }
                }
                if (currentIndex < line.size())
                    line[currentIndex].mPreprocessor = withinPreproc;
                
                currentIndex += UTF8CharLength(c);
                if (currentIndex >= (int)line.size()) {
                    withinNotDef = !ifDefs.back();
                    currentIndex = 0;
                    ++currentLine;
                }
            } else {
                currentIndex = 0;
                ++currentLine;
            }
        }
        mDefines.clear();
        mCheckComments = false;
    }

    if (mColorRangeMin < mColorRangeMax) {
        const int increment = (mLanguageDefinition.mTokenize == nullptr) ? 10 : 10000;
        const int to        = std::min(mColorRangeMin + increment, mColorRangeMax);
        ColorizeRange(mColorRangeMin, to);
        mColorRangeMin = to;

        if (mColorRangeMax == mColorRangeMin) {
            mColorRangeMin = std::numeric_limits<int>::max();
            mColorRangeMax = 0;
        }
        return;
    }
}

float TextEditor::TextDistanceToLineStart(const Coordinates &aFrom) const {
    auto &line      = mLines[aFrom.mLine];
    float distance  = 0.0f;
    float spaceSize = ImGui::GetFont()->CalcTextSizeA(ImGui::GetFontSize(), FLT_MAX, -1.0f, " ", nullptr, nullptr).x;
    int colIndex    = GetCharacterIndex(aFrom);
    for (size_t it = 0u; it < line.size() && it < colIndex;) {
        if (line[it].mChar == '\t') {
            distance = (1.0f + std::floor((1.0f + distance) / (float(mTabSize) * spaceSize))) * (float(mTabSize) * spaceSize);
            ++it;
        } else {
            auto d = UTF8CharLength(line[it].mChar);
            char tempCString[7];
            int i = 0;
            for (; i < 6 && d-- > 0 && it < (int)line.size(); i++, it++)
                tempCString[i] = line[it].mChar;

            tempCString[i] = '\0';
            distance += ImGui::GetFont()->CalcTextSizeA(ImGui::GetFontSize(), FLT_MAX, -1.0f, tempCString, nullptr, nullptr).x;
        }
    }

    return distance;
}

void TextEditor::EnsureCursorVisible() {
    if (!mWithinRender) {
        mScrollToCursor = true;
        return;
    }

    float scrollX = ImGui::GetScrollX();
    float scrollY = ImGui::GetScrollY();

    auto windowPadding = ImGui::GetStyle().WindowPadding * 2.0f;

    auto height = ImGui::GetWindowHeight() - mTopMargin - windowPadding.y;
    auto width  = ImGui::GetWindowWidth() - windowPadding.x;

    auto top    = (int)ceil(scrollY / mCharAdvance.y);
    auto bottom = (int)ceil((scrollY + height) / mCharAdvance.y);

    auto left  = scrollX;
    auto right = scrollX + width;

    auto pos = GetActualCursorCoordinates();
    auto len = TextDistanceToLineStart(pos);

    if (pos.mLine <= top + 1)
        ImGui::SetScrollY(std::max(0.0f, (pos.mLine - 1) * mCharAdvance.y));
    if (pos.mLine >= bottom - 2)
        ImGui::SetScrollY(std::max(0.0f, (pos.mLine + 2) * mCharAdvance.y - height));
    if (len == 0)
        ImGui::SetScrollX(0);
    else if (len + mTextStart <= left + 4)
        ImGui::SetScrollX(std::max(0.0f, len + mTextStart - 4));
    if (len + mTextStart + mCharAdvance.x * 2 >= right - 4)
        ImGui::SetScrollX(std::max(0.0f, len + mTextStart + 4 - width + mCharAdvance.x * 2));
}

int TextEditor::GetPageSize() const {
    auto height = ImGui::GetWindowHeight() - 20.0f - mTopMargin;
    return (int)floor(height / mCharAdvance.y);
}

void TextEditor::ResetCursorBlinkTime() {
    mStartTime = ImGui::GetTime() * 1000 - sCursorBlinkOnTime;
}

TextEditor::UndoRecord::UndoRecord(
    const std::string &aAdded,
    const TextEditor::Coordinates aAddedStart,
    const TextEditor::Coordinates aAddedEnd,
    const std::string &aRemoved,
    const TextEditor::Coordinates aRemovedStart,
    const TextEditor::Coordinates aRemovedEnd,
    TextEditor::EditorState &aBefore,
    TextEditor::EditorState &aAfter)
    : mAdded(aAdded), mAddedStart(aAddedStart), mAddedEnd(aAddedEnd), mRemoved(aRemoved), mRemovedStart(aRemovedStart), mRemovedEnd(aRemovedEnd), mBefore(aBefore), mAfter(aAfter) {
    assert(mAddedStart <= mAddedEnd);
    assert(mRemovedStart <= mRemovedEnd);
}

void TextEditor::UndoRecord::Undo(TextEditor *aEditor) {
    if (!mAdded.empty()) {
        aEditor->DeleteRange(mAddedStart, mAddedEnd);
        aEditor->Colorize(mAddedStart.mLine - 1, mAddedEnd.mLine - mAddedStart.mLine + 2);
    }

    if (!mRemoved.empty()) {
        auto start = mRemovedStart;
        aEditor->InsertTextAt(start, mRemoved.c_str());
        aEditor->Colorize(mRemovedStart.mLine - 1, mRemovedEnd.mLine - mRemovedStart.mLine + 2);
    }

    aEditor->mState = mBefore;
    aEditor->EnsureCursorVisible();
}

void TextEditor::UndoRecord::Redo(TextEditor *aEditor) {
    if (!mRemoved.empty()) {
        aEditor->DeleteRange(mRemovedStart, mRemovedEnd);
        aEditor->Colorize(mRemovedStart.mLine - 1, mRemovedEnd.mLine - mRemovedStart.mLine + 1);
    }

    if (!mAdded.empty()) {
        auto start = mAddedStart;
        aEditor->InsertTextAt(start, mAdded.c_str());
        aEditor->Colorize(mAddedStart.mLine - 1, mAddedEnd.mLine - mAddedStart.mLine + 1);
    }

    aEditor->mState = mAfter;
    aEditor->EnsureCursorVisible();

}

bool TokenizeCStyleString(const char *in_begin, const char *in_end, const char *&out_begin, const char *&out_end) {
    const char *p = in_begin;

    if (*p == '"') {
        p++;

        while (p < in_end) {
            // handle end of string
            if (*p == '"') {
                out_begin = in_begin;
                out_end   = p + 1;
                return true;
            }

            // handle escape character for "
            if (*p == '\\' && p + 1 < in_end && p[1] == '\\')
                p++;
            else if (*p == '\\' && p + 1 < in_end && p[1] == '"')
                p++;

            p++;
        }
    }

    return false;
}

bool TokenizeCStyleCharacterLiteral(const char *in_begin, const char *in_end, const char *&out_begin, const char *&out_end) {
    const char *p = in_begin;

    if (*p == '\'') {
        p++;

        // handle escape characters
        if (p < in_end && *p == '\\')
            p++;

        if (p < in_end)
            p++;

        // handle end of character literal
        if (p < in_end && *p == '\'') {
            out_begin = in_begin;
            out_end   = p + 1;
            return true;
        }
    }

    return false;
}

bool TokenizeCStyleIdentifier(const char *in_begin, const char *in_end, const char *&out_begin, const char *&out_end) {
    const char *p = in_begin;

    if ((*p >= 'a' && *p <= 'z') || (*p >= 'A' && *p <= 'Z') || *p == '_') {
        p++;

        while ((p < in_end) && ((*p >= 'a' && *p <= 'z') || (*p >= 'A' && *p <= 'Z') || (*p >= '0' && *p <= '9') || *p == '_'))
            p++;

        out_begin = in_begin;
        out_end   = p;
        return true;
    }

    return false;
}

bool TokenizeCStyleNumber(const char *in_begin, const char *in_end, const char *&out_begin, const char *&out_end) {
    const char *p = in_begin;

    const bool startsWithNumber = *p >= '0' && *p <= '9';

    if (*p != '+' && *p != '-' && !startsWithNumber)
        return false;

    p++;

    bool hasNumber = startsWithNumber;

    while (p < in_end && (*p >= '0' && *p <= '9')) {
        hasNumber = true;

        p++;
    }

    if (hasNumber == false)
        return false;

    bool isFloat  = false;
    bool isHex    = false;
    bool isBinary = false;

    if (p < in_end) {
        if (*p == '.') {
            isFloat = true;

            p++;

            while (p < in_end && (*p >= '0' && *p <= '9'))
                p++;
        } else if (*p == 'x' || *p == 'X') {
            // hex formatted integer of the type 0xef80

            isHex = true;

            p++;

            while (p < in_end && ((*p >= '0' && *p <= '9') || (*p >= 'a' && *p <= 'f') || (*p >= 'A' && *p <= 'F') || *p == '.' || *p == 'p' || *p == 'P'))
                p++;
        } else if (*p == 'b' || *p == 'B') {
            // binary formatted integer of the type 0b01011101

            isBinary = true;

            p++;

            while (p < in_end && (*p >= '0' && *p <= '1'))
                p++;
        }
    }

    if (isHex == false && isBinary == false) {
        // floating point exponent
        if (p < in_end && (*p == 'e' || *p == 'E')) {
            isFloat = true;

            p++;

            if (p < in_end && (*p == '+' || *p == '-'))
                p++;

            bool hasDigits = false;

            while (p < in_end && (*p >= '0' && *p <= '9')) {
                hasDigits = true;

                p++;
            }

            if (hasDigits == false)
                return false;
        }

        // single precision floating point type
        if (p < in_end && *p == 'f')
            p++;
    }

    if (isFloat == false) {
        // integer size type
        while (p < in_end && (*p == 'u' || *p == 'U' || *p == 'l' || *p == 'L'))
            p++;
    }

    out_begin = in_begin;
    out_end   = p;
    return true;
}

bool TokenizeCStylePunctuation(const char *in_begin, const char *in_end, const char *&out_begin, const char *&out_end) {
    (void)in_end;

    switch (*in_begin) {
        case '[':
        case ']':
        case '{':
        case '}':
        case '!':
        case '%':
        case '^':
        case '&':
        case '*':
        case '(':
        case ')':
        case '-':
        case '+':
        case '=':
        case '~':
        case '|':
        case '<':
        case '>':
        case '?':
        case ':':
        case '/':
        case ';':
        case ',':
        case '.':
            out_begin = in_begin;
            out_end   = in_begin + 1;
            return true;
    }

    return false;
}

const TextEditor::LanguageDefinition &TextEditor::LanguageDefinition::CPlusPlus() {
    static bool inited = false;
    static LanguageDefinition langDef;
    if (!inited) {
        static const char *const cppKeywords[] = {
            "alignas", "alignof", "and", "and_eq", "asm", "atomic_cancel", "atomic_commit", "atomic_noexcept", "auto", "bitand", "bitor", "bool", "break", "case", "catch", "char", "char16_t", "char32_t", "class", "compl", "concept", "const", "constexpr", "const_cast", "continue", "decltype", "default", "delete", "do", "double", "dynamic_cast", "else", "enum", "explicit", "export", "extern", "false", "float", "for", "friend", "goto", "if", "import", "inline", "int", "long", "module", "mutable", "namespace", "new", "noexcept", "not", "not_eq", "nullptr", "operator", "or", "or_eq", "private", "protected", "public", "register", "reinterpret_cast", "requires", "return", "short", "signed", "sizeof", "static", "static_assert", "static_cast", "struct", "switch", "synchronized", "template", "this", "thread_local", "throw", "true", "try", "typedef", "typeid", "typename", "union", "unsigned", "using", "virtual", "void", "volatile", "wchar_t", "while", "xor", "xor_eq"
        };
        for (auto &k : cppKeywords)
            langDef.mKeywords.insert(k);

        static const char *const identifiers[] = {
            "abort", "abs", "acos", "asin", "atan", "atexit", "atof", "atoi", "atol", "ceil", "clock", "cosh", "ctime", "div", "exit", "fabs", "floor", "fmod", "getchar", "getenv", "isalnum", "isalpha", "isdigit", "isgraph", "ispunct", "isspace", "isupper", "kbhit", "log10", "log2", "log", "memcmp", "modf", "pow", "printf", "sprintf", "snprintf", "putchar", "putenv", "puts", "rand", "remove", "rename", "sinh", "sqrt", "srand", "strcat", "strcmp", "strerror", "time", "tolower", "toupper", "std", "string", "vector", "map", "unordered_map", "set", "unordered_set", "min", "max"
        };
        for (auto &k : identifiers) {
            Identifier id;
            id.mDeclaration = "Built-in function";
            langDef.mIdentifiers.insert(std::make_pair(std::string(k), id));
        }

        langDef.mTokenize = [](const char *in_begin, const char *in_end, const char *&out_begin, const char *&out_end, PaletteIndex &paletteIndex) -> bool {
            paletteIndex = PaletteIndex::Max;

            while (in_begin < in_end && isascii(*in_begin) && isblank(*in_begin))
                in_begin++;

            if (in_begin == in_end) {
                out_begin    = in_end;
                out_end      = in_end;
                paletteIndex = PaletteIndex::Default;
            } else if (TokenizeCStyleString(in_begin, in_end, out_begin, out_end))
                paletteIndex = PaletteIndex::String;
            else if (TokenizeCStyleCharacterLiteral(in_begin, in_end, out_begin, out_end))
                paletteIndex = PaletteIndex::CharLiteral;
            else if (TokenizeCStyleIdentifier(in_begin, in_end, out_begin, out_end))
                paletteIndex = PaletteIndex::Identifier;
            else if (TokenizeCStyleNumber(in_begin, in_end, out_begin, out_end))
                paletteIndex = PaletteIndex::Number;
            else if (TokenizeCStylePunctuation(in_begin, in_end, out_begin, out_end))
                paletteIndex = PaletteIndex::Punctuation;

            return paletteIndex != PaletteIndex::Max;
        };

        langDef.mCommentStart      = "/*";
        langDef.mCommentEnd        = "*/";
        langDef.mSingleLineComment = "//";

        langDef.mCaseSensitive   = true;
        langDef.mAutoIndentation = true;

        langDef.mName = "C++";

        inited = true;
    }
    return langDef;
}

const TextEditor::LanguageDefinition &TextEditor::LanguageDefinition::HLSL() {
    static bool inited = false;
    static LanguageDefinition langDef;
    if (!inited) {
        static const char *const keywords[] = {
            "AppendStructuredBuffer",
            "asm",
            "asm_fragment",
            "BlendState",
            "bool",
            "break",
            "Buffer",
            "ByteAddressBuffer",
            "case",
            "cbuffer",
            "centroid",
            "class",
            "column_major",
            "compile",
            "compile_fragment",
            "CompileShader",
            "const",
            "continue",
            "ComputeShader",
            "ConsumeStructuredBuffer",
            "default",
            "DepthStencilState",
            "DepthStencilView",
            "discard",
            "do",
            "double",
            "DomainShader",
            "dword",
            "else",
            "export",
            "extern",
            "false",
            "float",
            "for",
            "fxgroup",
            "GeometryShader",
            "groupshared",
            "half",
            "Hullshader",
            "if",
            "in",
            "inline",
            "inout",
            "InputPatch",
            "int",
            "interface",
            "line",
            "lineadj",
            "linear",
            "LineStream",
            "matrix",
            "min16float",
            "min10float",
            "min16int",
            "min12int",
            "min16uint",
            "namespace",
            "nointerpolation",
            "noperspective",
            "NULL",
            "out",
            "OutputPatch",
            "packoffset",
            "pass",
            "pixelfragment",
            "PixelShader",
            "point",
            "PointStream",
            "precise",
            "RasterizerState",
            "RenderTargetView",
            "return",
            "register",
            "row_major",
            "RWBuffer",
            "RWByteAddressBuffer",
            "RWStructuredBuffer",
            "RWTexture1D",
            "RWTexture1DArray",
            "RWTexture2D",
            "RWTexture2DArray",
            "RWTexture3D",
            "sample",
            "sampler",
            "SamplerState",
            "SamplerComparisonState",
            "shared",
            "snorm",
            "stateblock",
            "stateblock_state",
            "static",
            "string",
            "struct",
            "switch",
            "StructuredBuffer",
            "tbuffer",
            "technique",
            "technique10",
            "technique11",
            "texture",
            "Texture1D",
            "Texture1DArray",
            "Texture2D",
            "Texture2DArray",
            "Texture2DMS",
            "Texture2DMSArray",
            "Texture3D",
            "TextureCube",
            "TextureCubeArray",
            "true",
            "typedef",
            "triangle",
            "triangleadj",
            "TriangleStream",
            "uint",
            "uniform",
            "unorm",
            "unsigned",
            "vector",
            "vertexfragment",
            "VertexShader",
            "void",
            "volatile",
            "while",
            "bool1",
            "bool2",
            "bool3",
            "bool4",
            "double1",
            "double2",
            "double3",
            "double4",
            "float1",
            "float2",
            "float3",
            "float4",
            "int1",
            "int2",
            "int3",
            "int4",
            "in",
            "out",
            "inout",
            "uint1",
            "uint2",
            "uint3",
            "uint4",
            "dword1",
            "dword2",
            "dword3",
            "dword4",
            "half1",
            "half2",
            "half3",
            "half4",
            "float1x1",
            "float2x1",
            "float3x1",
            "float4x1",
            "float1x2",
            "float2x2",
            "float3x2",
            "float4x2",
            "float1x3",
            "float2x3",
            "float3x3",
            "float4x3",
            "float1x4",
            "float2x4",
            "float3x4",
            "float4x4",
            "half1x1",
            "half2x1",
            "half3x1",
            "half4x1",
            "half1x2",
            "half2x2",
            "half3x2",
            "half4x2",
            "half1x3",
            "half2x3",
            "half3x3",
            "half4x3",
            "half1x4",
            "half2x4",
            "half3x4",
            "half4x4",
        };
        for (auto &k : keywords)
            langDef.mKeywords.insert(k);

        static const char *const identifiers[] = {
            "abort", "abs", "acos", "all", "AllMemoryBarrier", "AllMemoryBarrierWithGroupSync", "any", "asdouble", "asfloat", "asin", "asint", "asint", "asuint", "asuint", "atan", "atan2", "ceil", "CheckAccessFullyMapped", "clamp", "clip", "cos", "cosh", "countbits", "cross", "D3DCOLORtoUBYTE4", "ddx", "ddx_coarse", "ddx_fine", "ddy", "ddy_coarse", "ddy_fine", "degrees", "determinant", "DeviceMemoryBarrier", "DeviceMemoryBarrierWithGroupSync", "distance", "dot", "dst", "errorf", "EvaluateAttributeAtCentroid", "EvaluateAttributeAtSample", "EvaluateAttributeSnapped", "exp", "exp2", "f16tof32", "f32tof16", "faceforward", "firstbithigh", "firstbitlow", "floor", "fma", "fmod", "frac", "frexp", "fwidth", "GetRenderTargetSampleCount", "GetRenderTargetSamplePosition", "GroupMemoryBarrier", "GroupMemoryBarrierWithGroupSync", "InterlockedAdd", "InterlockedAnd", "InterlockedCompareExchange", "InterlockedCompareStore", "InterlockedExchange", "InterlockedMax", "InterlockedMin", "InterlockedOr", "InterlockedXor", "isfinite", "isinf", "isnan", "ldexp", "length", "lerp", "lit", "log", "log10", "log2", "mad", "max", "min", "modf", "msad4", "mul", "noise", "normalize", "pow", "printf", "Process2DQuadTessFactorsAvg", "Process2DQuadTessFactorsMax", "Process2DQuadTessFactorsMin", "ProcessIsolineTessFactors", "ProcessQuadTessFactorsAvg", "ProcessQuadTessFactorsMax", "ProcessQuadTessFactorsMin", "ProcessTriTessFactorsAvg", "ProcessTriTessFactorsMax", "ProcessTriTessFactorsMin", "radians", "rcp", "reflect", "refract", "reversebits", "round", "rsqrt", "saturate", "sign", "sin", "sincos", "sinh", "smoothstep", "sqrt", "step", "tan", "tanh", "tex1D", "tex1D", "tex1Dbias", "tex1Dgrad", "tex1Dlod", "tex1Dproj", "tex2D", "tex2D", "tex2Dbias", "tex2Dgrad", "tex2Dlod", "tex2Dproj", "tex3D", "tex3D", "tex3Dbias", "tex3Dgrad", "tex3Dlod", "tex3Dproj", "texCUBE", "texCUBE", "texCUBEbias", "texCUBEgrad", "texCUBElod", "texCUBEproj", "transpose", "trunc"
        };
        for (auto &k : identifiers) {
            Identifier id;
            id.mDeclaration = "Built-in function";
            langDef.mIdentifiers.insert(std::make_pair(std::string(k), id));
        }

        langDef.mTokenRegexStrings.push_back(std::make_pair<std::string, PaletteIndex>("[ \\t]*#[ \\t]*[a-zA-Z_]+", PaletteIndex::Preprocessor));
        langDef.mTokenRegexStrings.push_back(std::make_pair<std::string, PaletteIndex>("L?\\\"(\\\\.|[^\\\"])*\\\"", PaletteIndex::String));
        langDef.mTokenRegexStrings.push_back(std::make_pair<std::string, PaletteIndex>("\\'\\\\?[^\\']\\'", PaletteIndex::CharLiteral));
        langDef.mTokenRegexStrings.push_back(std::make_pair<std::string, PaletteIndex>("[+-]?([0-9]+([.][0-9]*)?|[.][0-9]+)([eE][+-]?[0-9]+)?[fF]?", PaletteIndex::Number));
        langDef.mTokenRegexStrings.push_back(std::make_pair<std::string, PaletteIndex>("[+-]?[0-9]+[Uu]?[lL]?[lL]?", PaletteIndex::Number));
        langDef.mTokenRegexStrings.push_back(std::make_pair<std::string, PaletteIndex>("0[0-7]+[Uu]?[lL]?[lL]?", PaletteIndex::Number));
        langDef.mTokenRegexStrings.push_back(std::make_pair<std::string, PaletteIndex>("0[xX][0-9a-fA-F]+[uU]?[lL]?[lL]?", PaletteIndex::Number));
        langDef.mTokenRegexStrings.push_back(std::make_pair<std::string, PaletteIndex>("[a-zA-Z_][a-zA-Z0-9_]*", PaletteIndex::Identifier));
        langDef.mTokenRegexStrings.push_back(std::make_pair<std::string, PaletteIndex>("[\\[\\]\\{\\}\\!\\%\\^\\&\\*\\(\\)\\-\\+\\=\\~\\|\\<\\>\\?\\/\\;\\,\\.]", PaletteIndex::Punctuation));

        langDef.mCommentStart      = "/*";
        langDef.mCommentEnd        = "*/";
        langDef.mSingleLineComment = "//";

        langDef.mCaseSensitive   = true;
        langDef.mAutoIndentation = true;

        langDef.mName = "HLSL";

        inited = true;
    }
    return langDef;
}

const TextEditor::LanguageDefinition &TextEditor::LanguageDefinition::GLSL() {
    static bool inited = false;
    static LanguageDefinition langDef;
    if (!inited) {
        static const char *const keywords[] = {
            "auto", "break", "case", "char", "const", "continue", "default", "do", "double", "else", "enum", "extern", "float", "for", "goto", "if", "inline", "int", "long", "register", "restrict", "return", "short", "signed", "sizeof", "static", "struct", "switch", "typedef", "union", "unsigned", "void", "volatile", "while", "_Alignas", "_Alignof", "_Atomic", "_Bool", "_Complex", "_Generic", "_Imaginary", "_Noreturn", "_Static_assert", "_Thread_local"
        };
        for (auto &k : keywords)
            langDef.mKeywords.insert(k);

        static const char *const identifiers[] = {
            "abort", "abs", "acos", "asin", "atan", "atexit", "atof", "atoi", "atol", "ceil", "clock", "cosh", "ctime", "div", "exit", "fabs", "floor", "fmod", "getchar", "getenv", "isalnum", "isalpha", "isdigit", "isgraph", "ispunct", "isspace", "isupper", "kbhit", "log10", "log2", "log", "memcmp", "modf", "pow", "putchar", "putenv", "puts", "rand", "remove", "rename", "sinh", "sqrt", "srand", "strcat", "strcmp", "strerror", "time", "tolower", "toupper"
        };
        for (auto &k : identifiers) {
            Identifier id;
            id.mDeclaration = "Built-in function";
            langDef.mIdentifiers.insert(std::make_pair(std::string(k), id));
        }

        langDef.mTokenRegexStrings.push_back(std::make_pair<std::string, PaletteIndex>("[ \\t]*#[ \\t]*[a-zA-Z_]+", PaletteIndex::Preprocessor));
        langDef.mTokenRegexStrings.push_back(std::make_pair<std::string, PaletteIndex>("L?\\\"(\\\\.|[^\\\"])*\\\"", PaletteIndex::String));
        langDef.mTokenRegexStrings.push_back(std::make_pair<std::string, PaletteIndex>("\\'\\\\?[^\\']\\'", PaletteIndex::CharLiteral));
        langDef.mTokenRegexStrings.push_back(std::make_pair<std::string, PaletteIndex>("[+-]?([0-9]+([.][0-9]*)?|[.][0-9]+)([eE][+-]?[0-9]+)?[fF]?", PaletteIndex::Number));
        langDef.mTokenRegexStrings.push_back(std::make_pair<std::string, PaletteIndex>("[+-]?[0-9]+[Uu]?[lL]?[lL]?", PaletteIndex::Number));
        langDef.mTokenRegexStrings.push_back(std::make_pair<std::string, PaletteIndex>("0[0-7]+[Uu]?[lL]?[lL]?", PaletteIndex::Number));
        langDef.mTokenRegexStrings.push_back(std::make_pair<std::string, PaletteIndex>("0[xX][0-9a-fA-F]+[uU]?[lL]?[lL]?", PaletteIndex::Number));
        langDef.mTokenRegexStrings.push_back(std::make_pair<std::string, PaletteIndex>("[a-zA-Z_][a-zA-Z0-9_]*", PaletteIndex::Identifier));
        langDef.mTokenRegexStrings.push_back(std::make_pair<std::string, PaletteIndex>("[\\[\\]\\{\\}\\!\\%\\^\\&\\*\\(\\)\\-\\+\\=\\~\\|\\<\\>\\?\\/\\;\\,\\.]", PaletteIndex::Punctuation));

        langDef.mCommentStart      = "/*";
        langDef.mCommentEnd        = "*/";
        langDef.mSingleLineComment = "//";

        langDef.mCaseSensitive   = true;
        langDef.mAutoIndentation = true;

        langDef.mName = "GLSL";

        inited = true;
    }
    return langDef;
}

const TextEditor::LanguageDefinition &TextEditor::LanguageDefinition::C() {
    static bool inited = false;
    static LanguageDefinition langDef;
    if (!inited) {
        static const char *const keywords[] = {
            "auto", "break", "case", "char", "const", "continue", "default", "do", "double", "else", "enum", "extern", "float", "for", "goto", "if", "inline", "int", "long", "register", "restrict", "return", "short", "signed", "sizeof", "static", "struct", "switch", "typedef", "union", "unsigned", "void", "volatile", "while", "_Alignas", "_Alignof", "_Atomic", "_Bool", "_Complex", "_Generic", "_Imaginary", "_Noreturn", "_Static_assert", "_Thread_local"
        };
        for (auto &k : keywords)
            langDef.mKeywords.insert(k);

        static const char *const identifiers[] = {
            "abort", "abs", "acos", "asin", "atan", "atexit", "atof", "atoi", "atol", "ceil", "clock", "cosh", "ctime", "div", "exit", "fabs", "floor", "fmod", "getchar", "getenv", "isalnum", "isalpha", "isdigit", "isgraph", "ispunct", "isspace", "isupper", "kbhit", "log10", "log2", "log", "memcmp", "modf", "pow", "putchar", "putenv", "puts", "rand", "remove", "rename", "sinh", "sqrt", "srand", "strcat", "strcmp", "strerror", "time", "tolower", "toupper"
        };
        for (auto &k : identifiers) {
            Identifier id;
            id.mDeclaration = "Built-in function";
            langDef.mIdentifiers.insert(std::make_pair(std::string(k), id));
        }

        langDef.mTokenize = [](const char *in_begin, const char *in_end, const char *&out_begin, const char *&out_end, PaletteIndex &paletteIndex) -> bool {
            paletteIndex = PaletteIndex::Max;

            while (in_begin < in_end && isascii(*in_begin) && isblank(*in_begin))
                in_begin++;

            if (in_begin == in_end) {
                out_begin    = in_end;
                out_end      = in_end;
                paletteIndex = PaletteIndex::Default;
            } else if (TokenizeCStyleString(in_begin, in_end, out_begin, out_end))
                paletteIndex = PaletteIndex::String;
            else if (TokenizeCStyleCharacterLiteral(in_begin, in_end, out_begin, out_end))
                paletteIndex = PaletteIndex::CharLiteral;
            else if (TokenizeCStyleIdentifier(in_begin, in_end, out_begin, out_end))
                paletteIndex = PaletteIndex::Identifier;
            else if (TokenizeCStyleNumber(in_begin, in_end, out_begin, out_end))
                paletteIndex = PaletteIndex::Number;
            else if (TokenizeCStylePunctuation(in_begin, in_end, out_begin, out_end))
                paletteIndex = PaletteIndex::Punctuation;

            return paletteIndex != PaletteIndex::Max;
        };

        langDef.mCommentStart      = "/*";
        langDef.mCommentEnd        = "*/";
        langDef.mSingleLineComment = "//";

        langDef.mCaseSensitive   = true;
        langDef.mAutoIndentation = true;

        langDef.mName = "C";

        inited = true;
    }
    return langDef;
}

const TextEditor::LanguageDefinition &TextEditor::LanguageDefinition::SQL() {
    static bool inited = false;
    static LanguageDefinition langDef;
    if (!inited) {
        static const char *const keywords[] = {
            "ADD", "EXCEPT", "PERCENT", "ALL", "EXEC", "PLAN", "ALTER", "EXECUTE", "PRECISION", "AND", "EXISTS", "PRIMARY", "ANY", "EXIT", "PRINT", "AS", "FETCH", "PROC", "ASC", "FILE", "PROCEDURE", "AUTHORIZATION", "FILLFACTOR", "PUBLIC", "BACKUP", "FOR", "RAISERROR", "BEGIN", "FOREIGN", "READ", "BETWEEN", "FREETEXT", "READTEXT", "BREAK", "FREETEXTTABLE", "RECONFIGURE", "BROWSE", "FROM", "REFERENCES", "BULK", "FULL", "REPLICATION", "BY", "FUNCTION", "RESTORE", "CASCADE", "GOTO", "RESTRICT", "CASE", "GRANT", "RETURN", "CHECK", "GROUP", "REVOKE", "CHECKPOINT", "HAVING", "RIGHT", "CLOSE", "HOLDLOCK", "ROLLBACK", "CLUSTERED", "IDENTITY", "ROWCOUNT", "COALESCE", "IDENTITY_INSERT", "ROWGUIDCOL", "COLLATE", "IDENTITYCOL", "RULE", "COLUMN", "IF", "SAVE", "COMMIT", "IN", "SCHEMA", "COMPUTE", "INDEX", "SELECT", "CONSTRAINT", "INNER", "SESSION_USER", "CONTAINS", "INSERT", "SET", "CONTAINSTABLE", "INTERSECT", "SETUSER", "CONTINUE", "INTO", "SHUTDOWN", "CONVERT", "IS", "SOME", "CREATE", "JOIN", "STATISTICS", "CROSS", "KEY", "SYSTEM_USER", "CURRENT", "KILL", "TABLE", "CURRENT_DATE", "LEFT", "TEXTSIZE", "CURRENT_TIME", "LIKE", "THEN", "CURRENT_TIMESTAMP", "LINENO", "TO", "CURRENT_USER", "LOAD", "TOP", "CURSOR", "NATIONAL", "TRAN", "DATABASE", "NOCHECK", "TRANSACTION", "DBCC", "NONCLUSTERED", "TRIGGER", "DEALLOCATE", "NOT", "TRUNCATE", "DECLARE", "NULL", "TSEQUAL", "DEFAULT", "NULLIF", "UNION", "DELETE", "OF", "UNIQUE", "DENY", "OFF", "UPDATE", "DESC", "OFFSETS", "UPDATETEXT", "DISK", "ON", "USE", "DISTINCT", "OPEN", "USER", "DISTRIBUTED", "OPENDATASOURCE", "VALUES", "DOUBLE", "OPENQUERY", "VARYING", "DROP", "OPENROWSET", "VIEW", "DUMMY", "OPENXML", "WAITFOR", "DUMP", "OPTION", "WHEN", "ELSE", "OR", "WHERE", "END", "ORDER", "WHILE", "ERRLVL", "OUTER", "WITH", "ESCAPE", "OVER", "WRITETEXT"
        };

        for (auto &k : keywords)
            langDef.mKeywords.insert(k);

        static const char *const identifiers[] = {
            "ABS", "ACOS", "ADD_MONTHS", "ASCII", "ASCIISTR", "ASIN", "ATAN", "ATAN2", "AVG", "BFILENAME", "BIN_TO_NUM", "BITAND", "CARDINALITY", "CASE", "CAST", "CEIL", "CHARTOROWID", "CHR", "COALESCE", "COMPOSE", "CONCAT", "CONVERT", "CORR", "COS", "COSH", "COUNT", "COVAR_POP", "COVAR_SAMP", "CUME_DIST", "CURRENT_DATE", "CURRENT_TIMESTAMP", "DBTIMEZONE", "DECODE", "DECOMPOSE", "DENSE_RANK", "DUMP", "EMPTY_BLOB", "EMPTY_CLOB", "EXP", "EXTRACT", "FIRST_VALUE", "FLOOR", "FROM_TZ", "GREATEST", "GROUP_ID", "HEXTORAW", "INITCAP", "INSTR", "INSTR2", "INSTR4", "INSTRB", "INSTRC", "LAG", "LAST_DAY", "LAST_VALUE", "LEAD", "LEAST", "LENGTH", "LENGTH2", "LENGTH4", "LENGTHB", "LENGTHC", "LISTAGG", "LN", "LNNVL", "LOCALTIMESTAMP", "LOG", "LOWER", "LPAD", "LTRIM", "MAX", "MEDIAN", "MIN", "MOD", "MONTHS_BETWEEN", "NANVL", "NCHR", "NEW_TIME", "NEXT_DAY", "NTH_VALUE", "NULLIF", "NUMTODSINTERVAL", "NUMTOYMINTERVAL", "NVL", "NVL2", "POWER", "RANK", "RAWTOHEX", "REGEXP_COUNT", "REGEXP_INSTR", "REGEXP_REPLACE", "REGEXP_SUBSTR", "REMAINDER", "REPLACE", "ROUND", "ROWNUM", "RPAD", "RTRIM", "SESSIONTIMEZONE", "SIGN", "SIN", "SINH", "SOUNDEX", "SQRT", "STDDEV", "SUBSTR", "SUM", "SYS_CONTEXT", "SYSDATE", "SYSTIMESTAMP", "TAN", "TANH", "TO_CHAR", "TO_CLOB", "TO_DATE", "TO_DSINTERVAL", "TO_LOB", "TO_MULTI_BYTE", "TO_NCLOB", "TO_NUMBER", "TO_SINGLE_BYTE", "TO_TIMESTAMP", "TO_TIMESTAMP_TZ", "TO_YMINTERVAL", "TRANSLATE", "TRIM", "TRUNC", "TZ_OFFSET", "UID", "UPPER", "USER", "USERENV", "VAR_POP", "VAR_SAMP", "VARIANCE", "VSIZE "
        };
        for (auto &k : identifiers) {
            Identifier id;
            id.mDeclaration = "Built-in function";
            langDef.mIdentifiers.insert(std::make_pair(std::string(k), id));
        }

        langDef.mTokenRegexStrings.push_back(std::make_pair<std::string, PaletteIndex>("L?\\\"(\\\\.|[^\\\"])*\\\"", PaletteIndex::String));
        langDef.mTokenRegexStrings.push_back(std::make_pair<std::string, PaletteIndex>("\\\'[^\\\']*\\\'", PaletteIndex::String));
        langDef.mTokenRegexStrings.push_back(std::make_pair<std::string, PaletteIndex>("[+-]?([0-9]+([.][0-9]*)?|[.][0-9]+)([eE][+-]?[0-9]+)?[fF]?", PaletteIndex::Number));
        langDef.mTokenRegexStrings.push_back(std::make_pair<std::string, PaletteIndex>("[+-]?[0-9]+[Uu]?[lL]?[lL]?", PaletteIndex::Number));
        langDef.mTokenRegexStrings.push_back(std::make_pair<std::string, PaletteIndex>("0[0-7]+[Uu]?[lL]?[lL]?", PaletteIndex::Number));
        langDef.mTokenRegexStrings.push_back(std::make_pair<std::string, PaletteIndex>("0[xX][0-9a-fA-F]+[uU]?[lL]?[lL]?", PaletteIndex::Number));
        langDef.mTokenRegexStrings.push_back(std::make_pair<std::string, PaletteIndex>("[a-zA-Z_][a-zA-Z0-9_]*", PaletteIndex::Identifier));
        langDef.mTokenRegexStrings.push_back(std::make_pair<std::string, PaletteIndex>("[\\[\\]\\{\\}\\!\\%\\^\\&\\*\\(\\)\\-\\+\\=\\~\\|\\<\\>\\?\\/\\;\\,\\.]", PaletteIndex::Punctuation));

        langDef.mCommentStart      = "/*";
        langDef.mCommentEnd        = "*/";
        langDef.mSingleLineComment = "//";

        langDef.mCaseSensitive   = false;
        langDef.mAutoIndentation = false;

        langDef.mName = "SQL";

        inited = true;
    }
    return langDef;
}

const TextEditor::LanguageDefinition &TextEditor::LanguageDefinition::AngelScript() {
    static bool inited = false;
    static LanguageDefinition langDef;
    if (!inited) {
        static const char *const keywords[] = {
            "and", "abstract", "auto", "bool", "break", "case", "cast", "class", "const", "continue", "default", "do", "double", "else", "enum", "false", "final", "float", "for", "from", "funcdef", "function", "get", "if", "import", "in", "inout", "int", "interface", "int8", "int16", "int32", "int64", "is", "mixin", "namespace", "not", "null", "or", "out", "override", "private", "protected", "return", "set", "shared", "super", "switch", "this ", "true", "typedef", "uint", "uint8", "uint16", "uint32", "uint64", "void", "while", "xor"
        };

        for (auto &k : keywords)
            langDef.mKeywords.insert(k);

        static const char *const identifiers[] = {
            "cos", "sin", "tab", "acos", "asin", "atan", "atan2", "cosh", "sinh", "tanh", "log", "log10", "pow", "sqrt", "abs", "ceil", "floor", "fraction", "closeTo", "fpFromIEEE", "fpToIEEE", "complex", "opEquals", "opAddAssign", "opSubAssign", "opMulAssign", "opDivAssign", "opAdd", "opSub", "opMul", "opDiv"
        };
        for (auto &k : identifiers) {
            Identifier id;
            id.mDeclaration = "Built-in function";
            langDef.mIdentifiers.insert(std::make_pair(std::string(k), id));
        }

        langDef.mTokenRegexStrings.push_back(std::make_pair<std::string, PaletteIndex>("L?\\\"(\\\\.|[^\\\"])*\\\"", PaletteIndex::String));
        langDef.mTokenRegexStrings.push_back(std::make_pair<std::string, PaletteIndex>("\\'\\\\?[^\\']\\'", PaletteIndex::String));
        langDef.mTokenRegexStrings.push_back(std::make_pair<std::string, PaletteIndex>("[+-]?([0-9]+([.][0-9]*)?|[.][0-9]+)([eE][+-]?[0-9]+)?[fF]?", PaletteIndex::Number));
        langDef.mTokenRegexStrings.push_back(std::make_pair<std::string, PaletteIndex>("[+-]?[0-9]+[Uu]?[lL]?[lL]?", PaletteIndex::Number));
        langDef.mTokenRegexStrings.push_back(std::make_pair<std::string, PaletteIndex>("0[0-7]+[Uu]?[lL]?[lL]?", PaletteIndex::Number));
        langDef.mTokenRegexStrings.push_back(std::make_pair<std::string, PaletteIndex>("0[xX][0-9a-fA-F]+[uU]?[lL]?[lL]?", PaletteIndex::Number));
        langDef.mTokenRegexStrings.push_back(std::make_pair<std::string, PaletteIndex>("[a-zA-Z_][a-zA-Z0-9_]*", PaletteIndex::Identifier));
        langDef.mTokenRegexStrings.push_back(std::make_pair<std::string, PaletteIndex>("[\\[\\]\\{\\}\\!\\%\\^\\&\\*\\(\\)\\-\\+\\=\\~\\|\\<\\>\\?\\/\\;\\,\\.]", PaletteIndex::Punctuation));

        langDef.mCommentStart      = "/*";
        langDef.mCommentEnd        = "*/";
        langDef.mSingleLineComment = "//";

        langDef.mCaseSensitive   = true;
        langDef.mAutoIndentation = true;

        langDef.mName = "AngelScript";

        inited = true;
    }
    return langDef;
}

const TextEditor::LanguageDefinition &TextEditor::LanguageDefinition::Lua() {
    static bool inited = false;
    static LanguageDefinition langDef;
    if (!inited) {
        static const char *const keywords[] = {
            "and", "break", "do", "", "else", "elseif", "end", "false", "for", "function", "if", "in", "", "local", "nil", "not", "or", "repeat", "return", "then", "true", "until", "while"
        };

        for (auto &k : keywords)
            langDef.mKeywords.insert(k);

        static const char *const identifiers[] = {
            "assert", "collectgarbage", "dofile", "error", "getmetatable", "ipairs", "loadfile", "load", "loadstring", "next", "pairs", "pcall", "print", "rawequal", "rawlen", "rawget", "rawset", "select", "setmetatable", "tonumber", "tostring", "type", "xpcall", "_G", "_VERSION", "arshift", "band", "bnot", "bor", "bxor", "btest", "extract", "lrotate", "lshift", "replace", "rrotate", "rshift", "create", "resume", "running", "status", "wrap", "yield", "isyieldable", "debug", "getuservalue", "gethook", "getinfo", "getlocal", "getregistry", "getmetatable", "getupvalue", "upvaluejoin", "upvalueid", "setuservalue", "sethook", "setlocal", "setmetatable", "setupvalue", "traceback", "close", "flush", "input", "lines", "open", "output", "popen", "read", "tmpfile", "type", "write", "close", "flush", "lines", "read", "seek", "setvbuf", "write", "__gc", "__tostring", "abs", "acos", "asin", "atan", "ceil", "cos", "deg", "exp", "tointeger", "floor", "fmod", "ult", "log", "max", "min", "modf", "rad", "random", "randomseed", "sin", "sqrt", "string", "tan", "type", "atan2", "cosh", "sinh", "tanh", "pow", "frexp", "ldexp", "log10", "pi", "huge", "maxinteger", "mininteger", "loadlib", "searchpath", "seeall", "preload", "cpath", "path", "searchers", "loaded", "module", "require", "clock", "date", "difftime", "execute", "exit", "getenv", "remove", "rename", "setlocale", "time", "tmpname", "byte", "char", "dump", "find", "format", "gmatch", "gsub", "len", "lower", "match", "rep", "reverse", "sub", "upper", "pack", "packsize", "unpack", "concat", "maxn", "insert", "pack", "unpack", "remove", "move", "sort", "offset", "codepoint", "char", "len", "codes", "charpattern", "coroutine", "table", "io", "os", "string", "utf8", "bit32", "math", "debug", "package"
        };
        for (auto &k : identifiers) {
            Identifier id;
            id.mDeclaration = "Built-in function";
            langDef.mIdentifiers.insert(std::make_pair(std::string(k), id));
        }

        langDef.mTokenRegexStrings.push_back(std::make_pair<std::string, PaletteIndex>("L?\\\"(\\\\.|[^\\\"])*\\\"", PaletteIndex::String));
        langDef.mTokenRegexStrings.push_back(std::make_pair<std::string, PaletteIndex>("\\\'[^\\\']*\\\'", PaletteIndex::String));
        langDef.mTokenRegexStrings.push_back(std::make_pair<std::string, PaletteIndex>("0[xX][0-9a-fA-F]+[uU]?[lL]?[lL]?", PaletteIndex::Number));
        langDef.mTokenRegexStrings.push_back(std::make_pair<std::string, PaletteIndex>("[+-]?([0-9]+([.][0-9]*)?|[.][0-9]+)([eE][+-]?[0-9]+)?[fF]?", PaletteIndex::Number));
        langDef.mTokenRegexStrings.push_back(std::make_pair<std::string, PaletteIndex>("[+-]?[0-9]+[Uu]?[lL]?[lL]?", PaletteIndex::Number));
        langDef.mTokenRegexStrings.push_back(std::make_pair<std::string, PaletteIndex>("[a-zA-Z_][a-zA-Z0-9_]*", PaletteIndex::Identifier));
        langDef.mTokenRegexStrings.push_back(std::make_pair<std::string, PaletteIndex>("[\\[\\]\\{\\}\\!\\%\\^\\&\\*\\(\\)\\-\\+\\=\\~\\|\\<\\>\\?\\/\\;\\,\\.]", PaletteIndex::Punctuation));

        langDef.mCommentStart      = "--[[";
        langDef.mCommentEnd        = "]]";
        langDef.mSingleLineComment = "--";

        langDef.mCaseSensitive   = true;
        langDef.mAutoIndentation = false;

        langDef.mName = "Lua";

        inited = true;
    }
    return langDef;
}<|MERGE_RESOLUTION|>--- conflicted
+++ resolved
@@ -603,20 +603,12 @@
                 btmp.insert(breakpoint);
         }
     }
-<<<<<<< HEAD
+
     mBreakpoints = std::move(btmp);
     // use clamp to ensure valid results instead of assert.
     auto start = std::clamp(aStart, 0, (int)mLines.size()-1);
     auto end   = std::clamp(aEnd, 0, (int)mLines.size());
     mLines.erase(mLines.begin() + aStart, mLines.begin() + aEnd + 1);
-=======
-    if (mBreakPointsChanged)
-        mBreakpoints = std::move(btmp);
-    if (aStart == 0 && aEnd == (int32_t)mLines.size() - 1)
-        mLines.erase(mLines.begin() + aStart, mLines.end());
-    else
-        mLines.erase(mLines.begin() + aStart, mLines.begin() + aEnd + 1);
->>>>>>> ded8cff4
 
     mTextChanged = true;
 }
