#include <algorithm>
#include <chrono>
#include <string>
#include <regex>
#include <cmath>
#include <iostream>

#include "TextEditor.h"

#define IMGUI_DEFINE_MATH_OPERATORS
#include "imgui.h"    // for imGui::GetCurrentWindow()
#include "imgui_internal.h"

// TODO
// - multiline comments vs single-line: latter is blocking start of a ML

template<class InputIt1, class InputIt2, class BinaryPredicate>
bool equals(InputIt1 first1, InputIt1 last1, InputIt2 first2, InputIt2 last2, BinaryPredicate p) {
    for (; first1 != last1 && first2 != last2; ++first1, ++first2) {
        if (!p(*first1, *first2))
            return false;
    }
    return first1 == last1 && first2 == last2;
}

const int TextEditor::sCursorBlinkInterval = 1200;
const int TextEditor::sCursorBlinkOnTime = 800;

TextEditor::Palette sPaletteBase = TextEditor::GetDarkPalette();

TextEditor::FindReplaceHandler::FindReplaceHandler() : mWholeWord(false),mFindRegEx(false),mMatchCase(false)  {}

TextEditor::TextEditor() {
    mStartTime = ImGui::GetTime() * 1000;
    SetLanguageDefinition(LanguageDefinition::HLSL());
    mLines.push_back(Line());
}

TextEditor::~TextEditor() {
}


ImVec2 TextEditor::Underwaves( ImVec2 pos ,uint32_t nChars, ImColor color, const ImVec2 &size_arg) {
    auto save = ImGui::GetStyle().AntiAliasedLines;
    ImGui::GetStyle().AntiAliasedLines = false;
    ImGuiWindow *window = ImGui::GetCurrentWindow();
    window->DC.CursorPos =pos;
    const ImVec2 label_size = ImGui::CalcTextSize("W", nullptr, true);
    ImVec2 size = ImGui::CalcItemSize(size_arg, label_size.x, label_size.y);
    float lineWidth = size.x / 3.0f + 0.5f;
    float halfLineW = lineWidth / 2.0f;

    for (uint32_t i = 0; i < nChars; i++) {
        pos = window->DC.CursorPos;
        float lineY = pos.y + size.y;

        ImVec2 pos1_1 = ImVec2(pos.x + 0*lineWidth, lineY + halfLineW);
        ImVec2 pos1_2 = ImVec2(pos.x + 1*lineWidth, lineY - halfLineW);
        ImVec2 pos2_1 = ImVec2(pos.x + 2*lineWidth, lineY + halfLineW);
        ImVec2 pos2_2 = ImVec2(pos.x + 3*lineWidth, lineY - halfLineW);

        ImGui::GetWindowDrawList()->AddLine(pos1_1, pos1_2, ImU32(color), 0.4f);
        ImGui::GetWindowDrawList()->AddLine(pos1_2, pos2_1, ImU32(color), 0.4f);
        ImGui::GetWindowDrawList()->AddLine(pos2_1, pos2_2, ImU32(color), 0.4f);

        window->DC.CursorPos = ImVec2(pos.x + size.x, pos.y);
    }
    auto ret = window->DC.CursorPos;
    ret.y += size.y;
    return ret;
}

void TextEditor::SetLanguageDefinition(const LanguageDefinition &aLanguageDef) {
    mLanguageDefinition = aLanguageDef;
    mRegexList.clear();

    for (auto &r : mLanguageDefinition.mTokenRegexStrings)
        mRegexList.push_back(std::make_pair(std::regex(r.first, std::regex_constants::optimize), r.second));

    Colorize();
}

const TextEditor::Palette& TextEditor::GetPalette() { return sPaletteBase; }

void TextEditor::SetPalette(const Palette &aValue) {
    sPaletteBase = aValue;
}

bool TextEditor::IsEndOfLine(const Coordinates &aCoordinates) const {
    if (aCoordinates.mLine < (int)mLines.size()) {
        auto &line = mLines[aCoordinates.mLine];
        auto cindex = GetCharacterIndex(aCoordinates);
        return cindex >= (int)line.size();
    }
    return true;
}

bool TextEditor::IsEndOfFile(const Coordinates &aCoordinates) const {
    if (aCoordinates.mLine < (int)mLines.size()) {
        auto &line = mLines[aCoordinates.mLine];
        auto cindex = GetCharacterIndex(aCoordinates);
        return cindex >= (int)line.size() && aCoordinates.mLine == (int)mLines.size() - 1;
    }
    return true;
}

std::string TextEditor::GetText(const Coordinates &aStart, const Coordinates &aEnd) const {
    std::string result="";
    auto start = SanitizeCoordinates(aStart);
    auto end   = SanitizeCoordinates(aEnd);
    auto lineStart = start.mLine;
    auto lineEnd   = end.mLine;
    auto startIndex = GetCharacterIndex(start);
    auto endIndex   = GetCharacterIndex(end);
    if (lineStart == lineEnd)
        result = mLines[lineStart].substr(startIndex,endIndex-startIndex);
    else {
        result = mLines[lineStart].substr(startIndex) + '\n';
        for (size_t i = lineStart+1; i < lineEnd; i++) {
            result += mLines[i].mChars + '\n';
        }
        result += mLines[lineEnd].substr(0, endIndex);
    }

    return result;
}

TextEditor::Coordinates TextEditor::GetActualCursorCoordinates() const {
    return SanitizeCoordinates(mState.mCursorPosition);
}

TextEditor::Coordinates TextEditor::SanitizeCoordinates(const Coordinates &aValue) const {
    Coordinates result = aValue;
    if (aValue.mLine < 0)
        result.mLine = mLines.size() + aValue.mLine;
    if (aValue.mColumn < 0)
        result.mColumn = GetLineMaxColumn(result.mLine) + aValue.mColumn + 1;

    result.mLine  = std::clamp(result.mLine, 0, (int)mLines.size()-1);
    result.mColumn = std::clamp(result.mColumn, 0, GetLineMaxColumn(result.mLine));
    return result;
}

// https://en.wikipedia.org/wiki/UTF-8
// We assume that the char is a standalone character (<128) or a leading byte of an UTF-8 code sequence (non-10xxxxxx code)
static int UTF8CharLength(TextEditor::Glyph c) {
    if ((c & 0xFE) == 0xFC)
        return 6;
    if ((c & 0xFC) == 0xF8)
        return 5;
    if ((c & 0xF8) == 0xF0)
        return 4;
    if ((c & 0xF0) == 0xE0)
        return 3;
    if ((c & 0xE0) == 0xC0)
        return 2;
    if ((c & 0x80) == 0x00)
        return 1;
    return 0;
}

// "Borrowed" from ImGui source
static inline void ImTextCharToUtf8(std::string &buffer, unsigned int c) {
    if (c < 0x80) {
        buffer += (char) c;
        return;
    }
    if (c < 0x800) {
        buffer += (char)(0xc0 + (c >> 6));
        buffer += (char)(0x80 + (c & 0x3f));
        return;
    }
    if (c >= 0xdc00 && c < 0xe000)
        return;
    if (c >= 0xd800 && c < 0xdc00) {
        buffer += (char)(0xf0 + (c >> 18));
        buffer += (char)(0x80 + ((c >> 12) & 0x3f));
        buffer += (char)(0x80 + ((c >> 6) & 0x3f));
        buffer += (char)(0x80 + ((c)&0x3f));
        return;
    }
    // else if (c < 0x10000)
    {
        buffer += (char)(0xe0 + (c >> 12));
        buffer += (char)(0x80 + ((c >> 6) & 0x3f));
        buffer += (char)(0x80 + ((c)&0x3f));
        return;
    }
}

static inline int ImTextCharToUtf8(char *buffer, int buf_size, unsigned int c) {
    std::string input;
    ImTextCharToUtf8(input,c);
    auto size = input.size();
    int i=0;
    for (;i<size;i++)
        buffer[i] = input[i];
    buffer[i]=0;
    return size;
}

void TextEditor::Advance(Coordinates &aCoordinates) const {
    if (IsEndOfFile(aCoordinates))
        return;
    if (IsEndOfLine(aCoordinates)) {
        if (aCoordinates.mLine + 1 < (int) mLines.size()) {
            ++aCoordinates.mLine;
            aCoordinates.mColumn = 0;
            return;
        }
        return;
    }
    auto &line = mLines[aCoordinates.mLine];
    auto characterIndex = GetCharacterIndex(aCoordinates);
    int maxDelta = line.size() - characterIndex;
    characterIndex += std::min(UTF8CharLength(line[characterIndex]), maxDelta);
    aCoordinates.mColumn = GetCharacterColumn(aCoordinates.mLine, characterIndex);
}

void TextEditor::DeleteRange(const Coordinates &aStart, const Coordinates &aEnd) {
    if (aEnd <= aStart || mReadOnly)
        return;
    auto start = SanitizeCoordinates(aStart);
    auto end   = SanitizeCoordinates(aEnd);
    auto startIndex = GetCharacterIndex(start);
    auto endIndex   = GetCharacterIndex(end);
    if (start.mLine == end.mLine) {
        auto &line = mLines[start.mLine];
        if (endIndex >= GetLineMaxColumn(start.mLine))
            line.erase(line.begin() + startIndex, -1);
        else
            line.erase(line.begin() + startIndex, endIndex-startIndex);
    } else {
        auto &firstLine = mLines[start.mLine];
        auto &lastLine  = mLines[end.mLine];

        firstLine.erase(firstLine.begin() + startIndex, -1);
        lastLine.erase(lastLine.begin(), endIndex);

        if (aStart.mLine < aEnd.mLine)
            firstLine.insert(firstLine.end(), lastLine.begin(), lastLine.end());

        if (aStart.mLine < aEnd.mLine)
            RemoveLine(aStart.mLine + 1, aEnd.mLine);
    }

    mTextChanged = true;
}

void TextEditor::AppendLine(const std::string &aValue) {
    if (isEmpty()) {
        mLines[0].mChars = aValue;
        mLines[0].mColors = std::string(aValue.size(),0);
    } else
        mLines.push_back(Line(aValue));
    SetCursorPosition(Coordinates((int)mLines.size() - 1, 0));
    EnsureCursorVisible();
    mTextChanged = true;
}

int TextEditor::InsertTextAt(Coordinates & /* inout */ aWhere, const char *aValue) {
    auto text = PreprocessText(aValue);
    if (text.empty())
        return 0;
    auto start = SanitizeCoordinates(aWhere);
    auto &line = mLines[start.mLine];
    auto stringVector = SplitString(text, "\n", false);
    auto lineCount = (int)stringVector.size();
    aWhere.mLine += lineCount - 1;
    aWhere.mColumn += stringVector[lineCount-1].size();
    stringVector[lineCount - 1].append(line.substr(GetCharacterIndex(start)));
    if (GetCharacterIndex(start) < (int)line.size())
        line.erase(line.begin() + GetCharacterIndex(start),-1);

    line.append(stringVector[0]);
    for (int i = 1; i < lineCount; i++)
        InsertLine(start.mLine + i, stringVector[i]);
    mTextChanged = true;
    return lineCount;
}

void TextEditor::AddUndo(UndoRecord &aValue) {
    IM_ASSERT(!mReadOnly);
    // printf("AddUndo: (@%d.%d) +\'%s' [%d.%d .. %d.%d], -\'%s', [%d.%d .. %d.%d] (@%d.%d)\n",
    //	aValue.mBefore.mCursorPosition.mLine, aValue.mBefore.mCursorPosition.mColumn,
    //	aValue.mAdded.c_str(), aValue.mAddedStart.mLine, aValue.mAddedStart.mColumn, aValue.mAddedEnd.mLine, aValue.mAddedEnd.mColumn,
    //	aValue.mRemoved.c_str(), aValue.mRemovedStart.mLine, aValue.mRemovedStart.mColumn, aValue.mRemovedEnd.mLine, aValue.mRemovedEnd.mColumn,
    //	aValue.mAfter.mCursorPosition.mLine, aValue.mAfter.mCursorPosition.mColumn
    //	);

    mUndoBuffer.resize((size_t)(mUndoIndex + 1));
    mUndoBuffer.back() = aValue;
    ++mUndoIndex;
}

TextEditor::Coordinates TextEditor::ScreenPosToCoordinates(const ImVec2 &aPosition) const {
    ImVec2 origin = ImGui::GetCursorScreenPos();
    ImVec2 local(aPosition.x - origin.x, aPosition.y - origin.y);

    int lineNo = std::max(0, (int)floor(local.y / mCharAdvance.y));
    if (local.x < mLeftMargin)
        return Coordinates(lineNo, 0);
    local.x -= mLeftMargin;

    int columnCoord = 0;

    if (lineNo >= 0 && lineNo < (int)mLines.size()) {
        auto &line = mLines.at(lineNo);

        int columnIndex = 0;
        float columnX   = 0.0f;

        while ((size_t)columnIndex < line.size()) {
            float columnWidth = 0.0f;

            if (line[columnIndex] == '\t') {
                float spaceSize  = ImGui::GetFont()->CalcTextSizeA(ImGui::GetFontSize(), FLT_MAX, -1.0f, " ").x;
                float oldX       = columnX;
                float newColumnX = (1.0f + std::floor((1.0f + columnX) / (float(mTabSize) * spaceSize))) * (float(mTabSize) * spaceSize);
                columnWidth      = newColumnX - oldX;
                if (columnX + columnWidth > local.x)
                    break;
                columnX     = newColumnX;
                columnCoord = (columnCoord / mTabSize) * mTabSize + mTabSize;
                columnIndex++;
            } else {
                char buf[7];
                auto d = UTF8CharLength(line[columnIndex]);
                int i  = 0;
                while (i < 6 && d-- > 0)
                    buf[i++] = line[columnIndex++];
                buf[i]      = '\0';
                columnWidth = ImGui::GetFont()->CalcTextSizeA(ImGui::GetFontSize(), FLT_MAX, -1.0f, buf).x;
                if (columnX + columnWidth > local.x)
                    break;
                columnX += columnWidth;
                columnCoord++;
            }
        }
    }

    return SanitizeCoordinates(Coordinates(lineNo, columnCoord));
}

void TextEditor::DeleteWordLeft()  {
    const auto wordEnd = GetCursorPosition();
    const auto wordStart = FindPreviousWord(GetCursorPosition());
    SetSelection(wordStart, wordEnd);
    Backspace();
}

void TextEditor::DeleteWordRight() {
    const auto wordStart = GetCursorPosition();
    const auto wordEnd = FindNextWord(GetCursorPosition());
    SetSelection(wordStart, wordEnd);
    Backspace();
}

bool isWordChar(char c) {
    auto asUChar = static_cast<unsigned char>(c);
    return std::isalnum(asUChar) || c == '_' || asUChar > 0x7F;
}

TextEditor::Coordinates TextEditor::FindWordStart(const Coordinates &aFrom) const {
    Coordinates at = aFrom;
    if (at.mLine >= (int)mLines.size())
        return at;

    auto &line  = mLines[at.mLine];
    auto cindex = GetCharacterIndex(at);

    if (isWordChar(line.mChars[cindex-1])) {
        while (cindex > 0 && isWordChar(line.mChars[cindex-1]))
            --cindex;
    } else if (ispunct(line.mChars[cindex-1])) {
        while (cindex > 0 && ispunct(line.mChars[cindex-1]))
            --cindex;
    } else if (isspace(line.mChars[cindex-1])) {
        while (cindex > 0 && isspace(line.mChars[cindex-1]))
            --cindex;
    }
    return Coordinates(at.mLine, GetCharacterColumn(at.mLine, cindex));
}

TextEditor::Coordinates TextEditor::FindWordEnd(const Coordinates &aFrom) const {
    Coordinates at = aFrom;
    if (at.mLine >= (int)mLines.size())
        return at;

    auto &line  = mLines[at.mLine];
    auto cindex = GetCharacterIndex(at);

    if (isWordChar(line.mChars[cindex])) {
        while (cindex < (int)line.mChars.size() && isWordChar(line.mChars[cindex]))
            ++cindex;
    } else if (ispunct(line.mChars[cindex])) {
        while (cindex < (int)line.mChars.size() && ispunct(line.mChars[cindex]))
            ++cindex;
    } else if (isspace(line.mChars[cindex])) {
        while (cindex < (int)line.mChars.size() && isspace(line.mChars[cindex]))
            ++cindex;
    }
    return Coordinates(aFrom.mLine, GetCharacterColumn(aFrom.mLine, cindex));
}

TextEditor::Coordinates TextEditor::FindNextWord(const Coordinates &aFrom) const {
    Coordinates at = aFrom;
    if (at.mLine >= (int)mLines.size())
        return at;

    auto &line  = mLines[at.mLine];
    auto cindex = GetCharacterIndex(at);

    if (isspace(line.mChars[cindex])) {
        while (cindex < (int)line.mChars.size() && isspace(line.mChars[cindex]))
            ++cindex;
    }
    if (isWordChar(line.mChars[cindex])) {
        while (cindex < (int)line.mChars.size() && (isWordChar(line.mChars[cindex])))
            ++cindex;
    } else if (ispunct(line.mChars[cindex])) {
        while (cindex < (int)line.mChars.size() && (ispunct(line.mChars[cindex])))
            ++cindex;
    }
    return Coordinates(aFrom.mLine, GetCharacterColumn(aFrom.mLine, cindex));
}

TextEditor::Coordinates TextEditor::FindPreviousWord(const Coordinates &aFrom) const {
    Coordinates at = aFrom;
    if (at.mLine >= (int)mLines.size())
        return at;

    auto &line  = mLines[at.mLine];
    auto cindex = GetCharacterIndex(at);

    if (isspace(line.mChars[cindex-1])) {
        while (cindex > 0 && isspace(line.mChars[cindex-1]))
            --cindex;
    }
    if (isWordChar(line.mChars[cindex-1])) {
        while (cindex > 0 && isWordChar(line.mChars[cindex-1]))
            --cindex;
    } else if (ispunct(line.mChars[cindex-1])) {
        while (cindex > 0 &&  ispunct(line.mChars[cindex-1]))
            --cindex;
    }
    return Coordinates(at.mLine, GetCharacterColumn(at.mLine, cindex));
}



int TextEditor::Utf8CharsToBytes(std::string line, uint32_t start, uint32_t numChars) {
    if (line.empty())
        return 0;
    int column      = 0;
    int index      = 0;
    while (start + index < line.size() && column < numChars) {
        index += UTF8CharLength(line[start + index]);
        ++column;
    }
    return index;
}

int TextEditor::Utf8CharsToBytes(const Coordinates &aCoordinates) const {
    if (aCoordinates.mLine >= mLines.size())
        return -1;
    auto &line = mLines[aCoordinates.mLine];
    if (line.empty())
        return 0;
    int c      = 0;
    int i      = 0;
    while (i < line.size() && c < aCoordinates.mColumn) {
        i += UTF8CharLength(line[i]);
        if (line[i] == '\t')
            c = (c / mTabSize) * mTabSize + mTabSize;
        else
            ++c;
    }
    return i;
}

TextEditor::Coordinates TextEditor::StringIndexToCoordinates(int aIndex, const std::string &input ) const {
    if (aIndex < 0 || aIndex > (int)input.size())
        return Coordinates(0, 0);
    std::string str = input.substr(0, aIndex);
    auto line = std::count(str.begin(),str.end(),'\n');
    auto index = str.find_last_of('\n');
    str = str.substr(index+1);
    auto col = GetStringCharacterCount(str);

    return Coordinates(line, col);
}

int TextEditor::GetCharacterIndex(const Coordinates &aCoordinates) const {
    if (aCoordinates.mLine >= mLines.size())
        return -1;

    const auto &line = mLines[aCoordinates.mLine];
    int column = 0;
    int index  = 0;
    while (index < line.size() && column < aCoordinates.mColumn) {
        const auto character = line[index];
        index += UTF8CharLength(character);
        if (character == '\t')
            column = (column / mTabSize) * mTabSize + mTabSize;
        else
            ++column;
    }

    return index;
}

int TextEditor::GetCharacterColumn(int aLine, int aIndex) const {
    if (aLine >= mLines.size())
        return 0;
    auto &line = mLines[aLine];
    int col    = 0;
    int i      = 0;
    while (i < aIndex && i < (int)line.size()) {
        auto c = line[i];
        i += UTF8CharLength(c);
        if (c == '\t')
            col = (col / mTabSize) * mTabSize + mTabSize;
        else
            col++;
    }
    return col;
}

int TextEditor::GetStringCharacterCount(std::string str) const {
    if (str.empty())
        return 0;
    int c      = 0;
    for (unsigned i = 0; i < str.size(); c++)
        i += UTF8CharLength(str[i]);
    return c;
}

int TextEditor::GetLineCharacterCount(int aLine) const {
    if (aLine >= mLines.size())
        return 0;
    auto &line = mLines[aLine];
    int c      = 0;
    for (unsigned i = 0; i < line.size(); c++)
        i += UTF8CharLength(line[i]);
    return c;
}

unsigned long long TextEditor::GetLineByteCount(int aLine) const {
    if (aLine >= mLines.size())
        return 0;
    auto &line = mLines[aLine];
    return line.size();
}

int TextEditor::GetLineMaxColumn(int aLine) const {
    if (aLine >= mLines.size())
        return 0;
    auto &line = mLines[aLine];
    int col    = 0;
    for (unsigned i = 0; i < line.size();) {
        auto c = line[i];
        if (c == '\t')
            col = (col / mTabSize) * mTabSize + mTabSize;
        else
            col++;
        i += UTF8CharLength(c);
    }
    return col;
}

bool TextEditor::IsOnWordBoundary(const Coordinates &aAt) const {
    if (aAt.mLine >= (int)mLines.size() || aAt.mColumn == 0)
        return true;

    auto &line  = mLines[aAt.mLine];
    auto cindex = GetCharacterIndex(aAt);
    if (cindex >= (int)line.size())
        return true;

    if (mColorizerEnabled) {
        int wordStart     = 0;
        int newWordStart  = 0;
        int wordEnd       = 0;
        while (wordEnd < cindex) {
            wordStart = newWordStart;
            auto color = line.mColors[wordStart];
            int tokenLength = line.mColors.find_first_not_of(color, wordStart)-wordStart;
            wordEnd = wordStart + tokenLength;
            newWordStart = wordEnd + 1;
        }
        return cindex == wordStart || cindex == wordEnd;
    }
    return isspace(line[cindex]) != isspace(line[cindex - 1]);
}

void TextEditor::RemoveLine(int aStart, int aEnd) {
    IM_ASSERT(!mReadOnly);
    IM_ASSERT(aEnd >= aStart);

    ErrorMarkers etmp;
    for (auto &i : mErrorMarkers) {
        ErrorMarkers::value_type e(i.first.mLine >= aStart ?  Coordinates(i.first.mLine - 1,i.first.mColumn ) : i.first, i.second);
        if (e.first.mLine >= aStart && e.first.mLine <= aEnd)
            continue;
        etmp.insert(e);
    }
    mErrorMarkers = std::move(etmp);

    Breakpoints btmp;
    for (auto breakpoint : mBreakpoints) {
        if (breakpoint <= aStart || breakpoint >= aEnd) {
            if (breakpoint >= aEnd) {
                btmp.insert(breakpoint - 1);
                mBreakPointsChanged = true;
            } else
                btmp.insert(breakpoint);
        }
    }

    mBreakpoints = std::move(btmp);
    // use clamp to ensure valid results instead of assert.
    auto start = std::clamp(aStart, 0, (int)mLines.size()-1);
    auto end   = std::clamp(aEnd, 0, (int)mLines.size());
    mLines.erase(mLines.begin() + aStart, mLines.begin() + aEnd + 1);

    mTextChanged = true;
}

void TextEditor::RemoveLine(int aIndex) {
    IM_ASSERT(!mReadOnly);
    IM_ASSERT(mLines.size() > 1);

    ErrorMarkers etmp;
    for (auto &i : mErrorMarkers) {
        ErrorMarkers::value_type e(i.first.mLine > aIndex ? Coordinates(i.first.mLine - 1 ,i.first.mColumn) : i.first, i.second);
        if (e.first.mLine - 1 == aIndex)
            continue;
        etmp.insert(e);
    }
    mErrorMarkers = std::move(etmp);

    Breakpoints btmp;
    for (auto breakpoint : mBreakpoints) {
        if (breakpoint > aIndex) {
            btmp.insert(breakpoint - 1);
            mBreakPointsChanged = true;
        }else
            btmp.insert(breakpoint);
    }
    if (mBreakPointsChanged)
        mBreakpoints = std::move(btmp);

    mLines.erase(mLines.begin() + aIndex);
    IM_ASSERT(!mLines.empty());

    mTextChanged = true;
}

void TextEditor::InsertLine(int aIndex, const std::string &aText) {
    if (aIndex < 0 || aIndex > (int)mLines.size())
        return;
    auto &line = InsertLine(aIndex);
    line.append(aText);
    mTextChanged = true;
}

TextEditor::Line &TextEditor::InsertLine(int aIndex) {

    if (isEmpty())
        return *mLines.insert(mLines.begin(), Line());

    if (aIndex == mLines.size())
        return *mLines.insert(mLines.end(), Line());

    auto newLine = Line();

    TextEditor::Line &result = *mLines.insert(mLines.begin() + aIndex, newLine);

    ErrorMarkers etmp;
    for (auto &i : mErrorMarkers)
        etmp.insert(ErrorMarkers::value_type(i.first.mLine >= aIndex ? Coordinates(i.first.mLine + 1,i.first.mColumn) : i.first, i.second));
    mErrorMarkers = std::move(etmp);

    Breakpoints btmp;
    for (auto breakpoint : mBreakpoints) {
        if (breakpoint >= aIndex) {
            btmp.insert(breakpoint + 1);
            mBreakPointsChanged = true;
        } else
            btmp.insert(breakpoint);
    }
    if (mBreakPointsChanged)
        mBreakpoints = std::move(btmp);

    return result;
}

std::string TextEditor::GetWordUnderCursor() const {
    auto c = GetCursorPosition();
    return GetWordAt(c);
}

std::string TextEditor::GetWordAt(const Coordinates &aCoords) const {
    auto start = FindWordStart(aCoords);
    auto end   = FindWordEnd(aCoords);

    std::string r;

    auto istart = GetCharacterIndex(start);
    auto iend   = GetCharacterIndex(end);

    for (auto it = istart; it < iend; ++it)
        r.push_back(mLines[aCoords.mLine][it]);

    return r;
}

uint8_t ByteCount(uint32_t number, std::string &bytes) {
    bytes[0] = static_cast<uint8_t>(number);
    if (!(number & 0xFFFFFF00))
        return 1;
    bytes[1] = static_cast<uint8_t>(number >> 8);
    if (!(number & 0xFFFF0000))
        return 2;
    bytes[2] = static_cast<uint8_t>(number >> 16);
    bytes[3] = static_cast<uint8_t>(number >> 24);
    return 4;
}

TextEditor::PaletteIndex TextEditor::GetColorIndexFromFlags(Line::Flags flags) {
    if (flags.mBits.mGlobalDocComment)
        return PaletteIndex::GlobalDocComment;
    if (flags.mBits.mBlockDocComment )
        return PaletteIndex::DocBlockComment;
    if (flags.mBits.mDocComment)
        return PaletteIndex::DocComment;
    if (flags.mBits.mBlockComment)
        return PaletteIndex::BlockComment;
    if (flags.mBits.mComment)
        return PaletteIndex::Comment;
    if (flags.mBits.mDeactivated)
        return PaletteIndex::PreprocessorDeactivated;
    if (flags.mBits.mPreprocessor)
        return PaletteIndex::Directive;
    return PaletteIndex::Default;
}

void TextEditor::HandleKeyboardInputs() {
    ImGuiIO &io   = ImGui::GetIO();

    // command => Ctrl
    // control => Super
    // option  => Alt
    auto ctrl     = io.KeyCtrl;
    auto alt      = io.KeyAlt;
    auto shift    = io.KeyShift;

    if (ImGui::IsWindowFocused()) {
        if (ImGui::IsWindowHovered())
            ImGui::SetMouseCursor(ImGuiMouseCursor_TextInput);

        io.WantCaptureKeyboard = true;
        io.WantTextInput       = true;

        if (!IsReadOnly() && !ctrl && !shift && !alt && (ImGui::IsKeyPressed(ImGuiKey_Enter) || ImGui::IsKeyPressed(ImGuiKey_KeypadEnter)))
            EnterCharacter('\n', false);
        else if (!IsReadOnly() && !ctrl && !alt && ImGui::IsKeyPressed(ImGuiKey_Tab))
            EnterCharacter('\t', shift);

        if (!IsReadOnly() && !io.InputQueueCharacters.empty()) {
            for (int i = 0; i < io.InputQueueCharacters.Size; i++) {
                auto c = io.InputQueueCharacters[i];
                if (c != 0 && (c == '\n' || c >= 32)) {
                    EnterCharacter(c, shift);
                }
            }
            io.InputQueueCharacters.resize(0);
        }
    }
}

void TextEditor::HandleMouseInputs() {
    ImGuiIO &io = ImGui::GetIO();
    auto shift  = io.KeyShift;
    auto ctrl   = io.ConfigMacOSXBehaviors ? io.KeyAlt : io.KeyCtrl;
    auto alt    = io.ConfigMacOSXBehaviors ? io.KeyCtrl : io.KeyAlt;

    if (ImGui::IsWindowHovered()) {
        if (!alt) {
            auto click         = ImGui::IsMouseClicked(0);
            auto doubleClick   = ImGui::IsMouseDoubleClicked(0);
            auto rightClick    = ImGui::IsMouseClicked(1);
            auto t     = ImGui::GetTime();
            auto tripleClick   = click && !doubleClick && (mLastClick != -1.0f && (t - mLastClick) < io.MouseDoubleClickTime);
            bool resetBlinking = false;
            /*
            Left mouse button triple click
            */

            if (tripleClick) {
                if (!ctrl) {
                    mState.mCursorPosition = ScreenPosToCoordinates(ImGui::GetMousePos());
                    auto line = mState.mCursorPosition.mLine;
                    mState.mSelectionStart = Coordinates(line, 0);
                    mState.mSelectionEnd = Coordinates(line, GetLineMaxColumn(line));
                }

                mLastClick = -1.0f;
                resetBlinking=true;
            }

            /*
            Left mouse button double click
            */

            else if (doubleClick) {
                if (!ctrl) {
                    mState.mCursorPosition = ScreenPosToCoordinates(ImGui::GetMousePos());
                    mState.mSelectionStart = FindWordStart(mState.mCursorPosition);
                    mState.mSelectionEnd = FindWordEnd(mState.mCursorPosition);
                }

                mLastClick = (float)ImGui::GetTime();
                resetBlinking=true;
            }

            /*
            Left mouse button click
            */
            else if (click) {
                if (ctrl) {
                    mState.mCursorPosition = mInteractiveStart = mInteractiveEnd = ScreenPosToCoordinates(ImGui::GetMousePos());
                    SelectWordUnderCursor();
                } else if (shift) {
                    mInteractiveEnd = ScreenPosToCoordinates(ImGui::GetMousePos());
                    mState.mCursorPosition = mInteractiveEnd;
                    SetSelection(mInteractiveStart, mInteractiveEnd);
                } else {
                    mState.mCursorPosition = mInteractiveStart = mInteractiveEnd = ScreenPosToCoordinates(ImGui::GetMousePos());
                    SetSelection(mInteractiveStart, mInteractiveEnd);
                }
                ResetCursorBlinkTime();
              
                EnsureCursorVisible();
                mLastClick = (float)ImGui::GetTime();
            } else if (rightClick) {
                auto cursorPosition = ScreenPosToCoordinates(ImGui::GetMousePos());

                if (!HasSelection() || mState.mSelectionStart > cursorPosition || cursorPosition > mState.mSelectionEnd) {
                    mState.mCursorPosition = mInteractiveStart = mInteractiveEnd = cursorPosition;
                    SetSelection(mInteractiveStart, mInteractiveEnd);
                }
                ResetCursorBlinkTime();
                mRaiseContextMenu = true;
            }
            // Mouse left button dragging (=> update selection)
            else if (ImGui::IsMouseDragging(0) && ImGui::IsMouseDown(0)) {
                io.WantCaptureMouse    = true;
                mState.mCursorPosition = mInteractiveEnd = ScreenPosToCoordinates(ImGui::GetMousePos());
                SetSelection(mInteractiveStart, mInteractiveEnd);
                resetBlinking=true;
            }
            if (resetBlinking)
                ResetCursorBlinkTime();
        }
    }
}

inline void TextUnformattedColoredAt(const ImVec2 &pos, const ImU32 &color, const char *text) {
    ImGui::SetCursorScreenPos(pos);
    ImGui::PushStyleColor(ImGuiCol_Text,color);
    ImGui::TextUnformatted(text);
    ImGui::PopStyleColor();
}
uint32_t TextEditor::SkipSpaces(const Coordinates &aFrom) const {
    auto line = aFrom.mLine;
    if (line >= mLines.size())
        return 0;
    auto &lines = mLines[line].mChars;
    auto &colors = mLines[line].mColors;
    auto cindex = GetCharacterIndex(aFrom);
    uint32_t s = 0;
    while (cindex < (int)lines.size() && lines[cindex] == ' ' && colors[cindex] == 0x00) {
        ++s;
        ++cindex;
    }
    return s;
}

void TextEditor::SetFocus() {
    mState.mCursorPosition = mFocusAtCoords;
    ResetCursorBlinkTime();
    EnsureCursorVisible();
    if (!this->mReadOnly) {
        ImGui::SetKeyboardFocusHere(0);
        mUpdateFocus = false;
    }
}

void TextEditor::RenderText(const char *aTitle, const ImVec2 &lineNumbersStartPos, const ImVec2 &textEditorSize) {
    /* Compute mCharAdvance regarding scaled font size (Ctrl + mouse wheel)*/
    const float fontSize = ImGui::GetFont()->CalcTextSizeA(ImGui::GetFontSize(), FLT_MAX, -1.0f, "#", nullptr, nullptr).x;
    mCharAdvance         = ImVec2(fontSize, ImGui::GetTextLineHeightWithSpacing() * mLineSpacing);

    /* Update palette with the current alpha from style */
    for (int i = 0; i < (int)PaletteIndex::Max; ++i) {
        auto color = ImGui::ColorConvertU32ToFloat4(sPaletteBase[i]);
        color.w *= ImGui::GetStyle().Alpha;
        mPalette[i] = ImGui::ColorConvertFloat4ToU32(color);
    }

    IM_ASSERT(mLineBuffer.empty());

    auto contentSize = textEditorSize;
    auto drawList    = ImGui::GetWindowDrawList();
    mNumberOfLinesDisplayed = GetPageSize();

    if (mScrollToTop) {
        mScrollToTop = false;
        ImGui::SetScrollY(0.f);
    }

    if ( mScrollToBottom && ImGui::GetScrollMaxY() >= ImGui::GetScrollY()) {
        mScrollToBottom = false;
        ImGui::SetScrollY(ImGui::GetScrollMaxY());
    }

    ImVec2 cursorScreenPos = ImGui::GetCursorScreenPos();
    ImVec2 position       = lineNumbersStartPos;
    auto scrollX           = ImGui::GetScrollX();
    if (mSetScrollY)
        SetScrollY();
    auto scrollY           = ImGui::GetScrollY();
    if (mSetTopLine)
        SetTopLine();
    else
        mTopLine = std::max<float>(0.0F, (scrollY-mTopMargin) / mCharAdvance.y);
    auto lineNo        = mTopLine;
    float  globalLineMax    = mLines.size();
    auto lineMax       = std::clamp(lineNo + mNumberOfLinesDisplayed, 0.0F, globalLineMax-1.0F);
    int totalDigitCount = std::floor(std::log10(globalLineMax)) + 1;

    char buf[16];


    if (!mLines.empty()) {
        float spaceSize = ImGui::GetFont()->CalcTextSizeA(ImGui::GetFontSize(), FLT_MAX, -1.0f, " ", nullptr, nullptr).x;

        while (lineNo <= lineMax) {
            ImVec2 lineStartScreenPos = ImVec2(cursorScreenPos.x + mLeftMargin, mTopMargin + cursorScreenPos.y + std::floor(lineNo) * mCharAdvance.y);
            ImVec2 textScreenPos      = lineStartScreenPos;

            auto &line    = mLines[lineNo];
            auto colors = mLines[lineNo].mColors;
            Coordinates lineStartCoord(lineNo, 0);
            Coordinates lineEndCoord(lineNo, GetLineMaxColumn(lineNo));

            // Draw selection for the current line
            float sstart = -1.0f;
            float ssend  = -1.0f;

            IM_ASSERT(mState.mSelectionStart <= mState.mSelectionEnd);
            if (mState.mSelectionStart <= lineEndCoord)
                sstart = mState.mSelectionStart > lineStartCoord ? TextDistanceToLineStart(mState.mSelectionStart) : 0.0f;
            if (mState.mSelectionEnd > lineStartCoord)
                ssend = TextDistanceToLineStart(mState.mSelectionEnd < lineEndCoord ? mState.mSelectionEnd : lineEndCoord);

            if (mState.mSelectionEnd.mLine > lineNo)
                ssend += mCharAdvance.x;

            if (sstart != -1 && ssend != -1 && sstart < ssend) {
                ImVec2 vstart(lineStartScreenPos.x + sstart, lineStartScreenPos.y);
                ImVec2 vend(lineStartScreenPos.x + ssend, lineStartScreenPos.y + mCharAdvance.y);
                drawList->AddRectFilled(vstart, vend, mPalette[(int)PaletteIndex::Selection]);
            }
            ImVec2 lineNoStartScreenPos = ImVec2(position.x, mTopMargin + cursorScreenPos.y + std::floor(lineNo) * mCharAdvance.y);
            auto start = ImVec2(lineNoStartScreenPos.x + mLineNumberFieldWidth, lineStartScreenPos.y);
            bool focused = ImGui::IsWindowFocused();
            if (!mIgnoreImGuiChild)
                ImGui::EndChild();
            // Draw line number (right aligned)
            if (mShowLineNumbers) {
                ImGui::SetCursorScreenPos(position);
                if (!mIgnoreImGuiChild)
                    ImGui::BeginChild("##lineNumbers");

                int padding = totalDigitCount - std::floor(std::log10(lineNo + 1)) - 1;
                std::string space = " ";
                while (padding-- > 0) {
                    space += " ";
                }
                std::string lineNoStr = space + std::to_string((int)(lineNo + 1));
                ImGui::SetCursorScreenPos(ImVec2(lineNumbersStartPos.x, lineStartScreenPos.y));
                if (ImGui::InvisibleButton(lineNoStr.c_str(),ImVec2(mLineNumberFieldWidth,mCharAdvance.y))) {
                    if (mBreakpoints.contains(lineNo + 1))
                        mBreakpoints.erase(lineNo + 1);
                    else
                        mBreakpoints.insert(lineNo + 1);
                    mBreakPointsChanged = true;
                    JumpToCoords(mState.mCursorPosition);
                }
                TextUnformattedColoredAt(ImVec2(mLeftMargin + lineNoStartScreenPos.x, lineStartScreenPos.y), mPalette[(int) PaletteIndex::LineNumber], lineNoStr.c_str());
            }

            // Draw breakpoints
            if (mBreakpoints.count(lineNo + 1) != 0) {
                auto end = ImVec2(lineNoStartScreenPos.x + contentSize.x + mLineNumberFieldWidth, lineStartScreenPos.y + mCharAdvance.y);
                drawList->AddRectFilled(ImVec2(lineNumbersStartPos.x, lineStartScreenPos.y), end, mPalette[(int)PaletteIndex::Breakpoint]);

                drawList->AddCircleFilled(start + ImVec2(0, mCharAdvance.y) / 2, mCharAdvance.y / 3, mPalette[(int)PaletteIndex::Breakpoint]);
                drawList->AddCircle(start + ImVec2(0, mCharAdvance.y) / 2, mCharAdvance.y / 3, mPalette[(int)PaletteIndex::Default]);
            }

            if (mState.mCursorPosition.mLine == lineNo && mShowCursor) {

                // Highlight the current line (where the cursor is)
                if (!HasSelection()) {
                    auto end = ImVec2(lineNoStartScreenPos.x + contentSize.x + mLineNumberFieldWidth, lineStartScreenPos.y + mCharAdvance.y);
                    drawList->AddRectFilled(ImVec2(lineNumbersStartPos.x, lineStartScreenPos.y), end, mPalette[(int)(focused ? PaletteIndex::CurrentLineFill : PaletteIndex::CurrentLineFillInactive)]);
                    drawList->AddRect(ImVec2(lineNumbersStartPos.x, lineStartScreenPos.y), end, mPalette[(int)PaletteIndex::CurrentLineEdge], 1.0f);
                }
            }
            if (mShowLineNumbers && !mIgnoreImGuiChild)
                ImGui::EndChild();

            if (!mIgnoreImGuiChild)
                ImGui::BeginChild(aTitle);
            if (mState.mCursorPosition.mLine == lineNo && mShowCursor) {
                // Render the cursor
                if (focused) {
                    auto timeEnd = ImGui::GetTime() * 1000;
                    auto elapsed = timeEnd - mStartTime;
                    if (elapsed > sCursorBlinkOnTime) {
                        float width = 1.0f;
                        auto cindex = GetCharacterIndex(mState.mCursorPosition);
                        float cx    = TextDistanceToLineStart(mState.mCursorPosition);

                        if (mOverwrite && cindex < (int)line.size()) {
                            auto c = line[cindex];
                            if (c == '\t') {
                                auto x = (1.0f + std::floor((1.0f + cx) / (float(mTabSize) * spaceSize))) * (float(mTabSize) * spaceSize);
                                width  = x - cx;
                            } else {
                                char buf2[2];
                                buf2[0] = line[cindex];
                                buf2[1] = '\0';
                                width   = ImGui::GetFont()->CalcTextSizeA(ImGui::GetFontSize(), FLT_MAX, -1.0f, buf2).x;
                            }
                        }
                        ImVec2 cstart(lineStartScreenPos.x + cx, lineStartScreenPos.y);
                        ImVec2 cend(lineStartScreenPos.x + cx + width, lineStartScreenPos.y + mCharAdvance.y);
                        drawList->AddRectFilled(cstart, cend, mPalette[(int)PaletteIndex::Cursor]);
                        if (elapsed > sCursorBlinkInterval)
                            mStartTime = timeEnd;
                    }
                }
            }

            // Render goto buttons
            auto lineText = GetLineText(lineNo);
            Coordinates gotoKey = Coordinates(lineNo + 1, 0);
            std::string errorLineColumn;
            bool found = false;
            for (auto text : mClickableText) {
                if (lineText.find(text) == 0) {
                    errorLineColumn = lineText.substr(text.size());
                    if (!errorLineColumn.empty()) {
                        found = true;
                        break;
                    }
                }
            }
            if (found) {
                int currLine = 0, currColumn = 0;
                if (auto idx = errorLineColumn.find(":"); idx != std::string::npos) {
                    auto errorLine = errorLineColumn.substr(0, idx);
                    if (!errorLine.empty())
                        currLine = std::stoi(errorLine) - 1;
                    auto errorColumn = errorLineColumn.substr(idx + 1);
                    if (!errorColumn.empty())
                        currColumn = std::stoi(errorColumn) - 1;
                }
                TextEditor::Coordinates errorPos = {currLine, currColumn};
                ImVec2 errorStart = ImVec2(lineStartScreenPos.x, lineStartScreenPos.y);
                ImVec2 errorEnd = ImVec2( lineStartScreenPos.x + TextDistanceToLineStart(Coordinates(lineNo, GetLineCharacterCount(lineNo))), lineStartScreenPos.y + mCharAdvance.y);
                ErrorGotoBox box = ErrorGotoBox(ImRect({errorStart, errorEnd}), errorPos, GetSourceCodeEditor());
                mErrorGotoBoxes[gotoKey] = box;
                CursorChangeBox cursorBox = CursorChangeBox(ImRect({errorStart, errorEnd}));
                mCursorBoxes[gotoKey] = cursorBox;
            }
            if (mCursorBoxes.find(gotoKey) != mCursorBoxes.end()) {
                auto box = mCursorBoxes[gotoKey];
                if (box.trigger()) box.callback();
            }

            if (mErrorGotoBoxes.find(gotoKey) != mErrorGotoBoxes.end()) {
                auto box = mErrorGotoBoxes[gotoKey];
                if (box.trigger()) box.callback();
            }

            // Render colorized text
            if (line.empty()) {
                ImGui::Dummy(mCharAdvance);
                lineNo = std::floor(lineNo + 1.0F);
                continue;
            }
            int i = 0;
            auto colorsSize = static_cast<uint32_t >(colors.size());
            i += SkipSpaces(Coordinates(lineNo, i));
            while (i < colorsSize) {
                char color = colors[i];
                uint32_t tokenLength = colors.find_first_not_of(color, i) - i;
                if (mUpdateFocus && mFocusAtCoords == Coordinates(lineNo, 0))
                    SetFocus();
                color = std::clamp(color, (char)PaletteIndex::Default, (char)((uint8_t)PaletteIndex::Max-1));
                tokenLength = std::clamp(tokenLength, 1u, colorsSize - i);
                bool underwaved = false;
                ErrorMarkers::iterator errorIt;

                if (errorIt = mErrorMarkers.find(Coordinates(lineNo+1,i+1)); errorIt != mErrorMarkers.end()) {
                    underwaved = true;
                }

                mLineBuffer = line.substr(i, tokenLength);
                ImGui::PushStyleColor(ImGuiCol_Text, ImGui::ColorConvertU32ToFloat4(mPalette.at((uint64_t) color)));
                auto charsBefore = ImGui::CalcTextSize(line.mChars.substr(0, i).c_str()).x;
                const ImVec2 textScreenPosition(lineStartScreenPos.x + charsBefore, lineStartScreenPos.y);
                ImGui::SetCursorScreenPos(textScreenPosition);
                ImGui::TextUnformatted(mLineBuffer.c_str());
                ImGui::PopStyleColor();
                mLineBuffer.clear();
                if (underwaved) {
                    auto textStart = TextDistanceToLineStart(Coordinates(lineNo, i));
                    auto begin = ImVec2(lineStartScreenPos.x + textStart, lineStartScreenPos.y);
                    auto errorLength = errorIt->second.first;
                    auto errorMessage = errorIt->second.second;
                    if (errorLength == 0)
                        errorLength = line.size() - i - 1;
                    auto end = Underwaves(begin, errorLength, mPalette[(int32_t) PaletteIndex::ErrorMarker]);
                    Coordinates key = Coordinates(lineNo+1,i+1);
                    ErrorHoverBox box = ErrorHoverBox(ImRect({begin, end}), key, errorMessage.c_str());
                    mErrorHoverBoxes[key] = box;
                }
                Coordinates key = Coordinates(lineNo + 1, i + 1);
                if (mErrorHoverBoxes.find(key) != mErrorHoverBoxes.end()) {
                    auto box = mErrorHoverBoxes[key];
                    if (box.trigger()) box.callback();
                }



                if (mUpdateFocus && mFocusAtCoords == Coordinates(lineNo, i)) {
                    SetFocus();
                }
                i += tokenLength;
                i += SkipSpaces(Coordinates(lineNo, i));
            }

            lineNo = std::floor(lineNo + 1.0F);
        }
    }
    if (!mIgnoreImGuiChild)
        ImGui::EndChild();

    if (mShowLineNumbers && !mIgnoreImGuiChild) {
            ImGui::BeginChild("##lineNumbers");
        ImGui::Dummy(ImVec2(mLineNumberFieldWidth, (globalLineMax - lineMax - 1) * mCharAdvance.y + ImGui::GetCurrentWindow()->InnerClipRect.GetHeight() - mCharAdvance.y));
        ImGui::EndChild();
    }
    if (!mIgnoreImGuiChild)
        ImGui::BeginChild(aTitle);

    if (mShowLineNumbers)
<<<<<<< HEAD
        ImGui::Dummy(ImVec2(mLongestLineLength * mCharAdvance.x + mCharAdvance.x, (globalLineMax - lineMax - 2.0F) * mCharAdvance.y + ImGui::GetCurrentWindow()->InnerClipRect.GetHeight()));
    else
        ImGui::Dummy(ImVec2(mLongestLineLength * mCharAdvance.x + mCharAdvance.x, (globalLineMax - 1.0f - lineMax + GetPageSize() - 1.0f ) * mCharAdvance.y - 2 * ImGuiStyle().WindowPadding.y));
=======
        ImGui::Dummy(ImVec2(mLongestLineLength * mCharAdvance.x, (globalLineMax - lineMax - 2.0F) * mCharAdvance.y + ImGui::GetCurrentWindow()->InnerClipRect.GetHeight()));
    else
        ImGui::Dummy(ImVec2(mLongestLineLength * mCharAdvance.x, (globalLineMax - 1.0f - lineMax + GetPageSize() - 1.0f ) * mCharAdvance.y - 2 * ImGuiStyle().WindowPadding.y));
>>>>>>> 36eeee5f

    if (mScrollToCursor)
        EnsureCursorVisible();


    if (mTopMarginChanged) {
        mTopMarginChanged = false;
        auto window = ImGui::GetCurrentWindow();
        auto maxScroll = window->ScrollMax.y;
        if (maxScroll > 0) {
            float pixelCount;
            if (mNewTopMargin > mTopMargin) {
                pixelCount = mNewTopMargin - mTopMargin;
            } else if (mNewTopMargin > 0) {
                pixelCount = mTopMargin - mNewTopMargin;
            } else {
                pixelCount = mTopMargin;
            }
            auto oldScrollY = ImGui::GetScrollY();

            if (mNewTopMargin > mTopMargin)
                mShiftedScrollY = oldScrollY + pixelCount;
            else
                mShiftedScrollY = oldScrollY - pixelCount;
            ImGui::SetScrollY(mShiftedScrollY);
            mTopMargin = mNewTopMargin;
        }
    }
}

void TextEditor::Render(const char *aTitle, const ImVec2 &aSize, bool aBorder) {
    mWithinRender          = true;
    mCursorPositionChanged = false;

    if (mLines.capacity() < 2*mLines.size())
        mLines.reserve(2*mLines.size());

    auto scrollBg = ImGui::GetStyleColorVec4(ImGuiCol_ScrollbarBg);
    scrollBg.w = 0.0f;
    auto scrollBarSize = ImGui::GetStyle().ScrollbarSize;
    ImGui::PushStyleColor(ImGuiCol_ChildBg, ImGui::ColorConvertU32ToFloat4(mPalette[(int) PaletteIndex::Background]));
    ImGui::PushStyleColor(ImGuiCol_ScrollbarBg, ImGui::ColorConvertFloat4ToU32(scrollBg));
    ImGui::PushStyleVar(ImGuiStyleVar_ItemSpacing, ImVec2(0, 0));
    ImGui::PushStyleVar(ImGuiStyleVar_ScrollbarRounding,0);
    ImGui::PushStyleVar(ImGuiStyleVar_ScrollbarSize,scrollBarSize);

    auto position = ImGui::GetCursorScreenPos();
    if (mShowLineNumbers ) {
        std::string lineNumber = " " + std::to_string(mLines.size()) + " ";
        mLineNumberFieldWidth = ImGui::GetFont()->CalcTextSizeA(ImGui::GetFontSize(), FLT_MAX, -1.0f, lineNumber.c_str(), nullptr, nullptr).x + mLeftMargin;
        ImGui::SetNextWindowPos(position);
        ImGui::SetCursorScreenPos(position);
        auto lineNoSize = ImVec2(mLineNumberFieldWidth, aSize.y);
        if (!mIgnoreImGuiChild) {
            ImGui::BeginChild("##lineNumbers", lineNoSize, false, ImGuiWindowFlags_NoScrollbar);
            ImGui::EndChild();
        }
    }  else {
        mLineNumberFieldWidth = 0;
    }

    ImVec2 textEditorSize = aSize;
    textEditorSize.x -=  mLineNumberFieldWidth;
<<<<<<< HEAD
    bool scroll_x = mLongestLineLength * mCharAdvance.x >= textEditorSize.x;
=======
    bool scroll_x = mLongestLineLength * mCharAdvance.x > textEditorSize.x;
>>>>>>> 36eeee5f
    bool scroll_y = mLines.size() > 1;
    if (!aBorder)
        textEditorSize.x -= scrollBarSize;
    ImGui::SetCursorScreenPos(ImVec2(position.x + mLineNumberFieldWidth, position.y));
    ImGuiChildFlags childFlags  = aBorder ? ImGuiChildFlags_Borders : ImGuiChildFlags_None;
    ImGuiWindowFlags windowFlags = ImGuiWindowFlags_NoScrollbar | ImGuiWindowFlags_NoMove;
    if (!mIgnoreImGuiChild)
        ImGui::BeginChild(aTitle, textEditorSize, childFlags, windowFlags);
    auto window = ImGui::GetCurrentWindow();
    window->ScrollbarSizes = ImVec2(scrollBarSize * scroll_x, scrollBarSize * scroll_y);
    ImGui::GetCurrentWindowRead()->ScrollbarSizes = ImVec2(scrollBarSize * scroll_y, scrollBarSize * scroll_x);
    if (scroll_y) {
        ImGui::GetCurrentWindow()->ScrollbarY= true;
        ImGui::Scrollbar(ImGuiAxis_Y);
    }
    if (scroll_x) {
        ImGui::GetCurrentWindow()->ScrollbarX= true;
        ImGui::Scrollbar(ImGuiAxis_X);
    }

    if (mHandleKeyboardInputs) {
        HandleKeyboardInputs();
    }

    if (mHandleMouseInputs)
        HandleMouseInputs();


    ColorizeInternal();
    RenderText(aTitle, position, textEditorSize);

    if (!mIgnoreImGuiChild)
        ImGui::EndChild();

    ImGui::PopStyleVar(3);
    ImGui::PopStyleColor(2);

    mWithinRender = false;
    ImGui::SetCursorScreenPos(ImVec2(position.x,position.y+aSize.y-1));
    ImGui::Dummy({});
}

void TextEditor::SetText(const std::string &aText) {
    UndoRecord u;
    u.mBefore = mState;
    u.mRemoved = GetText();
    u.mRemovedStart = Coordinates(0, 0);
    u.mRemovedEnd = Coordinates((int)mLines.size()-1, GetLineMaxColumn((int)mLines.size()-1));
    mLines.resize(1);
    mLines[0] = Line();
    std::string text = PreprocessText(aText);
    for (auto chr : text) {
        if (chr == '\n')
            mLines.push_back(Line());
        else
            mLines.back().push_back(Glyph(chr));
    }
    u.mAdded = text;
    u.mAddedStart = Coordinates(0, 0);
    u.mAddedEnd = Coordinates((int)mLines.size()-1, GetLineMaxColumn((int)mLines.size()-1));
    mTextChanged = true;
    mScrollToTop = true;
    u.mAfter = mState;
    if (!mReadOnly)
        AddUndo(u);

    Colorize();
}

void TextEditor::SetTextLines(const std::vector<std::string> &aLines) {
    mLines.clear();

    if (aLines.empty())
        mLines.emplace_back(Line());
     else {
         auto lineCount = aLines.size();
         mLines.resize(lineCount);
         for (size_t i = 0; i < lineCount; i++)
             mLines[i].SetLine(PreprocessText(aLines[i]));
    }

    mTextChanged = true;
    mScrollToTop = true;
    SetTimeStamp(0);
    mUndoBuffer.clear();
    mUndoIndex = 0;

    Colorize();
}

void TextEditor::EnterCharacter(ImWchar aChar, bool aShift) {
    IM_ASSERT(!mReadOnly);
    UndoRecord u;

    u.mBefore = mState;

    ResetCursorBlinkTime();

    if (HasSelection()) {
        if (aChar == '\t' && mState.mSelectionStart.mLine != mState.mSelectionEnd.mLine) {

            auto start       = mState.mSelectionStart;
            auto end         = mState.mSelectionEnd;
            auto originalEnd = end;

            if (start > end)
                std::swap(start, end);
            start.mColumn = 0;

            if (end.mColumn == 0 && end.mLine > 0)
                --end.mLine;
            if (end.mLine >= (int)mLines.size())
                end.mLine = isEmpty() ? 0 : (int)mLines.size() - 1;
            end.mColumn = GetLineMaxColumn(end.mLine);

            u.mRemovedStart = start;
            u.mRemovedEnd   = end;
            u.mRemoved      = GetText(start, end);

            bool modified = false;

            for (int i = start.mLine; i <= end.mLine; i++) {
                auto &line = mLines[i];
                if (aShift) {
                    if (!line.empty()) {
                        if (line.front() == '\t') {
                            line.erase(line.begin());
                            modified = true;
                        } else {
                            for (int j = 0; j < mTabSize && !line.empty() && line.front() == ' '; j++) {
                                line.erase(line.begin());
                                modified = true;
                            }
                        }
                    }
                } else {
                    auto spacesToInsert = mTabSize - (start.mColumn % mTabSize);
                    std::string spaces(spacesToInsert, ' ');
                    line.insert(line.begin(), spaces.begin(), spaces.end());
                    modified = true;
                }
            }

            if (modified) {
                start = Coordinates(start.mLine, GetCharacterColumn(start.mLine, 0));
                Coordinates rangeEnd;
                if (originalEnd.mColumn != 0) {
                    end      = Coordinates(end.mLine, GetLineMaxColumn(end.mLine));
                    rangeEnd = end;
                    u.mAdded = GetText(start, end);
                } else {
                    end      = Coordinates(originalEnd.mLine, 0);
                    rangeEnd = Coordinates(end.mLine - 1, GetLineMaxColumn(end.mLine - 1));
                    u.mAdded = GetText(start, rangeEnd);
                }

                u.mAddedStart = start;
                u.mAddedEnd   = rangeEnd;
                u.mAfter      = mState;

                mState.mSelectionStart = start;
                mState.mSelectionEnd   = end;
                AddUndo(u);

                mTextChanged = true;

                EnsureCursorVisible();
            }

            return;
        }    // c == '\t'
        else {
            u.mRemoved      = GetSelectedText();
            u.mRemovedStart = mState.mSelectionStart;
            u.mRemovedEnd   = mState.mSelectionEnd;
            DeleteSelection();
        }
    }    // HasSelection

    auto coord    = GetActualCursorCoordinates();
    u.mAddedStart = coord;


    if (mLines.empty())
        mLines.push_back(Line());

    if (aChar == '\n') {
        InsertLine(coord.mLine + 1);
        auto &line    = mLines[coord.mLine];
        auto &newLine = mLines[coord.mLine + 1];

        if (mLanguageDefinition.mAutoIndentation)
            for (size_t it = 0; it < line.size() && isascii(line[it]) && isblank(line[it]); ++it)
                newLine.push_back(line[it]);

        const size_t whitespaceSize = newLine.size();
        int cstart                  = 0;
        int cpos                    = 0;
        auto cindex                 = GetCharacterIndex(coord);
        if (cindex < whitespaceSize && mLanguageDefinition.mAutoIndentation) {
            cstart = (int) whitespaceSize;
            cpos = cindex;
        } else {
            cstart = cindex;
            cpos = (int) whitespaceSize;
        }
        newLine.insert(newLine.end(), line.begin() + cstart, line.end());
        line.erase(line.begin() + cstart,-1);
        SetCursorPosition(Coordinates(coord.mLine + 1, GetCharacterColumn(coord.mLine + 1, cpos)));
        u.mAdded = (char)aChar;
    } else if (aChar == '\t') {
        auto &line  = mLines[coord.mLine];
        auto cindex = GetCharacterIndex(coord);

        if (!aShift) {
            auto spacesToInsert = mTabSize - (cindex % mTabSize);
            std::string spaces(spacesToInsert, ' ');
            line.insert(line.begin() + cindex, spaces.begin(), spaces.end());
            SetCursorPosition(Coordinates(coord.mLine, GetCharacterColumn(coord.mLine, cindex + spacesToInsert)));
        } else {
            auto spacesToRemove = (cindex % mTabSize);
            if (spacesToRemove == 0) spacesToRemove = mTabSize;
            spacesToRemove = std::min(spacesToRemove, (int32_t) line.size());
            for (int j = 0; j < spacesToRemove; j++) {
                if ((line.begin() + cindex - 1)->mChar == ' ') {
                    line.erase(line.begin() + cindex - 1);
                    cindex -= 1;
                }
            }

            SetCursorPosition(Coordinates(coord.mLine, GetCharacterColumn(coord.mLine, std::max(0, cindex))));
        }

    } else {
        std::string buf = "";
        ImTextCharToUtf8(buf, aChar);
        if (buf.size() > 0) {
            auto &line  = mLines[coord.mLine];
            auto cindex = GetCharacterIndex(coord);

            if (mOverwrite && cindex < (int)line.size()) {
                auto d = UTF8CharLength(line[cindex]);

                u.mRemovedStart = mState.mCursorPosition;
                                                                                                                                                        u.mRemovedEnd   = Coordinates(coord.mLine, GetCharacterColumn(coord.mLine, cindex + d));
                u.mRemoved      = std::string(line.mChars.begin() + cindex, line.mChars.begin() + cindex + d);
                line.erase(line.begin() + cindex, d);
            }
            line.insert(line.begin() + cindex, buf.begin(), buf.end());
            u.mAdded = buf;
            auto charCount = GetStringCharacterCount(buf);
            SetCursorPosition(Coordinates(coord.mLine, GetCharacterColumn(coord.mLine, cindex + charCount)));
        } else
            return;
    }

    mTextChanged = true;

    u.mAddedEnd = GetActualCursorCoordinates();
    u.mAfter    = mState;

    AddUndo(u);

    Colorize();

    std::string findWord = mFindReplaceHandler.GetFindWord();
    if (!findWord.empty()) {
        mFindReplaceHandler.resetMatches();
        mFindReplaceHandler.FindAllMatches(this, findWord);
    }

    EnsureCursorVisible();
}

void TextEditor::SetReadOnly(bool aValue) {
    mReadOnly = aValue;
}

void TextEditor::SetColorizerEnable(bool aValue) {
    mColorizerEnabled = aValue;
}

void TextEditor::SetCursorPosition(const Coordinates &aPosition) {
    if (mState.mCursorPosition != aPosition) {
        mState.mCursorPosition = aPosition;
        mCursorPositionChanged = true;
        EnsureCursorVisible();
    }
}

void TextEditor::SetSelectionStart(const Coordinates &aPosition) {
    mState.mSelectionStart = SanitizeCoordinates(aPosition);
    if (mState.mSelectionStart > mState.mSelectionEnd)
        std::swap(mState.mSelectionStart, mState.mSelectionEnd);
}

void TextEditor::SetSelectionEnd(const Coordinates &aPosition) {
    mState.mSelectionEnd = SanitizeCoordinates(aPosition);
    if (mState.mSelectionStart > mState.mSelectionEnd)
        std::swap(mState.mSelectionStart, mState.mSelectionEnd);
}

void TextEditor::SetSelection(const Coordinates &aStart, const Coordinates &aEnd) {
    auto oldSelStart = mState.mSelectionStart;
    auto oldSelEnd   = mState.mSelectionEnd;

    mState.mSelectionStart = SanitizeCoordinates(aStart);
    mState.mSelectionEnd   = SanitizeCoordinates(aEnd);
    if (mState.mSelectionStart > mState.mSelectionEnd)
        std::swap(mState.mSelectionStart, mState.mSelectionEnd);

    if (mState.mSelectionStart != oldSelStart ||
        mState.mSelectionEnd != oldSelEnd)
        mCursorPositionChanged = true;
}

TextEditor::Selection TextEditor::GetSelection() const {
    return {mState.mSelectionStart, mState.mSelectionEnd};
}

void TextEditor::SetTabSize(int aValue) {
    mTabSize = std::max(0, std::min(32, aValue));
}

void TextEditor::InsertText(const std::string &aValue) {
    InsertText(aValue.c_str());
}

void TextEditor::InsertText(const char *aValue) {
    if (aValue == nullptr)
        return;

    auto pos       = GetActualCursorCoordinates();
    auto start     = std::min(pos, mState.mSelectionStart);
    int totalLines = pos.mLine - start.mLine;
    auto text = PreprocessText(aValue);

    totalLines += InsertTextAt(pos, text.c_str());

    SetSelection(pos, pos);
    SetCursorPosition(pos);

    std::string findWord = mFindReplaceHandler.GetFindWord();
    if (!findWord.empty()) {
        mFindReplaceHandler.resetMatches();
        mFindReplaceHandler.FindAllMatches(this, findWord);
    }
    Colorize();
}

void TextEditor::DeleteSelection() {
    IM_ASSERT(mState.mSelectionEnd >= mState.mSelectionStart);

    if (mState.mSelectionEnd == mState.mSelectionStart)
        return;

    DeleteRange(mState.mSelectionStart, mState.mSelectionEnd);

    SetSelection(mState.mSelectionStart, mState.mSelectionStart);
    SetCursorPosition(mState.mSelectionStart);
    std::string findWord = mFindReplaceHandler.GetFindWord();
    if (!findWord.empty()) {
        mFindReplaceHandler.resetMatches();
        mFindReplaceHandler.FindAllMatches(this, findWord);
    }
    Colorize();
}

void TextEditor::JumpToLine(int line) {
    auto newPos = mState.mCursorPosition;
    if (line != -1) {
        newPos = Coordinates(line , 0);
    }
    JumpToCoords(newPos);
}

void TextEditor::JumpToCoords(const Coordinates &aNewPos) {
    SetSelection(aNewPos, aNewPos);
    SetCursorPosition(aNewPos);
    EnsureCursorVisible();

    setFocusAtCoords(aNewPos);
}

void TextEditor::MoveUp(int aAmount, bool aSelect) {
    ResetCursorBlinkTime();
    auto oldPos                  = mState.mCursorPosition;
    if (aAmount < 0) {
        mScrollYIncrement = -1.0;
        SetScrollY();
        return;
    }
    mState.mCursorPosition.mLine = std::max(0, mState.mCursorPosition.mLine - aAmount);
    if (oldPos != mState.mCursorPosition) {
        if (aSelect) {
            if (oldPos == mInteractiveStart)
                mInteractiveStart = mState.mCursorPosition;
            else if (oldPos == mInteractiveEnd)
                mInteractiveEnd = mState.mCursorPosition;
            else {
                mInteractiveStart = mState.mCursorPosition;
                mInteractiveEnd   = oldPos;
            }
        } else
            mInteractiveStart = mInteractiveEnd = mState.mCursorPosition;
        SetSelection(mInteractiveStart, mInteractiveEnd);

        EnsureCursorVisible();
    }
}

void TextEditor::MoveDown(int aAmount, bool aSelect) {
    IM_ASSERT(mState.mCursorPosition.mColumn >= 0);
    ResetCursorBlinkTime();
    auto oldPos                  = mState.mCursorPosition;
    if (aAmount < 0) {
        mScrollYIncrement = 1.0;
        SetScrollY();
        return;
    }

    mState.mCursorPosition.mLine = std::clamp(mState.mCursorPosition.mLine + aAmount, 0, (int)mLines.size() - 1);
    if (oldPos.mLine == (mLines.size() - 1)) {
        mTopLine += aAmount;
        mTopLine = std::clamp(mTopLine, 0.0F, mLines.size() - 1.0F);
        SetTopLine();
        EnsureCursorVisible();
        return;
    }

    if (mState.mCursorPosition != oldPos) {
        if (aSelect) {
            if (oldPos == mInteractiveEnd)
                mInteractiveEnd = mState.mCursorPosition;
            else if (oldPos == mInteractiveStart)
                mInteractiveStart = mState.mCursorPosition;
            else {
                mInteractiveStart = oldPos;
                mInteractiveEnd   = mState.mCursorPosition;
            }
        } else
            mInteractiveStart = mInteractiveEnd = mState.mCursorPosition;
        SetSelection(mInteractiveStart, mInteractiveEnd);

        EnsureCursorVisible();
    }
}

static bool IsUTFSequence(char c) {
    return (c & 0xC0) == 0x80;
}

void TextEditor::MoveLeft(int aAmount, bool aSelect, bool aWordMode) {
    auto oldPos = mState.mCursorPosition;

    ResetCursorBlinkTime();
    if (isEmpty() || oldPos.mLine >= mLines.size())
        return;

    mState.mCursorPosition = GetActualCursorCoordinates();
    auto lindex            = mState.mCursorPosition.mLine;
    auto cindex            = GetCharacterIndex(mState.mCursorPosition);

    while (aAmount-- > 0) {
        const auto &line  = mLines[lindex];
        if (cindex == 0) {
            if (lindex > 0) {
                --lindex;
                if ((int)mLines.size() > lindex)
                    cindex = (int)mLines[lindex].size();
                else
                    cindex = 0;
            }
        } else if (aWordMode) {
            mState.mCursorPosition = FindPreviousWord(mState.mCursorPosition);
            cindex                 = GetCharacterIndex(mState.mCursorPosition);
        } else {
            --cindex;
            if (cindex > 0) {
                if ((int)mLines.size() > lindex) {
                    while (cindex > 0 && IsUTFSequence(line[cindex]))
                        --cindex;
                }
            }
        }
    }

    mState.mCursorPosition = Coordinates(lindex, GetCharacterColumn(lindex, cindex));

    IM_ASSERT(mState.mCursorPosition.mColumn >= 0);
    if (aSelect) {
        if (oldPos == mInteractiveStart)
            mInteractiveStart = mState.mCursorPosition;
        else if (oldPos == mInteractiveEnd)
            mInteractiveEnd = mState.mCursorPosition;
        else {
            mInteractiveStart = mState.mCursorPosition;
            mInteractiveEnd   = oldPos;
        }
    } else
        mInteractiveStart = mInteractiveEnd = mState.mCursorPosition;
<<<<<<< HEAD

    SetSelection(mInteractiveStart, mInteractiveEnd);

=======
    SetSelection(mInteractiveStart, mInteractiveEnd);
>>>>>>> 36eeee5f

    EnsureCursorVisible();
}

void TextEditor::MoveRight(int aAmount, bool aSelect, bool aWordMode) {
    ResetCursorBlinkTime();
    auto oldPos = mState.mCursorPosition;

    if (isEmpty() || oldPos.mLine >= mLines.size())
        return;

    mState.mCursorPosition = GetActualCursorCoordinates();
    auto cindex = GetCharacterIndex(mState.mCursorPosition);
    auto lindex = mState.mCursorPosition.mLine;

    while (aAmount-- > 0) {
        auto &line  = mLines[lindex];

        if (cindex >= line.size()) {
            if (lindex < mLines.size() - 1) {
                ++lindex;
                cindex = 0;
            }
        } else if (aWordMode) {
            mState.mCursorPosition = FindNextWord(mState.mCursorPosition);
            cindex = GetCharacterIndex(mState.mCursorPosition);
        } else {
            ++cindex;
            if (cindex < (int)line.size()) {
                if ((int)mLines.size() > lindex) {
                    while (cindex < (int)line.size() && IsUTFSequence(line[cindex]))
                        ++cindex;
                }
            }
        }
    }

    mState.mCursorPosition = Coordinates(lindex, GetCharacterColumn(lindex, cindex));

    IM_ASSERT(mState.mCursorPosition.mColumn >= 0);
    if (aSelect) {
        if (oldPos == mInteractiveEnd)
            mInteractiveEnd = SanitizeCoordinates(mState.mCursorPosition);
        else if (oldPos == mInteractiveStart)
            mInteractiveStart = mState.mCursorPosition;
        else {
            mInteractiveStart = oldPos;
            mInteractiveEnd   = mState.mCursorPosition;
        }
    } else
        mInteractiveStart = mInteractiveEnd = mState.mCursorPosition;
<<<<<<< HEAD

    SetSelection(mInteractiveStart, mInteractiveEnd);

=======
    SetSelection(mInteractiveStart, mInteractiveEnd);
>>>>>>> 36eeee5f

    EnsureCursorVisible();
}

void TextEditor::MoveTop(bool aSelect) {
    ResetCursorBlinkTime();
    auto oldPos = mState.mCursorPosition;
    SetCursorPosition(Coordinates(0, 0));

    if (mState.mCursorPosition != oldPos) {
        if (aSelect) {
            mInteractiveEnd   = oldPos;
            mInteractiveStart = mState.mCursorPosition;
        } else
            mInteractiveStart = mInteractiveEnd = mState.mCursorPosition;
        SetSelection(mInteractiveStart, mInteractiveEnd);
    }
}

void TextEditor::TextEditor::MoveBottom(bool aSelect) {
    ResetCursorBlinkTime();
    auto oldPos = GetCursorPosition();
    auto newPos = Coordinates((int)mLines.size() - 1, GetLineMaxColumn((int)mLines.size() - 1));
    SetCursorPosition(newPos);
    if (aSelect) {
        mInteractiveStart = oldPos;
        mInteractiveEnd   = newPos;
    } else
        mInteractiveStart = mInteractiveEnd = newPos;
    SetSelection(mInteractiveStart, mInteractiveEnd);
}

void TextEditor::MoveHome(bool aSelect) {
    ResetCursorBlinkTime();
    auto oldPos = mState.mCursorPosition;

    auto &line = mLines[oldPos.mLine];
    auto prefix = line.substr(0, oldPos.mColumn);
    auto postfix = line.substr(oldPos.mColumn);
    if (prefix.empty() && postfix.empty())
        return;
    auto home=0;
    if (!prefix.empty()) {
        auto idx = prefix.find_first_not_of(" ");
        if (idx == std::string::npos) {
            auto postIdx = postfix.find_first_of(" ");
            if (postIdx == std::string::npos || postIdx == 0)
                home=0;
            else {
                postIdx = postfix.find_first_not_of(" ");
                if (postIdx == std::string::npos)
                    home =  GetLineMaxColumn(oldPos.mLine);
                else if (postIdx == 0)
                    home = 0;
                else
                    home = oldPos.mColumn + postIdx;
            }
        } else
            home = idx;
    } else {
        auto postIdx = postfix.find_first_of(" ");
        if (postIdx == std::string::npos)
            home = 0;
        else {
            postIdx = postfix.find_first_not_of(" ");
            if (postIdx == std::string::npos)
                home = GetLineMaxColumn(oldPos.mLine);
            else
                home = oldPos.mColumn + postIdx;
        }
    }



    //while (home < line.size() && isspace(line[home]))
    //    home++;
    //if (home == oldPos.mColumn)
    //    home = 0;
    SetCursorPosition(Coordinates(mState.mCursorPosition.mLine, home));
    if (mState.mCursorPosition != oldPos) {
        if (aSelect) {
            if (oldPos == mInteractiveStart)
                mInteractiveStart = mState.mCursorPosition;
            else if (oldPos == mInteractiveEnd)
                mInteractiveEnd = mState.mCursorPosition;
            else {
                mInteractiveStart = mState.mCursorPosition;
                mInteractiveEnd   = oldPos;
            }
        } else
            mInteractiveStart = mInteractiveEnd = mState.mCursorPosition;
        SetSelection(mInteractiveStart, mInteractiveEnd);
    }
}

void TextEditor::MoveEnd(bool aSelect) {
    ResetCursorBlinkTime();
    auto oldPos = mState.mCursorPosition;
    SetCursorPosition(Coordinates(mState.mCursorPosition.mLine, GetLineMaxColumn(oldPos.mLine)));

    if (mState.mCursorPosition != oldPos) {
        if (aSelect) {
            if (oldPos == mInteractiveEnd)
                mInteractiveEnd = mState.mCursorPosition;
            else if (oldPos == mInteractiveStart)
                mInteractiveStart = mState.mCursorPosition;
            else {
                mInteractiveStart = oldPos;
                mInteractiveEnd   = mState.mCursorPosition;
            }
        } else
            mInteractiveStart = mInteractiveEnd = mState.mCursorPosition;
        SetSelection(mInteractiveStart, mInteractiveEnd);
    }
}

void TextEditor::Delete() {
    ResetCursorBlinkTime();
    IM_ASSERT(!mReadOnly);

    if (isEmpty())
        return;

    UndoRecord u;
    u.mBefore = mState;

    if (HasSelection()) {
        u.mRemoved      = GetSelectedText();
        u.mRemovedStart = mState.mSelectionStart;
        u.mRemovedEnd   = mState.mSelectionEnd;
        DeleteSelection();
    } else {
        auto pos = GetActualCursorCoordinates();
        SetCursorPosition(pos);
        auto &line = mLines[pos.mLine];

        if (pos.mColumn == GetLineMaxColumn(pos.mLine)) {
            if (pos.mLine == (int)mLines.size() - 1)
                return;

            u.mRemoved      = '\n';
            u.mRemovedStart = u.mRemovedEnd = GetActualCursorCoordinates();
            Advance(u.mRemovedEnd);

            auto &nextLine = mLines[pos.mLine + 1];
            line.insert(line.end(), nextLine.begin(), nextLine.end());
            RemoveLine(pos.mLine + 1);

        } else {
            auto cindex     = GetCharacterIndex(pos);
            u.mRemovedStart = u.mRemovedEnd = GetActualCursorCoordinates();
            u.mRemovedEnd.mColumn++;
            u.mRemoved = GetText(u.mRemovedStart, u.mRemovedEnd);

            auto d = UTF8CharLength(line[cindex]);
            line.erase(line.begin() + cindex, d);
        }

        mTextChanged = true;

        Colorize();
    }

    u.mAfter = mState;
    AddUndo(u);
    std::string findWord = mFindReplaceHandler.GetFindWord();
    if (!findWord.empty()) {
        mFindReplaceHandler.resetMatches();
        mFindReplaceHandler.FindAllMatches(this, findWord);
    }
}

void TextEditor::Backspace() {
    ResetCursorBlinkTime();
    if (isEmpty() || mReadOnly)
        return;

    UndoRecord u;
    u.mBefore = mState;

    if (HasSelection()) {
        u.mRemoved      = GetSelectedText();
        u.mRemovedStart = mState.mSelectionStart;
        u.mRemovedEnd   = mState.mSelectionEnd;
        DeleteSelection();
    } else {
        auto pos = GetActualCursorCoordinates();
        SetCursorPosition(pos);
        auto &line     = mLines[pos.mLine];

        if (pos.mColumn == 0) {
            if (pos.mLine == 0)
                return;

            u.mRemoved      = '\n';
            u.mRemovedStart = u.mRemovedEnd = Coordinates(pos.mLine - 1, GetLineMaxColumn(pos.mLine - 1));
            Advance(u.mRemovedEnd);

            auto &prevLine = mLines[pos.mLine - 1];
            auto prevSize  = GetLineMaxColumn(pos.mLine - 1);
            if (prevSize == 0)
                prevLine = line;
            else
                prevLine.insert(prevLine.end(), line.begin(), line.end());


            ErrorMarkers etmp;
            for (auto &i : mErrorMarkers)
                etmp.insert(ErrorMarkers::value_type(i.first.mLine - 1 == mState.mCursorPosition.mLine ? Coordinates(i.first.mLine - 1,i.first.mColumn) : i.first, i.second));
            mErrorMarkers = std::move(etmp);
            RemoveLine(mState.mCursorPosition.mLine);
            --mState.mCursorPosition.mLine;
            mState.mCursorPosition.mColumn = prevSize;
        } else {
            auto cindex = GetCharacterIndex(pos) - 1;
            auto cend   = cindex + 1;
            while (cindex > 0 && IsUTFSequence(line[cindex]))
                --cindex;

            u.mRemovedStart = u.mRemovedEnd = GetActualCursorCoordinates();
            --u.mRemovedStart.mColumn;
            mState.mCursorPosition.mColumn = GetCharacterColumn(mState.mCursorPosition.mLine, cindex);
            u.mRemoved = GetText(u.mRemovedStart, u.mRemovedEnd);
            if (cend > cindex && cend < (int) line.size())
                line.erase(line.begin() + cindex, cend-cindex);
            else
                line.erase(line.begin() + cindex, -1);
        }

        mTextChanged = true;

        EnsureCursorVisible();
        Colorize();
    }

    u.mAfter = mState;
    AddUndo(u);
    std::string findWord = mFindReplaceHandler.GetFindWord();
    if (!findWord.empty()) {
        mFindReplaceHandler.resetMatches();
        mFindReplaceHandler.FindAllMatches(this, findWord);
    }
}

void TextEditor::SelectWordUnderCursor() {
    auto wordStart = FindWordStart(GetCursorPosition());
    SetSelection(wordStart,FindWordEnd(wordStart));
}

void TextEditor::SelectAll() {
    SetSelection(Coordinates(0, 0), Coordinates((int)mLines.size(), 0));
}

bool TextEditor::HasSelection() const {
    return !isEmpty() && mState.mSelectionEnd > mState.mSelectionStart;
}

void TextEditor::Copy() {
    if (HasSelection()) {
        ImGui::SetClipboardText(GetSelectedText().c_str());
    } else {
        if (!isEmpty()) {
            std::string str;
            const auto &line = mLines[GetActualCursorCoordinates().mLine];
            std::copy(line.mChars.begin(), line.mChars.end(), std::back_inserter(str));
            ImGui::SetClipboardText(str.c_str());
        }
    }
}

void TextEditor::Cut() {
    if (IsReadOnly()) {
        Copy();
    } else {
        if (HasSelection()) {
            UndoRecord u;
            u.mBefore       = mState;
            u.mRemoved      = GetSelectedText();
            u.mRemovedStart = mState.mSelectionStart;
            u.mRemovedEnd   = mState.mSelectionEnd;

            Copy();
            DeleteSelection();

            u.mAfter = mState;
            AddUndo(u);
        }
    }
    std::string findWord = mFindReplaceHandler.GetFindWord();
    if (!findWord.empty()) {
        mFindReplaceHandler.resetMatches();
        mFindReplaceHandler.FindAllMatches(this, findWord);
    }
}

std::string TextEditor::ReplaceStrings(std::string string, const std::string &search, const std::string &replace) {
    if (search.empty())
        return string;

    std::size_t pos = 0;
    while ((pos = string.find(search, pos)) != std::string::npos) {
        string.replace(pos, search.size(), replace);
        pos += replace.size();
    }

    return string;
}

std::vector<std::string> TextEditor::SplitString(const std::string &string, const std::string &delimiter, bool removeEmpty) {
    if (delimiter.empty()) {
        return { string };
    }

    std::vector<std::string> result;

    size_t start = 0, end = 0;
    while ((end = string.find(delimiter, start)) != std::string::npos) {
        size_t size = end - start;
        if (start + size > string.length())
            break;

        auto token = string.substr(start, end - start);
        start = end + delimiter.length();
        result.emplace_back(std::move(token));
    }

    result.emplace_back(string.substr(start));

    if (removeEmpty)
        std::erase_if(result, [](const auto &string) { return string.empty(); });

    return result;
}


std::string TextEditor::ReplaceTabsWithSpaces(const std::string& string, uint32_t tabSize) {
    if (tabSize == 0 || string.empty() || string.find('\t') == std::string::npos)
        return string;

    auto stringVector = SplitString(string, "\n", false);
    auto size = stringVector.size();
    std::string result;
    for (size_t i = 0; i < size; i++) {
        auto &line = stringVector[i];
        std::size_t pos = 0;
        while ((pos = line.find('\t', pos)) != std::string::npos) {
            auto spaces = tabSize - (pos % tabSize);
            line.replace(pos, 1, std::string(spaces, ' '));
            pos += spaces - 1;
        }
        result += line;
        if (i < size - 1)
            result += "\n";
    }
    return result;
}


std::string TextEditor::PreprocessText(const std::string &code) {
    std::string result = ReplaceStrings(code, "\r\n", "\n");
    result = ReplaceStrings(result, "\r", "\n");
    result = ReplaceTabsWithSpaces(result, 4);

    return result;
}

void TextEditor::Paste() {
    if (IsReadOnly())
        return;

    auto clipText = ImGui::GetClipboardText();
    if (clipText != nullptr ) {
        auto len = strlen(clipText);
        if (len > 0 ) {
            std::string text = PreprocessText(clipText);
            UndoRecord u;
            u.mBefore = mState;

            if (HasSelection()) {
                u.mRemoved = GetSelectedText();
                u.mRemovedStart = mState.mSelectionStart;
                u.mRemovedEnd = mState.mSelectionEnd;
                DeleteSelection();
            }

            u.mAdded = text;
            u.mAddedStart = GetActualCursorCoordinates();
            InsertText(text);

            u.mAddedEnd = GetActualCursorCoordinates();
            u.mAfter = mState;
            AddUndo(u);
        }
    }
    std::string findWord = mFindReplaceHandler.GetFindWord();
    if (!findWord.empty()) {
        mFindReplaceHandler.resetMatches();
        mFindReplaceHandler.FindAllMatches(this, findWord);
    }
}

bool TextEditor::CanUndo() {
    return !mReadOnly && mUndoIndex > 0;
}

bool TextEditor::CanRedo() const {
    return !mReadOnly && mUndoIndex < (int)mUndoBuffer.size();
}

void TextEditor::Undo(int aSteps) {
    while (CanUndo() && aSteps-- > 0)
        mUndoBuffer[--mUndoIndex].Undo(this);
    std::string findWord = mFindReplaceHandler.GetFindWord();
    if (!findWord.empty()) {
        mFindReplaceHandler.resetMatches();
        mFindReplaceHandler.FindAllMatches(this, findWord);
    }
}

void TextEditor::Redo(int aSteps) {
    while (CanRedo() && aSteps-- > 0)
        mUndoBuffer[mUndoIndex++].Redo(this);
    std::string findWord = mFindReplaceHandler.GetFindWord();
    if (!findWord.empty()) {
        mFindReplaceHandler.resetMatches();
        mFindReplaceHandler.FindAllMatches(this, findWord);
    }
}

// the index here is array index so zero based
void TextEditor::FindReplaceHandler::SelectFound(TextEditor *editor, int index) {
    IM_ASSERT(index >= 0 && index < mMatches.size());
    auto selectionStart = mMatches[index].mSelectionStart;
    auto selectionEnd = mMatches[index].mSelectionEnd;
    editor->SetSelection(selectionStart, selectionEnd);
    editor->SetCursorPosition(selectionEnd);
    editor->EnsureCursorVisible();
}

// The returned index is shown in the form
//  'index of count' so 1 based
unsigned TextEditor::FindReplaceHandler::FindMatch(TextEditor *editor, bool isNext) {

    if ( editor->mTextChanged || mOptionsChanged) {
        std::string findWord = GetFindWord();
        if (findWord.empty())
            return 0;
        resetMatches();
        FindAllMatches(editor, findWord);
    }

    auto targetPos = editor->mState.mCursorPosition;
    auto count = mMatches.size();

    if (count == 0) {
        editor->SetCursorPosition(targetPos);
        return 0;
    }

    for (unsigned i=0; i < count; i++) {
        if (targetPos >= mMatches[i].mSelectionStart && targetPos <= mMatches[i].mSelectionEnd) {
            if (isNext) {
                if (i == count - 1) {
                    SelectFound(editor, 0);
                    return 1;
                } else {
                    SelectFound(editor, i + 1);
                    return (i + 2);
                }
            } else {
                if (i == 0) {
                    SelectFound(editor, count - 1);
                    return count;
                } else {
                    SelectFound(editor, i - 1);
                    return i;
                }
            }
        }
    }

    if ((targetPos > mMatches[count - 1].mSelectionEnd) || (targetPos < mMatches[0].mSelectionStart)) {
        if (isNext) {
            SelectFound(editor,0);
            return 1;
        } else {
            SelectFound(editor,count - 1);
            return count;
        }
    }

    for (unsigned i=1;i < count;i++) {

        if (mMatches[i - 1].mSelectionEnd <= targetPos &&
            mMatches[i].mSelectionStart >= targetPos ) {
            if (isNext) {
                SelectFound(editor,i);
                return i + 1;
            } else {
                SelectFound(editor,i - 1);
                return i;
            }
        }
    }

    return 0;
}

// returns 1 based index
unsigned TextEditor::FindReplaceHandler::FindPosition( TextEditor *editor, TextEditor::Coordinates targetPos, bool isNext) {
    if ( editor->mTextChanged || mOptionsChanged) {
        std::string findWord = GetFindWord();
        if (findWord.empty())
            return 0;
        resetMatches();
        FindAllMatches(editor,findWord);
    }

    int count = mMatches.size();
    if (count == 0)
        return 0;
    if( isNext) {
        if (targetPos > mMatches[count - 1].mSelectionEnd || targetPos <= mMatches[0].mSelectionEnd)
            return 1;
        for (unsigned i = 1; i < count; i++) {
            if (targetPos > mMatches[i-1].mSelectionEnd && targetPos <= mMatches[i].mSelectionEnd)
                return i+1;
        }
    } else {
        if (targetPos >= mMatches[count - 1].mSelectionStart || targetPos < mMatches[0].mSelectionStart)
            return count;
        for (unsigned i = 1; i < count; i++) {
            if (targetPos >= mMatches[i-1].mSelectionStart && targetPos < mMatches[i].mSelectionStart)
                return i ;
        }
    }
    return 0;
}

// Create a string that escapes special characters
// and separate word from non word
std::string make_wholeWord(const std::string &s) {
    static const char metacharacters[] = R"(\.^$-+()[]{}|?*)";
    std::string out;
    out.reserve(s.size());
    if (s[0] == '#')
        out.push_back('#');
    out.push_back('\\');
    out.push_back('b');
    for (auto ch : s) {
        if (strchr(metacharacters, ch))
            out.push_back('\\');
        out.push_back(ch);
    }
    out.push_back('\\');
    out.push_back('b');
    return out;
}

// Performs actual search to fill mMatches
bool TextEditor::FindReplaceHandler::FindNext(TextEditor *editor) {
    Coordinates curPos;
    curPos.mLine = mMatches.empty() ? editor->mState.mCursorPosition.mLine : mMatches.back().mCursorPosition.mLine;
    curPos.mColumn = mMatches.empty() ? editor->mState.mCursorPosition.mColumn : editor->Utf8CharsToBytes(
            mMatches.back().mCursorPosition);

    unsigned long matchLength = editor->GetStringCharacterCount(mFindWord);
    size_t byteIndex = 0;

    for (size_t ln = 0; ln < curPos.mLine; ln++)
        byteIndex += editor->GetLineByteCount(ln) + 1;
    byteIndex += curPos.mColumn;

    std::string wordLower = mFindWord;
    if (!GetMatchCase())
        std::transform(wordLower.begin(), wordLower.end(), wordLower.begin(), ::tolower);

    std::string textSrc = editor->GetText();
    if (!GetMatchCase())
        std::transform(textSrc.begin(), textSrc.end(), textSrc.begin(), ::tolower);

    size_t textLoc;
    // TODO: use regexp find iterator in all cases
    //  to find all matches for FindAllMatches.
    //  That should make things faster (no need
    //  to call FindNext many times) and remove
    //  clunky match case code
    if (GetWholeWord() || GetFindRegEx()) {
        std::regex regularExpression;
        if (GetFindRegEx()) {
            try {
                regularExpression.assign(wordLower);
            } catch (const std::regex_error &e) {
                return false;
            }
        } else {
            try {
                regularExpression.assign(make_wholeWord(wordLower));
            } catch (const std::regex_error &e) {
                return false;
            }
        }

        size_t pos=0;
        std::sregex_iterator iter = std::sregex_iterator(textSrc.begin(), textSrc.end(), regularExpression);
        std::sregex_iterator end;
        if (!iter->ready())
            return false;
        size_t firstLoc = iter->position();
        unsigned long firstLength = iter->length();

        if(firstLoc > byteIndex) {
            pos = firstLoc;
            matchLength = firstLength;
        }  else {

            while (iter != end) {
                iter++;
                if (((pos = iter->position()) > byteIndex) && ((matchLength = iter->length()) > 0))
                    break;
            }
        }

        if (iter == end)
            return false;

        textLoc = pos;
    } else {
        // non regex search
        textLoc = textSrc.find(wordLower, byteIndex);
        if (textLoc == std::string::npos)
            return false;
    }
    if (textLoc == std::string::npos)
        return false;
    TextEditor::EditorState state;
    state.mSelectionStart = editor->StringIndexToCoordinates(textLoc,textSrc);
    state.mSelectionEnd = editor->StringIndexToCoordinates(textLoc + matchLength,textSrc);
    state.mCursorPosition = state.mSelectionEnd;
    mMatches.push_back(state);
    return true;
}

void TextEditor::FindReplaceHandler::FindAllMatches(TextEditor *editor,std::string findWord) {

    if (findWord.empty()) {
        editor->EnsureCursorVisible();
        mFindWord = "";
        mMatches.clear();
        return;
    }

    if(findWord == mFindWord && !editor->mTextChanged && !mOptionsChanged)
        return;

    if (mOptionsChanged)
        mOptionsChanged = false;

    mMatches.clear();
    mFindWord = findWord;
    auto startingPos = editor->mState.mCursorPosition;
    auto saveState = editor->mState;
    Coordinates begin = Coordinates(0,0);
    editor->mState.mCursorPosition = begin;

    if (!FindNext(editor)) {
        editor->mState = saveState;
        editor->EnsureCursorVisible();
        return;
    }
    TextEditor::EditorState state = mMatches.back();

    while( state.mCursorPosition < startingPos) {
        if (!FindNext(editor)) {
            editor->mState = saveState;
            editor->EnsureCursorVisible();
            return;
        }
        state = mMatches.back();
    }

    while (FindNext(editor));

    editor->mState = saveState;
    editor->EnsureCursorVisible();
    return;
}


bool TextEditor::FindReplaceHandler::Replace(TextEditor *editor, bool next) {
    if (mMatches.empty() || mFindWord == mReplaceWord || mFindWord.empty())
        return false;


    auto state = editor->mState;

    if (editor->mState.mCursorPosition <= editor->mState.mSelectionEnd && editor->mState.mSelectionEnd > editor->mState.mSelectionStart && editor->mState.mCursorPosition > editor->mState.mSelectionStart) {

        editor->mState.mCursorPosition = editor->mState.mSelectionStart;
        if(editor->mState.mCursorPosition.mColumn == 0) {
            editor->mState.mCursorPosition.mLine--;
            editor->mState.mCursorPosition.mColumn = editor->GetLineMaxColumn(editor->mState.mCursorPosition.mLine);
        } else
            editor->mState.mCursorPosition.mColumn--;
    }
    auto matchIndex = FindMatch(editor,next);
    if(matchIndex != 0) {
        UndoRecord u;
        u.mBefore = editor->mState;

        auto selectionEnd = editor->mState.mSelectionEnd;

        u.mRemoved = editor->GetSelectedText();
        u.mRemovedStart = editor->mState.mSelectionStart;
        u.mRemovedEnd = editor->mState.mSelectionEnd;
        editor->DeleteSelection();
        if (GetFindRegEx()) {
            std::string replacedText = std::regex_replace(editor->GetText(), std::regex(mFindWord), mReplaceWord, std::regex_constants::format_first_only | std::regex_constants::format_no_copy);
            u.mAdded = replacedText;
        } else
            u.mAdded = mReplaceWord;

        u.mAddedStart = editor->GetActualCursorCoordinates();
        editor->InsertText(u.mAdded);

        editor->SetCursorPosition(editor->mState.mSelectionEnd);

        u.mAddedEnd = editor->GetActualCursorCoordinates();

        editor->EnsureCursorVisible();
        ImGui::SetKeyboardFocusHere(0);

        u.mAfter = editor->mState;
        editor->AddUndo(u);
        editor->mTextChanged = true;

        return true;
    }
    editor->mState = state;
    return false;
}

bool TextEditor::FindReplaceHandler::ReplaceAll(TextEditor *editor) {
    unsigned count = mMatches.size();

    for (unsigned i = 0; i < count; i++)
        Replace(editor,true);

    return true;
}

const TextEditor::Palette &TextEditor::GetDarkPalette() {
    const static Palette p = {
        {
         0xff7f7f7f, // Default
            0xffd69c56, // Keyword
            0xff00ff00, // Number
            0xff7070e0, // String
            0xff70a0e0, // Char literal
            0xffffffff, // Punctuation
            0xff408080, // Preprocessor
            0xffaaaaaa, // Identifier
            0xff9bc64d, // Known identifier
            0xffc040a0, // Preproc identifier
            0xff708020, // Global Doc Comment
            0xff586820, // Doc Comment
            0xff206020, // Comment (single line)
            0xff406020, // Comment (multi line)
            0xff004545, // Preprocessor deactivated
            0xff101010, // Background
            0xffe0e0e0, // Cursor
            0x80a06020, // Selection
            0x800020ff, // ErrorMarker
            0x40f08000, // Breakpoint
            0xff707000, // Line number
            0x40000000, // Current line fill
            0x40808080, // Current line fill (inactive)
            0x40a0a0a0, // Current line edge
        }
    };
    return p;
}

const TextEditor::Palette &TextEditor::GetLightPalette() {
    const static Palette p = {
        {
         0xff7f7f7f, // None
            0xffff0c06, // Keyword
            0xff008000, // Number
            0xff2020a0, // String
            0xff304070, // Char literal
            0xff000000, // Punctuation
            0xff406060, // Preprocessor
            0xff404040, // Identifier
            0xff606010, // Known identifier
            0xffc040a0, // Preproc identifier
            0xff707820, // Global Doc Comment
            0xff586020, // Doc Comment
            0xff205020, // Comment (single line)
            0xff405020, // Comment (multi line)
            0xffa7cccc, // Preprocessor deactivated
            0xffffffff, // Background
            0xff000000, // Cursor
            0x80600000, // Selection
            0xa00010ff, // ErrorMarker
            0x80f08000, // Breakpoint
            0xff505000, // Line number
            0x40000000, // Current line fill
            0x40808080, // Current line fill (inactive)
            0x40000000, // Current line edge
        }
    };
    return p;
}

const TextEditor::Palette &TextEditor::GetRetroBluePalette() {
    const static Palette p = {
        {
         0xff00ffff, // None
            0xffffff00, // Keyword
            0xff00ff00, // Number
            0xff808000, // String
            0xff808000, // Char literal
            0xffffffff, // Punctuation
            0xff008000, // Preprocessor
            0xff00ffff, // Identifier
            0xffffffff, // Known identifier
            0xffff00ff, // Preproc identifier
            0xff101010, // Global Doc Comment
            0xff202020, // Doc Comment
            0xff808080, // Comment (single line)
            0xff404040, // Comment (multi line)
            0xff004000, // Preprocessor deactivated
            0xff800000, // Background
            0xff0080ff, // Cursor
            0x80ffff00, // Selection
            0xa00000ff, // ErrorMarker
            0x80ff8000, // Breakpoint
            0xff808000, // Line number
            0x40000000, // Current line fill
            0x40808080, // Current line fill (inactive)
            0x40000000, // Current line edge
        }
    };
    return p;
}


std::string TextEditor::GetText() const {
    return GetText(Coordinates(), Coordinates(-1, -1));
}

std::vector<std::string> TextEditor::GetTextLines() const {
    std::vector<std::string> result;

    result.reserve(mLines.size());

    for (auto &line : mLines) {
        std::string text = line.mChars;
        result.emplace_back(std::move(text));
    }

    return result;
}

std::string TextEditor::GetSelectedText() const {
    return GetText(mState.mSelectionStart, mState.mSelectionEnd);
}

std::string TextEditor::GetCurrentLineText() const {
    return GetLineText(mState.mCursorPosition.mLine);
}

std::string TextEditor::GetLineText(int line) const {
    auto lineLength = GetLineCharacterCount(line);
    return GetText(Coordinates(line, 0),Coordinates(line, lineLength));
}

void TextEditor::ProcessInputs() {
}

void TextEditor::Colorize() {
    mCheckComments = true;
}

void TextEditor::ColorizeRange() {
    if (isEmpty())
        return;

    std::smatch results;
    std::string id;
    if (mLanguageDefinition.mTokenize == nullptr)
        mLanguageDefinition.mTokenize = []( strConstIter, strConstIter, strConstIter &, strConstIter &, PaletteIndex &) { return false; };
    auto linesSize = mLines.size();
    for (int i = 0; i < linesSize; ++i) {
        if (mLines[i].mColorized || mLines[i].empty())
            continue;

        auto &line = mLines[i];
        auto last = line.end();
        auto  size = line.size();
        if (line.mFlags.size() != size)
            line.mFlags.resize(size);
        auto first = line.begin();
        for (auto current = first;(current-first) < size;) {
            strConstIter token_begin;
            strConstIter token_end;
            PaletteIndex token_color = PaletteIndex::Default;

            bool hasTokenizeResult = mLanguageDefinition.mTokenize(current.mCharsIter, last.mCharsIter, token_begin, token_end, token_color);
            auto token_offset = token_begin - first.mCharsIter;

            if (!hasTokenizeResult) {
                // todo : remove
                // printf("using regex for %.*s\n", first + 10 < last ? 10 : int(last - first), first);

                for (auto &p : mRegexList) {
                    if (std::regex_search(first.mCharsIter, last.mCharsIter, results, p.first, std::regex_constants::match_continuous)) {
                        hasTokenizeResult = true;

                        const auto &v     = results.begin();
                        token_begin = v->first;
                        token_end   = v->second;
                        token_color = p.second;
                        break;
                    }
                }
            }

            if (!hasTokenizeResult)
                current=current + 1;
            else {
                current = first + token_offset;
                size_t token_length=0;
                Line::Flags flags(0);
                flags.mValue = line.mFlags[token_offset];
                if (flags.mValue == 0) {
                    token_length = token_end - token_begin;
                    if (token_color == PaletteIndex::Identifier) {
                        id.assign(token_begin, token_end);

                        // todo : almost all language definitions use lower case to specify keywords, so shouldn't this use ::tolower ?
                        if (!mLanguageDefinition.mCaseSensitive)
                            std::transform(id.begin(), id.end(), id.begin(), ::toupper);
                        else if (mLanguageDefinition.mKeywords.count(id) != 0)
                            token_color = PaletteIndex::Keyword;
                        else if (mLanguageDefinition.mIdentifiers.count(id) != 0)
                            token_color = PaletteIndex::BuiltInType;
                        else if (id == "$")
                            token_color = PaletteIndex::GlobalVariable;
                    }
                } else {
                    if ((token_color == PaletteIndex::Identifier || flags.mBits.mPreprocessor) && !flags.mBits.mDeactivated && !(flags.mValue & Line::InComment)) {
                        id.assign(token_begin, token_end);
                        if (mLanguageDefinition.mPreprocIdentifiers.count(id) != 0) {
                            token_color = PaletteIndex::Directive;
                            token_begin -= 1;
                            token_length = token_end - token_begin;
                            token_offset -= 1;
                        } else if (flags.mBits.mPreprocessor) {
                            token_color = PaletteIndex::PreprocIdentifier;
                            token_length = token_end - token_begin;
                        }
                    }
                    if ((token_color != PaletteIndex::Directive && token_color != PaletteIndex::PreprocIdentifier) || flags.mBits.mDeactivated) {
                        if (flags.mBits.mDeactivated && flags.mBits.mPreprocessor) {
                            token_color = PaletteIndex::PreprocessorDeactivated;
                            token_begin -= 1;
                            token_offset -= 1;
                        } else if (id.assign(token_begin, token_end);flags.mValue & Line::InComment && mLanguageDefinition.mPreprocIdentifiers.count(id) != 0) {
                            token_color = GetColorIndexFromFlags(flags);
                            token_begin -= 1;
                            token_offset -= 1;
                        }

                        auto flag = line.mFlags[token_offset];
                       token_length = line.mFlags.find_first_not_of(flag, token_offset + 1);
                       if (token_length == std::string::npos)
                           token_length = line.size() - token_offset;
                        else
                            token_length -= token_offset;

                        token_end = token_begin + token_length;
                        if (!flags.mBits.mPreprocessor || flags.mBits.mDeactivated)
                            token_color = GetColorIndexFromFlags(flags);
                    }
                }

                if (token_color != PaletteIndex::Identifier || *current.mColorsIter == static_cast<char>(PaletteIndex::Identifier)) {
                    try {
                        line.mColors.replace(token_offset, token_length, token_length, static_cast<char>(token_color));
                    } catch (const std::exception &e) {
                        std::cerr << "Error replacing color: " << e.what() << std::endl;
                        return;
                    }
                }
                current = current + token_length;
            }
        }
        line.mColorized = true;
    }
}

void TextEditor::ColorizeInternal() {
    if (isEmpty() || !mColorizerEnabled)
        return;

    if (mCheckComments) {
        auto endLine                 = mLines.size();
        auto commentStartLine        = endLine;
        auto commentStartIndex       = 0;
        auto withinGlobalDocComment  = false;
        auto withinDocComment        = false;
        auto withinBlockDocComment   = false;
        auto withinComment           = false;
        auto withinString            = false;
        auto withinBlockComment      = false;
        auto withinPreproc           = false;
        auto withinNotDef            = false;
        auto firstChar               = true;     // there is no other non-whitespace characters in the line before
        auto currentLine             = 0;
        auto currentIndex            = 0;
        auto commentLength           = 0;

        std::vector<bool> ifDefs;
        ifDefs.push_back(true);
        for (currentLine = 0; currentLine < endLine; currentLine++) {
            auto &line = mLines[currentLine];
            auto lineLength = line.size();

            if (line.mFlags.size() != lineLength) {
                line.mFlags.resize(lineLength);
                std::fill_n(line.mFlags.begin(), line.mFlags.size(), 0);
                line.mColorized = false;
            }
            withinComment           = false;
            withinDocComment        = false;
            withinPreproc           = false;
            firstChar               = true;

            auto setGlyphFlags = [&](int index) {
                Line::Flags flags(0);
                flags.mBits.mComment = withinComment;
                flags.mBits.mBlockComment = withinBlockComment;
                flags.mBits.mDocComment = withinDocComment;
                flags.mBits.mGlobalDocComment = withinGlobalDocComment;
                flags.mBits.mBlockDocComment = withinBlockDocComment;
                flags.mBits.mDeactivated = withinNotDef;
                if (mLines[currentLine].mFlags[index] != flags.mValue) {
                    mLines[currentLine].mColorized = false;
                    mLines[currentLine].mFlags[index] = flags.mValue;
                }
            };

            currentIndex = 0;
            if (line.empty())
                continue;
            while (currentIndex < lineLength) {



                auto &g = line[currentIndex];
                auto c  = g;

                if (c != mLanguageDefinition.mPreprocChar && !isspace(c))
                    firstChar = false;

                bool inComment = (commentStartLine < currentLine || (commentStartLine == currentLine && commentStartIndex <= currentIndex));

                if (withinString) {
                   setGlyphFlags(currentIndex);
                    if (c == '\\') {
                        currentIndex++;
                        setGlyphFlags(currentIndex);
                    } else if (c == '\"')
                        withinString = false;
                } else {
                    if (firstChar && c == mLanguageDefinition.mPreprocChar &&  !inComment && !withinComment && !withinDocComment && ! withinString) {
                        withinPreproc = true;
                        std::string directive;
                        auto start = currentIndex + 1;
                        while (start < (int) line.size() && !isspace(line[start])) {
                            directive += line[start];
                            start++;
                        }

                        if (start < (int) line.size()) {

                            if (isspace(line[start])) {
                                start += 1;
                                 if (directive == "define") {
                                     while (start < (int) line.size() && isspace(line[start]))
                                         start++;
                                     std::string identifier;
                                     while (start < (int) line.size() && !isspace(line[start])) {
                                         identifier += line[start];
                                         start++;
                                     }
                                     if (identifier.size() > 0 && !withinNotDef && std::find(mDefines.begin(),mDefines.end(),identifier) == mDefines.end())
                                         mDefines.push_back(identifier);
                                    } else if (directive == "undef") {
                                         while (start < (int) line.size() && isspace(line[start]))
                                             start++;
                                         std::string identifier;
                                         while (start < (int) line.size() && !isspace(line[start])) {
                                             identifier += line[start];
                                             start++;
                                         }
                                         if (identifier.size() > 0  && !withinNotDef)
                                             mDefines.erase(std::remove(mDefines.begin(), mDefines.end(), identifier), mDefines.end());
                                } else if (directive == "ifdef") {
                                    while (start < (int) line.size() && isspace(line[start]))
                                        start++;
                                    std::string identifier;
                                    while (start < (int) line.size() && !isspace(line[start])) {
                                        identifier += line[start];
                                        start++;
                                    }
                                    if (!withinNotDef) {
                                        bool isConditionMet = std::find(mDefines.begin(),mDefines.end(),identifier) != mDefines.end();
                                        ifDefs.push_back(isConditionMet);
                                    } else
                                        ifDefs.push_back(false);
                                } else if (directive == "ifndef") {
                                    while (start < (int) line.size() && isspace(line[start]))
                                        start++;
                                    std::string identifier;
                                    while (start < (int) line.size() && !isspace(line[start])) {
                                        identifier += line[start];
                                        start++;
                                    }
                                    if (!withinNotDef) {
                                        bool isConditionMet =  std::find(mDefines.begin(),mDefines.end(),identifier) == mDefines.end();
                                        ifDefs.push_back(isConditionMet);
                                    } else
                                        ifDefs.push_back(false);
                                }
                            }
                        } else {
                            if (directive == "endif") {
                                if (ifDefs.size() > 1) {
                                    ifDefs.pop_back();
                                    withinNotDef = !ifDefs.back();
                                }
                            }
                        }
                    }

                    if (c == '\"' && !withinPreproc && !inComment && !withinComment && !withinDocComment) {
                        withinString                         = true;
                        setGlyphFlags(currentIndex);
                    } else {
                        auto pred            = [](const char &a, const char &b) { return a == b; };

                        auto compareForth    = [&](const std::string &a, const std::string &b) {
                            return !a.empty() && (currentIndex + a.size() <= b.size()) && equals(a.begin(), a.end(),
                                    b.begin() + currentIndex, b.begin() + (currentIndex + a.size()), pred);
                        };

                        auto compareBack     = [&](const std::string &a, const std::string &b) {
                            return !a.empty() && currentIndex + 1 >= (int)a.size() && equals(a.begin(), a.end(),
                                    b.begin() + (currentIndex + 1 - a.size()), b.begin() + (currentIndex + 1), pred);
                        };

                        if (!inComment && !withinComment && !withinDocComment && !withinPreproc && !withinString) {
                            if (compareForth(mLanguageDefinition.mDocComment, line.mChars)) {
                                withinDocComment = !inComment;
                                commentLength = 3;
                            } else  if (compareForth(mLanguageDefinition.mSingleLineComment, line.mChars)) {
                                withinComment = !inComment;
                                commentLength = 2;
                            } else {
                                bool isGlobalDocComment = compareForth(mLanguageDefinition.mGlobalDocComment, line.mChars);
                                bool isBlockDocComment = compareForth(mLanguageDefinition.mBlockDocComment, line.mChars);
                                bool isBlockComment = compareForth(mLanguageDefinition.mCommentStart, line.mChars);
                                if (isGlobalDocComment || isBlockDocComment || isBlockComment) {
                                    commentStartLine = currentLine;
                                    commentStartIndex = currentIndex;
                                    if (currentIndex < line.size() - 4 && isBlockComment && line.mChars[currentIndex + 2] == '*' && line.mChars[currentIndex + 3] == '/') {
                                        withinBlockComment = true;
                                        commentLength = 2;
                                    } else if (isGlobalDocComment) {
                                        withinGlobalDocComment = true;
                                        commentLength = 3;
                                    } else if (isBlockDocComment) {
                                        withinBlockDocComment = true;
                                        commentLength = 3;
                                    } else {
                                        withinBlockComment = true;
                                        commentLength = 2;
                                    }
                                }
                            }
                            inComment = (commentStartLine < currentLine || (commentStartLine == currentLine && commentStartIndex <= currentIndex));
                        }
                        setGlyphFlags(currentIndex);

                        if (compareBack(mLanguageDefinition.mCommentEnd, line.mChars) && ((commentStartLine != currentLine) || (commentStartIndex + commentLength < currentIndex))) {
                            withinBlockComment      = false;
                            withinBlockDocComment   = false;
                            withinGlobalDocComment  = false;
                            commentStartLine        = endLine;
                            commentStartIndex       = 0;
                            commentLength           = 0;
                        }
                    }
                }
                if (currentIndex < line.size()) {
                    Line::Flags flags(0);
                    flags.mValue = mLines[currentLine].mFlags[currentIndex];
                    flags.mBits.mPreprocessor = withinPreproc;
                    mLines[currentLine].mFlags[currentIndex] = flags.mValue;
                }
                auto utf8CharLength = UTF8CharLength(c);
                if (utf8CharLength > 1) {
                    Line::Flags flags(0);
                    flags.mValue = mLines[currentLine].mFlags[currentIndex];
                    for (int j = 1; j < utf8CharLength; j++) {
                        currentIndex++;
                        mLines[currentLine].mFlags[currentIndex] = flags.mValue;
                    }
                }
                currentIndex++;
            }
            withinNotDef = !ifDefs.back();
        }
        mDefines.clear();
        mCheckComments = false;
    }

    ColorizeRange();
}

float TextEditor::TextDistanceToLineStart(const Coordinates &aFrom) const {
    auto &line      = mLines[aFrom.mLine];
    float distance  = 0.0f;
    float spaceSize = ImGui::GetFont()->CalcTextSizeA(ImGui::GetFontSize(), FLT_MAX, -1.0f, " ", nullptr, nullptr).x;
    int colIndex    = GetCharacterIndex(aFrom);
    for (size_t it = 0u; it < line.size() && it < colIndex;) {
        if (line[it] == '\t') {
            distance = (1.0f + std::floor((1.0f + distance) / (float(mTabSize) * spaceSize))) * (float(mTabSize) * spaceSize);
            ++it;
        } else {
            auto d = UTF8CharLength(line[it]);
            char tempCString[7];
            int i = 0;
            for (; i < 6 && d-- > 0 && it < (int)line.size(); i++, it++)
                tempCString[i] = line[it];

            tempCString[i] = '\0';
            distance += ImGui::GetFont()->CalcTextSizeA(ImGui::GetFontSize(), FLT_MAX, -1.0f, tempCString, nullptr, nullptr).x;
        }
    }

    return distance;
}

void TextEditor::SetScrollY() {
    if (!mWithinRender) {
        mSetScrollY = true;
        return;
    } else {
        mSetScrollY = false;
        auto scrollY = ImGui::GetScrollY();
        ImGui::SetScrollY(std::clamp(scrollY+mScrollYIncrement,0.0f,ImGui::GetScrollMaxY()));
    }
}

void TextEditor::SetTopLine() {
    if (!mWithinRender) {
        mSetTopLine = true;
        return;
    } else {
        mSetTopLine = false;
        ImGui::SetScrollY(mTopLine * mCharAdvance.y);
        EnsureCursorVisible();
    }
}

void TextEditor::EnsureCursorVisible() {
    if (!mWithinRender) {
        mScrollToCursor = true;
        return;
    }

    auto scrollBarSize = ImGui::GetStyle().ScrollbarSize;
    float scrollX = ImGui::GetScrollX();
    float scrollY = ImGui::GetScrollY();

    auto windowPadding = ImGui::GetStyle().FramePadding * 2.0f;

    auto height = ImGui::GetWindowHeight() - mTopMargin - scrollBarSize - mCharAdvance.y;
    auto width  = ImGui::GetWindowWidth() - windowPadding.x - scrollBarSize;

    auto top    = (int)rint((mTopMargin > scrollY ? mTopMargin -scrollY : scrollY) / mCharAdvance.y);
    auto bottom = top + (int)rint(height / mCharAdvance.y);

    auto left  = (int)rint(scrollX / mCharAdvance.x);
    auto right = left + (int)rint(width / mCharAdvance.x);

    auto pos = GetActualCursorCoordinates();
    pos.mColumn = (int)rint(TextDistanceToLineStart(pos) / mCharAdvance.x);

    bool mScrollToCursorX = true;
    bool mScrollToCursorY = true;

    if (pos.mLine >= top && pos.mLine <= bottom)
        mScrollToCursorY = false;
    if ((pos.mColumn >= left) && (pos.mColumn  <= right))
        mScrollToCursorX = false;
    if (!mScrollToCursorX && !mScrollToCursorY && mOldTopMargin == mTopMargin) {
        mScrollToCursor = false;
        mOldTopMargin = mTopMargin;
        return;
    }

    if (mScrollToCursorY) {
        if (pos.mLine < top)
            ImGui::SetScrollY(std::max(0.0f, pos.mLine * mCharAdvance.y));
        if (pos.mLine > bottom)
            ImGui::SetScrollY(std::max(0.0f, pos.mLine * mCharAdvance.y - height));
    }
    if (mScrollToCursorX) {
        if (pos.mColumn < left)
            ImGui::SetScrollX(std::max(0.0f, pos.mColumn * mCharAdvance.x ));
        if (pos.mColumn > right)
            ImGui::SetScrollX(std::max(0.0f, pos.mColumn * mCharAdvance.x - width));
    }
    mOldTopMargin = mTopMargin;
}

float TextEditor::GetPageSize() const {
    auto height = ImGui::GetCurrentWindow()->InnerClipRect.GetHeight();
    return height / mCharAdvance.y;
}

void TextEditor::ResetCursorBlinkTime() {
    mStartTime = ImGui::GetTime() * 1000 - sCursorBlinkOnTime;
}

TextEditor::UndoRecord::UndoRecord(
    const std::string &aAdded,
    const TextEditor::Coordinates aAddedStart,
    const TextEditor::Coordinates aAddedEnd,
    const std::string &aRemoved,
    const TextEditor::Coordinates aRemovedStart,
    const TextEditor::Coordinates aRemovedEnd,
    TextEditor::EditorState &aBefore,
    TextEditor::EditorState &aAfter)
    : mAdded(aAdded), mAddedStart(aAddedStart), mAddedEnd(aAddedEnd), mRemoved(aRemoved), mRemovedStart(aRemovedStart), mRemovedEnd(aRemovedEnd), mBefore(aBefore), mAfter(aAfter) {
    IM_ASSERT(mAddedStart <= mAddedEnd);
    IM_ASSERT(mRemovedStart <= mRemovedEnd);
}

void TextEditor::UndoRecord::Undo(TextEditor *aEditor) {
    if (!mAdded.empty()) {
        aEditor->DeleteRange(mAddedStart, mAddedEnd);
        aEditor->Colorize();
    }

    if (!mRemoved.empty()) {
        auto start = mRemovedStart;
        aEditor->InsertTextAt(start, mRemoved.c_str());
        aEditor->Colorize();
    }

    aEditor->mState = mBefore;
    aEditor->EnsureCursorVisible();
}

void TextEditor::UndoRecord::Redo(TextEditor *aEditor) {
    if (!mRemoved.empty()) {
        aEditor->DeleteRange(mRemovedStart, mRemovedEnd);
        aEditor->Colorize();
    }

    if (!mAdded.empty()) {
        auto start = mAddedStart;
        aEditor->InsertTextAt(start, mAdded.c_str());
        aEditor->Colorize();
    }

    aEditor->mState = mAfter;
    aEditor->EnsureCursorVisible();

}

bool TokenizeCStyleString(strConstIter in_begin, strConstIter in_end, strConstIter &out_begin, strConstIter &out_end) {
    auto p = in_begin;

    if (*p == '"') {
        p++;

        while (p < in_end) {
            // handle end of string
            if (*p == '"') {
                out_begin = in_begin;
                out_end   = p + 1;
                return true;
            }

            // handle escape character for "
            if (*p == '\\' && p + 1 < in_end && p[1] == '\\')
                p++;
            else if (*p == '\\' && p + 1 < in_end && p[1] == '"')
                p++;

            p++;
        }
    }

    return false;
}

bool TokenizeCStyleCharacterLiteral(strConstIter in_begin, strConstIter in_end, strConstIter &out_begin, strConstIter &out_end) {
    auto p = in_begin;

    if (*p == '\'') {
        p++;

        // handle escape characters
        if (p < in_end && *p == '\\')
            p++;

        if (p < in_end)
            p++;

        // handle end of character literal
        if (p < in_end && *p == '\'') {
            out_begin = in_begin;
            out_end   = p + 1;
            return true;
        }
    }

    return false;
}

bool TokenizeCStyleIdentifier(strConstIter in_begin, strConstIter in_end, strConstIter &out_begin, strConstIter &out_end) {
    auto p = in_begin;

    if ((*p >= 'a' && *p <= 'z') || (*p >= 'A' && *p <= 'Z') || *p == '_' || *p == '$') {
        p++;

        while ((p < in_end) && ((*p >= 'a' && *p <= 'z') || (*p >= 'A' && *p <= 'Z') || (*p >= '0' && *p <= '9') || *p == '_'))
            p++;

        out_begin = in_begin;
        out_end   = p;
        return true;
    }

    return false;
}

bool TokenizeCStyleNumber(strConstIter in_begin, strConstIter in_end, strConstIter &out_begin, strConstIter &out_end) {
    auto p = in_begin;

    const bool startsWithNumber = *p >= '0' && *p <= '9';

    if (!startsWithNumber)
        return false;

    p++;

    bool hasNumber = startsWithNumber;

    while (p < in_end && (*p >= '0' && *p <= '9')) {
        hasNumber = true;

        p++;
    }

    if (hasNumber == false)
        return false;

    bool isFloat  = false;
    bool isHex    = false;
    bool isBinary = false;

    if (p < in_end) {
        if (*p == '.') {
            isFloat = true;

            p++;

            while (p < in_end && (*p >= '0' && *p <= '9'))
                p++;
        } else if (*p == 'x' || *p == 'X') {
            // hex formatted integer of the type 0xef80

            isHex = true;

            p++;

            while (p < in_end && ((*p >= '0' && *p <= '9') || (*p >= 'a' && *p <= 'f') || (*p >= 'A' && *p <= 'F') || *p == '.' || *p == 'p' || *p == 'P'))
                p++;
        } else if (*p == 'b' || *p == 'B') {
            // binary formatted integer of the type 0b01011101

            isBinary = true;

            p++;

            while (p < in_end && (*p >= '0' && *p <= '1'))
                p++;
        }
    }

    if (isHex == false && isBinary == false) {
        // floating point exponent
        if (p < in_end && (*p == 'e' || *p == 'E')) {
            isFloat = true;

            p++;

            if (p < in_end && (*p == '+' || *p == '-'))
                p++;

            bool hasDigits = false;

            while (p < in_end && (*p >= '0' && *p <= '9')) {
                hasDigits = true;

                p++;
            }

            if (hasDigits == false)
                return false;
        }

        // single precision floating point type
        if (p < in_end && *p == 'f')
            p++;
    }

    if (isFloat == false) {
        // integer size type
        while (p < in_end && (*p == 'u' || *p == 'U' || *p == 'l' || *p == 'L'))
            p++;
    }

    out_begin = in_begin;
    out_end   = p;
    return true;
}

bool TokenizeCStyleOperator(strConstIter in_begin, strConstIter in_end, strConstIter &out_begin, strConstIter &out_end) {
    (void)in_end;

    switch (*in_begin) {
        case '!':
        case '%':
        case '^':
        case '&':
        case '*':
        case '-':
        case '+':
        case '=':
        case '~':
        case '|':
        case '<':
        case '>':
        case '?':
        case ':':
        case '/':
        case '@':
            out_begin = in_begin;
            out_end   = in_begin + 1;
            return true;
    }

    return false;
}

bool TokenizeCStyleSeparator(strConstIter in_begin, strConstIter in_end, strConstIter &out_begin, strConstIter &out_end) {
    (void)in_end;

    switch (*in_begin) {
        case '[':
        case ']':
        case '{':
        case '}':
        case '(':
        case ')':
        case ';':
        case ',':
        case '.':
            out_begin = in_begin;
            out_end   = in_begin + 1;
            return true;
    }

    return false;
}

const TextEditor::LanguageDefinition &TextEditor::LanguageDefinition::CPlusPlus() {
    static bool inited = false;
    static LanguageDefinition langDef;
    if (!inited) {
        static const char *const cppKeywords[] = {
            "alignas", "alignof", "and", "and_eq", "asm", "atomic_cancel", "atomic_commit", "atomic_noexcept", "auto", "bitand", "bitor", "bool", "break", "case", "catch", "char", "char16_t", "char32_t", "class", "compl", "concept", "const", "constexpr", "const_cast", "continue", "decltype", "default", "delete", "do", "double", "dynamic_cast", "else", "enum", "explicit", "export", "extern", "false", "float", "for", "friend", "goto", "if", "import", "inline", "int", "long", "module", "mutable", "namespace", "new", "noexcept", "not", "not_eq", "nullptr", "operator", "or", "or_eq", "private", "protected", "public", "register", "reinterpret_cast", "requires", "return", "short", "signed", "sizeof", "static", "static_assert", "static_cast", "struct", "switch", "synchronized", "template", "this", "thread_local", "throw", "true", "try", "typedef", "typeid", "typename", "union", "unsigned", "using", "virtual", "void", "volatile", "wchar_t", "while", "xor", "xor_eq"
        };
        for (auto &k : cppKeywords)
            langDef.mKeywords.insert(k);

        static const char *const identifiers[] = {
            "abort", "abs", "acos", "asin", "atan", "atexit", "atof", "atoi", "atol", "ceil", "clock", "cosh", "ctime", "div", "exit", "fabs", "floor", "fmod", "getchar", "getenv", "isalnum", "isalpha", "isdigit", "isgraph", "ispunct", "isspace", "isupper", "kbhit", "log10", "log2", "log", "memcmp", "modf", "pow", "printf", "sprintf", "snprintf", "putchar", "putenv", "puts", "rand", "remove", "rename", "sinh", "sqrt", "srand", "strcat", "strcmp", "strerror", "time", "tolower", "toupper", "std", "string", "vector", "map", "unordered_map", "set", "unordered_set", "min", "max"
        };
        for (auto &k : identifiers) {
            Identifier id;
            id.mDeclaration = "Built-in function";
            langDef.mIdentifiers.insert(std::make_pair(std::string(k), id));
        }

        langDef.mTokenize = [](strConstIter in_begin, strConstIter in_end, strConstIter &out_begin, strConstIter &out_end, PaletteIndex &paletteIndex) -> bool {
            paletteIndex = PaletteIndex::Max;

            while (in_begin < in_end && isascii(*in_begin) && isblank(*in_begin))
                in_begin++;

            if (in_begin == in_end) {
                out_begin    = in_end;
                out_end      = in_end;
                paletteIndex = PaletteIndex::Default;
            } else if (TokenizeCStyleString(in_begin, in_end, out_begin, out_end))
                paletteIndex = PaletteIndex::StringLiteral;
            else if (TokenizeCStyleCharacterLiteral(in_begin, in_end, out_begin, out_end))
                paletteIndex = PaletteIndex::CharLiteral;
            else if (TokenizeCStyleIdentifier(in_begin, in_end, out_begin, out_end))
                paletteIndex = PaletteIndex::Identifier;
            else if (TokenizeCStyleNumber(in_begin, in_end, out_begin, out_end))
                paletteIndex = PaletteIndex::NumericLiteral;
            else if (TokenizeCStyleSeparator(in_begin, in_end, out_begin, out_end))
                paletteIndex= PaletteIndex::Separator;
            else if (TokenizeCStyleOperator(in_begin, in_end, out_begin, out_end))
                paletteIndex = PaletteIndex::Operator;

            return paletteIndex != PaletteIndex::Max;
        };

        langDef.mCommentStart      = "/*";
        langDef.mCommentEnd        = "*/";
        langDef.mSingleLineComment           = "//";

        langDef.mCaseSensitive   = true;
        langDef.mAutoIndentation = true;

        langDef.mName = "C++";

        inited = true;
    }
    return langDef;
}

const TextEditor::LanguageDefinition &TextEditor::LanguageDefinition::HLSL() {
    static bool inited = false;
    static LanguageDefinition langDef;
    if (!inited) {
        static const char *const keywords[] = {
            "AppendStructuredBuffer",
            "asm",
            "asm_fragment",
            "BlendState",
            "bool",
            "break",
            "Buffer",
            "ByteAddressBuffer",
            "case",
            "cbuffer",
            "centroid",
            "class",
            "column_major",
            "compile",
            "compile_fragment",
            "CompileShader",
            "const",
            "continue",
            "ComputeShader",
            "ConsumeStructuredBuffer",
            "default",
            "DepthStencilState",
            "DepthStencilView",
            "discard",
            "do",
            "double",
            "DomainShader",
            "dword",
            "else",
            "export",
            "extern",
            "false",
            "float",
            "for",
            "fxgroup",
            "GeometryShader",
            "groupshared",
            "half",
            "Hullshader",
            "if",
            "in",
            "inline",
            "inout",
            "InputPatch",
            "int",
            "interface",
            "line",
            "lineadj",
            "linear",
            "LineStream",
            "matrix",
            "min16float",
            "min10float",
            "min16int",
            "min12int",
            "min16uint",
            "namespace",
            "nointerpolation",
            "noperspective",
            "NULL",
            "out",
            "OutputPatch",
            "packoffset",
            "pass",
            "pixelfragment",
            "PixelShader",
            "point",
            "PointStream",
            "precise",
            "RasterizerState",
            "RenderTargetView",
            "return",
            "register",
            "row_major",
            "RWBuffer",
            "RWByteAddressBuffer",
            "RWStructuredBuffer",
            "RWTexture1D",
            "RWTexture1DArray",
            "RWTexture2D",
            "RWTexture2DArray",
            "RWTexture3D",
            "sample",
            "sampler",
            "SamplerState",
            "SamplerComparisonState",
            "shared",
            "snorm",
            "stateblock",
            "stateblock_state",
            "static",
            "string",
            "struct",
            "switch",
            "StructuredBuffer",
            "tbuffer",
            "technique",
            "technique10",
            "technique11",
            "texture",
            "Texture1D",
            "Texture1DArray",
            "Texture2D",
            "Texture2DArray",
            "Texture2DMS",
            "Texture2DMSArray",
            "Texture3D",
            "TextureCube",
            "TextureCubeArray",
            "true",
            "typedef",
            "triangle",
            "triangleadj",
            "TriangleStream",
            "uint",
            "uniform",
            "unorm",
            "unsigned",
            "vector",
            "vertexfragment",
            "VertexShader",
            "void",
            "volatile",
            "while",
            "bool1",
            "bool2",
            "bool3",
            "bool4",
            "double1",
            "double2",
            "double3",
            "double4",
            "float1",
            "float2",
            "float3",
            "float4",
            "int1",
            "int2",
            "int3",
            "int4",
            "in",
            "out",
            "inout",
            "uint1",
            "uint2",
            "uint3",
            "uint4",
            "dword1",
            "dword2",
            "dword3",
            "dword4",
            "half1",
            "half2",
            "half3",
            "half4",
            "float1x1",
            "float2x1",
            "float3x1",
            "float4x1",
            "float1x2",
            "float2x2",
            "float3x2",
            "float4x2",
            "float1x3",
            "float2x3",
            "float3x3",
            "float4x3",
            "float1x4",
            "float2x4",
            "float3x4",
            "float4x4",
            "half1x1",
            "half2x1",
            "half3x1",
            "half4x1",
            "half1x2",
            "half2x2",
            "half3x2",
            "half4x2",
            "half1x3",
            "half2x3",
            "half3x3",
            "half4x3",
            "half1x4",
            "half2x4",
            "half3x4",
            "half4x4",
        };
        for (auto &k : keywords)
            langDef.mKeywords.insert(k);

        static const char *const identifiers[] = {
            "abort", "abs", "acos", "all", "AllMemoryBarrier", "AllMemoryBarrierWithGroupSync", "any", "asdouble", "asfloat", "asin", "asint", "asint", "asuint", "asuint", "atan", "atan2", "ceil", "CheckAccessFullyMapped", "clamp", "clip", "cos", "cosh", "countbits", "cross", "D3DCOLORtoUBYTE4", "ddx", "ddx_coarse", "ddx_fine", "ddy", "ddy_coarse", "ddy_fine", "degrees", "determinant", "DeviceMemoryBarrier", "DeviceMemoryBarrierWithGroupSync", "distance", "dot", "dst", "errorf", "EvaluateAttributeAtCentroid", "EvaluateAttributeAtSample", "EvaluateAttributeSnapped", "exp", "exp2", "f16tof32", "f32tof16", "faceforward", "firstbithigh", "firstbitlow", "floor", "fma", "fmod", "frac", "frexp", "fwidth", "GetRenderTargetSampleCount", "GetRenderTargetSamplePosition", "GroupMemoryBarrier", "GroupMemoryBarrierWithGroupSync", "InterlockedAdd", "InterlockedAnd", "InterlockedCompareExchange", "InterlockedCompareStore", "InterlockedExchange", "InterlockedMax", "InterlockedMin", "InterlockedOr", "InterlockedXor", "isfinite", "isinf", "isnan", "ldexp", "length", "lerp", "lit", "log", "log10", "log2", "mad", "max", "min", "modf", "msad4", "mul", "noise", "normalize", "pow", "printf", "Process2DQuadTessFactorsAvg", "Process2DQuadTessFactorsMax", "Process2DQuadTessFactorsMin", "ProcessIsolineTessFactors", "ProcessQuadTessFactorsAvg", "ProcessQuadTessFactorsMax", "ProcessQuadTessFactorsMin", "ProcessTriTessFactorsAvg", "ProcessTriTessFactorsMax", "ProcessTriTessFactorsMin", "radians", "rcp", "reflect", "refract", "reversebits", "round", "rsqrt", "saturate", "sign", "sin", "sincos", "sinh", "smoothstep", "sqrt", "step", "tan", "tanh", "tex1D", "tex1D", "tex1Dbias", "tex1Dgrad", "tex1Dlod", "tex1Dproj", "tex2D", "tex2D", "tex2Dbias", "tex2Dgrad", "tex2Dlod", "tex2Dproj", "tex3D", "tex3D", "tex3Dbias", "tex3Dgrad", "tex3Dlod", "tex3Dproj", "texCUBE", "texCUBE", "texCUBEbias", "texCUBEgrad", "texCUBElod", "texCUBEproj", "transpose", "trunc"
        };
        for (auto &k : identifiers) {
            Identifier id;
            id.mDeclaration = "Built-in function";
            langDef.mIdentifiers.insert(std::make_pair(std::string(k), id));
        }

        langDef.mTokenRegexStrings.push_back(std::make_pair("[ \\t]*#[ \\t]*[a-zA-Z_]+", PaletteIndex::Directive));
        langDef.mTokenRegexStrings.push_back(std::make_pair("L?\\\"(\\\\.|[^\\\"])*\\\"", PaletteIndex::StringLiteral));
        langDef.mTokenRegexStrings.push_back(std::make_pair("\\'\\\\?[^\\']\\'", PaletteIndex::CharLiteral));
        langDef.mTokenRegexStrings.push_back(std::make_pair("[+-]?([0-9]+([.][0-9]*)?|[.][0-9]+)([eE][+-]?[0-9]+)?[fF]?", PaletteIndex::NumericLiteral));
        langDef.mTokenRegexStrings.push_back(std::make_pair("[+-]?[0-9]+[Uu]?[lL]?[lL]?", PaletteIndex::NumericLiteral));
        langDef.mTokenRegexStrings.push_back(std::make_pair("0[0-7]+[Uu]?[lL]?[lL]?", PaletteIndex::NumericLiteral));
        langDef.mTokenRegexStrings.push_back(std::make_pair("0[xX][0-9a-fA-F]+[uU]?[lL]?[lL]?", PaletteIndex::NumericLiteral));
        langDef.mTokenRegexStrings.push_back(std::make_pair("[a-zA-Z_][a-zA-Z0-9_]*", PaletteIndex::Identifier));
        langDef.mTokenRegexStrings.push_back(std::make_pair("[\\!\\%\\^\\&\\*\\-\\+\\=\\~\\|\\<\\>\\?\\/]", PaletteIndex::Operator));
        langDef.mTokenRegexStrings.push_back(std::make_pair("[\\[\\]\\{\\}\\(\\)\\;\\,\\.]", PaletteIndex::Separator));
        langDef.mCommentStart      = "/*";
        langDef.mCommentEnd        = "*/";
        langDef.mSingleLineComment           = "//";

        langDef.mCaseSensitive   = true;
        langDef.mAutoIndentation = true;

        langDef.mName = "HLSL";

        inited = true;
    }
    return langDef;
}

const TextEditor::LanguageDefinition &TextEditor::LanguageDefinition::GLSL() {
    static bool inited = false;
    static LanguageDefinition langDef;
    if (!inited) {
        static const char *const keywords[] = {
            "auto", "break", "case", "char", "const", "continue", "default", "do", "double", "else", "enum", "extern", "float", "for", "goto", "if", "inline", "int", "long", "register", "restrict", "return", "short", "signed", "sizeof", "static", "struct", "switch", "typedef", "union", "unsigned", "void", "volatile", "while", "_Alignas", "_Alignof", "_Atomic", "_Bool", "_Complex", "_Generic", "_Imaginary", "_Noreturn", "_Static_assert", "_Thread_local"
        };
        for (auto &k : keywords)
            langDef.mKeywords.insert(k);

        static const char *const identifiers[] = {
            "abort", "abs", "acos", "asin", "atan", "atexit", "atof", "atoi", "atol", "ceil", "clock", "cosh", "ctime", "div", "exit", "fabs", "floor", "fmod", "getchar", "getenv", "isalnum", "isalpha", "isdigit", "isgraph", "ispunct", "isspace", "isupper", "kbhit", "log10", "log2", "log", "memcmp", "modf", "pow", "putchar", "putenv", "puts", "rand", "remove", "rename", "sinh", "sqrt", "srand", "strcat", "strcmp", "strerror", "time", "tolower", "toupper"
        };
        for (auto &k : identifiers) {
            Identifier id;
            id.mDeclaration = "Built-in function";
            langDef.mIdentifiers.insert(std::make_pair(std::string(k), id));
        }

        langDef.mTokenRegexStrings.push_back(std::make_pair("[ \\t]*#[ \\t]*[a-zA-Z_]+", PaletteIndex::Directive));
        langDef.mTokenRegexStrings.push_back(std::make_pair("L?\\\"(\\\\.|[^\\\"])*\\\"", PaletteIndex::StringLiteral));
        langDef.mTokenRegexStrings.push_back(std::make_pair("\\'\\\\?[^\\']\\'", PaletteIndex::CharLiteral));
        langDef.mTokenRegexStrings.push_back(std::make_pair("[+-]?([0-9]+([.][0-9]*)?|[.][0-9]+)([eE][+-]?[0-9]+)?[fF]?", PaletteIndex::NumericLiteral));
        langDef.mTokenRegexStrings.push_back(std::make_pair("[+-]?[0-9]+[Uu]?[lL]?[lL]?", PaletteIndex::NumericLiteral));
        langDef.mTokenRegexStrings.push_back(std::make_pair("0[0-7]+[Uu]?[lL]?[lL]?", PaletteIndex::NumericLiteral));
        langDef.mTokenRegexStrings.push_back(std::make_pair("0[xX][0-9a-fA-F]+[uU]?[lL]?[lL]?", PaletteIndex::NumericLiteral));
        langDef.mTokenRegexStrings.push_back(std::make_pair("[a-zA-Z_][a-zA-Z0-9_]*", PaletteIndex::Identifier));
        langDef.mTokenRegexStrings.push_back(std::make_pair("[\\!\\%\\^\\&\\*\\-\\+\\=\\~\\|\\<\\>\\?\\/]", PaletteIndex::Operator));
        langDef.mTokenRegexStrings.push_back(std::make_pair("[\\[\\]\\{\\}\\(\\)\\;\\,\\.]", PaletteIndex::Separator));
        langDef.mCommentStart      = "/*";
        langDef.mCommentEnd        = "*/";
        langDef.mSingleLineComment           = "//";

        langDef.mCaseSensitive   = true;
        langDef.mAutoIndentation = true;

        langDef.mName = "GLSL";

        inited = true;
    }
    return langDef;
}

const TextEditor::LanguageDefinition &TextEditor::LanguageDefinition::C() {
    static bool inited = false;
    static LanguageDefinition langDef;
    if (!inited) {
        static const char *const keywords[] = {
            "auto", "break", "case", "char", "const", "continue", "default", "do", "double", "else", "enum", "extern", "float", "for", "goto", "if", "inline", "int", "long", "register", "restrict", "return", "short", "signed", "sizeof", "static", "struct", "switch", "typedef", "union", "unsigned", "void", "volatile", "while", "_Alignas", "_Alignof", "_Atomic", "_Bool", "_Complex", "_Generic", "_Imaginary", "_Noreturn", "_Static_assert", "_Thread_local"
        };
        for (auto &k : keywords)
            langDef.mKeywords.insert(k);

        static const char *const identifiers[] = {
            "abort", "abs", "acos", "asin", "atan", "atexit", "atof", "atoi", "atol", "ceil", "clock", "cosh", "ctime", "div", "exit", "fabs", "floor", "fmod", "getchar", "getenv", "isalnum", "isalpha", "isdigit", "isgraph", "ispunct", "isspace", "isupper", "kbhit", "log10", "log2", "log", "memcmp", "modf", "pow", "putchar", "putenv", "puts", "rand", "remove", "rename", "sinh", "sqrt", "srand", "strcat", "strcmp", "strerror", "time", "tolower", "toupper"
        };
        for (auto &k : identifiers) {
            Identifier id;
            id.mDeclaration = "Built-in function";
            langDef.mIdentifiers.insert(std::make_pair(std::string(k), id));
        }

        langDef.mTokenize = [](strConstIter in_begin, strConstIter in_end, strConstIter &out_begin, strConstIter &out_end, PaletteIndex &paletteIndex) -> bool {
            paletteIndex = PaletteIndex::Max;

            while (in_begin < in_end && isascii(*in_begin) && isblank(*in_begin))
                in_begin++;

            if (in_begin == in_end) {
                out_begin    = in_end;
                out_end      = in_end;
                paletteIndex = PaletteIndex::Default;
            } else if (TokenizeCStyleString(in_begin, in_end, out_begin, out_end))
                paletteIndex = PaletteIndex::StringLiteral;
            else if (TokenizeCStyleCharacterLiteral(in_begin, in_end, out_begin, out_end))
                paletteIndex = PaletteIndex::CharLiteral;
            else if (TokenizeCStyleIdentifier(in_begin, in_end, out_begin, out_end))
                paletteIndex = PaletteIndex::Identifier;
            else if (TokenizeCStyleNumber(in_begin, in_end, out_begin, out_end))
                paletteIndex = PaletteIndex::NumericLiteral;
            else if (TokenizeCStyleOperator(in_begin, in_end, out_begin, out_end))
                paletteIndex = PaletteIndex::Operator;
            else if (TokenizeCStyleSeparator(in_begin, in_end, out_begin, out_end))
                paletteIndex = PaletteIndex::Separator;

            return paletteIndex != PaletteIndex::Max;
        };

        langDef.mCommentStart      = "/*";
        langDef.mCommentEnd        = "*/";
        langDef.mSingleLineComment           = "//";

        langDef.mCaseSensitive   = true;
        langDef.mAutoIndentation = true;

        langDef.mName = "C";

        inited = true;
    }
    return langDef;
}

const TextEditor::LanguageDefinition &TextEditor::LanguageDefinition::SQL() {
    static bool inited = false;
    static LanguageDefinition langDef;
    if (!inited) {
        static const char *const keywords[] = {
            "ADD", "EXCEPT", "PERCENT", "ALL", "EXEC", "PLAN", "ALTER", "EXECUTE", "PRECISION", "AND", "EXISTS", "PRIMARY", "ANY", "EXIT", "PRINT", "AS", "FETCH", "PROC", "ASC", "FILE", "PROCEDURE", "AUTHORIZATION", "FILLFACTOR", "PUBLIC", "BACKUP", "FOR", "RAISERROR", "BEGIN", "FOREIGN", "READ", "BETWEEN", "FREETEXT", "READTEXT", "BREAK", "FREETEXTTABLE", "RECONFIGURE", "BROWSE", "FROM", "REFERENCES", "BULK", "FULL", "REPLICATION", "BY", "FUNCTION", "RESTORE", "CASCADE", "GOTO", "RESTRICT", "CASE", "GRANT", "RETURN", "CHECK", "GROUP", "REVOKE", "CHECKPOINT", "HAVING", "RIGHT", "CLOSE", "HOLDLOCK", "ROLLBACK", "CLUSTERED", "IDENTITY", "ROWCOUNT", "COALESCE", "IDENTITY_INSERT", "ROWGUIDCOL", "COLLATE", "IDENTITYCOL", "RULE", "COLUMN", "IF", "SAVE", "COMMIT", "IN", "SCHEMA", "COMPUTE", "INDEX", "SELECT", "CONSTRAINT", "INNER", "SESSION_USER", "CONTAINS", "INSERT", "SET", "CONTAINSTABLE", "INTERSECT", "SETUSER", "CONTINUE", "INTO", "SHUTDOWN", "CONVERT", "IS", "SOME", "CREATE", "JOIN", "STATISTICS", "CROSS", "KEY", "SYSTEM_USER", "CURRENT", "KILL", "TABLE", "CURRENT_DATE", "LEFT", "TEXTSIZE", "CURRENT_TIME", "LIKE", "THEN", "CURRENT_TIMESTAMP", "LINENO", "TO", "CURRENT_USER", "LOAD", "TOP", "CURSOR", "NATIONAL", "TRAN", "DATABASE", "NOCHECK", "TRANSACTION", "DBCC", "NONCLUSTERED", "TRIGGER", "DEALLOCATE", "NOT", "TRUNCATE", "DECLARE", "NULL", "TSEQUAL", "DEFAULT", "NULLIF", "UNION", "DELETE", "OF", "UNIQUE", "DENY", "OFF", "UPDATE", "DESC", "OFFSETS", "UPDATETEXT", "DISK", "ON", "USE", "DISTINCT", "OPEN", "USER", "DISTRIBUTED", "OPENDATASOURCE", "VALUES", "DOUBLE", "OPENQUERY", "VARYING", "DROP", "OPENROWSET", "VIEW", "DUMMY", "OPENXML", "WAITFOR", "DUMP", "OPTION", "WHEN", "ELSE", "OR", "WHERE", "END", "ORDER", "WHILE", "ERRLVL", "OUTER", "WITH", "ESCAPE", "OVER", "WRITETEXT"
        };

        for (auto &k : keywords)
            langDef.mKeywords.insert(k);

        static const char *const identifiers[] = {
            "ABS", "ACOS", "ADD_MONTHS", "ASCII", "ASCIISTR", "ASIN", "ATAN", "ATAN2", "AVG", "BFILENAME", "BIN_TO_NUM", "BITAND", "CARDINALITY", "CASE", "CAST", "CEIL", "CHARTOROWID", "CHR", "COALESCE", "COMPOSE", "CONCAT", "CONVERT", "CORR", "COS", "COSH", "COUNT", "COVAR_POP", "COVAR_SAMP", "CUME_DIST", "CURRENT_DATE", "CURRENT_TIMESTAMP", "DBTIMEZONE", "DECODE", "DECOMPOSE", "DENSE_RANK", "DUMP", "EMPTY_BLOB", "EMPTY_CLOB", "EXP", "EXTRACT", "FIRST_VALUE", "FLOOR", "FROM_TZ", "GREATEST", "GROUP_ID", "HEXTORAW", "INITCAP", "INSTR", "INSTR2", "INSTR4", "INSTRB", "INSTRC", "LAG", "LAST_DAY", "LAST_VALUE", "LEAD", "LEAST", "LENGTH", "LENGTH2", "LENGTH4", "LENGTHB", "LENGTHC", "LISTAGG", "LN", "LNNVL", "LOCALTIMESTAMP", "LOG", "LOWER", "LPAD", "LTRIM", "MAX", "MEDIAN", "MIN", "MOD", "MONTHS_BETWEEN", "NANVL", "NCHR", "NEW_TIME", "NEXT_DAY", "NTH_VALUE", "NULLIF", "NUMTODSINTERVAL", "NUMTOYMINTERVAL", "NVL", "NVL2", "POWER", "RANK", "RAWTOHEX", "REGEXP_COUNT", "REGEXP_INSTR", "REGEXP_REPLACE", "REGEXP_SUBSTR", "REMAINDER", "REPLACE", "ROUND", "ROWNUM", "RPAD", "RTRIM", "SESSIONTIMEZONE", "SIGN", "SIN", "SINH", "SOUNDEX", "SQRT", "STDDEV", "SUBSTR", "SUM", "SYS_CONTEXT", "SYSDATE", "SYSTIMESTAMP", "TAN", "TANH", "TO_CHAR", "TO_CLOB", "TO_DATE", "TO_DSINTERVAL", "TO_LOB", "TO_MULTI_BYTE", "TO_NCLOB", "TO_NUMBER", "TO_SINGLE_BYTE", "TO_TIMESTAMP", "TO_TIMESTAMP_TZ", "TO_YMINTERVAL", "TRANSLATE", "TRIM", "TRUNC", "TZ_OFFSET", "UID", "UPPER", "USER", "USERENV", "VAR_POP", "VAR_SAMP", "VARIANCE", "VSIZE "
        };
        for (auto &k : identifiers) {
            Identifier id;
            id.mDeclaration = "Built-in function";
            langDef.mIdentifiers.insert(std::make_pair(std::string(k), id));
        }

        langDef.mTokenRegexStrings.push_back(std::make_pair("[ \\t]*#[ \\t]*[a-zA-Z_]+", PaletteIndex::Directive));
        langDef.mTokenRegexStrings.push_back(std::make_pair("L?\\\"(\\\\.|[^\\\"])*\\\"", PaletteIndex::StringLiteral));
        langDef.mTokenRegexStrings.push_back(std::make_pair("\\'\\\\?[^\\']\\'", PaletteIndex::CharLiteral));
        langDef.mTokenRegexStrings.push_back(std::make_pair("[+-]?([0-9]+([.][0-9]*)?|[.][0-9]+)([eE][+-]?[0-9]+)?[fF]?", PaletteIndex::NumericLiteral));
        langDef.mTokenRegexStrings.push_back(std::make_pair("[+-]?[0-9]+[Uu]?[lL]?[lL]?", PaletteIndex::NumericLiteral));
        langDef.mTokenRegexStrings.push_back(std::make_pair("0[0-7]+[Uu]?[lL]?[lL]?", PaletteIndex::NumericLiteral));
        langDef.mTokenRegexStrings.push_back(std::make_pair("0[xX][0-9a-fA-F]+[uU]?[lL]?[lL]?", PaletteIndex::NumericLiteral));
        langDef.mTokenRegexStrings.push_back(std::make_pair("[a-zA-Z_][a-zA-Z0-9_]*", PaletteIndex::Identifier));
        langDef.mTokenRegexStrings.push_back(std::make_pair("[\\!\\%\\^\\&\\*\\-\\+\\=\\~\\|\\<\\>\\?\\/]", PaletteIndex::Operator));
        langDef.mTokenRegexStrings.push_back(std::make_pair("[\\[\\]\\{\\}\\(\\)\\;\\,\\.]", PaletteIndex::Separator));

        langDef.mCommentStart      = "/*";
        langDef.mCommentEnd        = "*/";
        langDef.mSingleLineComment           = "//";

        langDef.mCaseSensitive   = false;
        langDef.mAutoIndentation = false;

        langDef.mName = "SQL";

        inited = true;
    }
    return langDef;
}

const TextEditor::LanguageDefinition &TextEditor::LanguageDefinition::AngelScript() {
    static bool inited = false;
    static LanguageDefinition langDef;
    if (!inited) {
        static const char *const keywords[] = {
            "and", "abstract", "auto", "bool", "break", "case", "cast", "class", "const", "continue", "default", "do", "double", "else", "enum", "false", "final", "float", "for", "from", "funcdef", "function", "get", "if", "import", "in", "inout", "int", "interface", "int8", "int16", "int32", "int64", "is", "mixin", "namespace", "not", "null", "or", "out", "override", "private", "protected", "return", "set", "shared", "super", "switch", "this ", "true", "typedef", "uint", "uint8", "uint16", "uint32", "uint64", "void", "while", "xor"
        };

        for (auto &k : keywords)
            langDef.mKeywords.insert(k);

        static const char *const identifiers[] = {
            "cos", "sin", "tab", "acos", "asin", "atan", "atan2", "cosh", "sinh", "tanh", "log", "log10", "pow", "sqrt", "abs", "ceil", "floor", "fraction", "closeTo", "fpFromIEEE", "fpToIEEE", "complex", "opEquals", "opAddAssign", "opSubAssign", "opMulAssign", "opDivAssign", "opAdd", "opSub", "opMul", "opDiv"
        };
        for (auto &k : identifiers) {
            Identifier id;
            id.mDeclaration = "Built-in function";
            langDef.mIdentifiers.insert(std::make_pair(std::string(k), id));
        }

        langDef.mTokenRegexStrings.push_back(std::make_pair("[ \\t]*#[ \\t]*[a-zA-Z_]+", PaletteIndex::Directive));
        langDef.mTokenRegexStrings.push_back(std::make_pair("L?\\\"(\\\\.|[^\\\"])*\\\"", PaletteIndex::StringLiteral));
        langDef.mTokenRegexStrings.push_back(std::make_pair("\\'\\\\?[^\\']\\'", PaletteIndex::CharLiteral));
        langDef.mTokenRegexStrings.push_back(std::make_pair("[+-]?([0-9]+([.][0-9]*)?|[.][0-9]+)([eE][+-]?[0-9]+)?[fF]?", PaletteIndex::NumericLiteral));
        langDef.mTokenRegexStrings.push_back(std::make_pair("[+-]?[0-9]+[Uu]?[lL]?[lL]?", PaletteIndex::NumericLiteral));
        langDef.mTokenRegexStrings.push_back(std::make_pair("0[0-7]+[Uu]?[lL]?[lL]?", PaletteIndex::NumericLiteral));
        langDef.mTokenRegexStrings.push_back(std::make_pair("0[xX][0-9a-fA-F]+[uU]?[lL]?[lL]?", PaletteIndex::NumericLiteral));
        langDef.mTokenRegexStrings.push_back(std::make_pair("[a-zA-Z_][a-zA-Z0-9_]*", PaletteIndex::Identifier));
        langDef.mTokenRegexStrings.push_back(std::make_pair("[\\!\\%\\^\\&\\*\\-\\+\\=\\~\\|\\<\\>\\?\\/]", PaletteIndex::Operator));
        langDef.mTokenRegexStrings.push_back(std::make_pair("[\\[\\]\\{\\}\\(\\)\\;\\,\\.]", PaletteIndex::Separator));

        langDef.mCommentStart      = "/*";
        langDef.mCommentEnd        = "*/";
        langDef.mSingleLineComment = "//";

        langDef.mCaseSensitive   = true;
        langDef.mAutoIndentation = true;

        langDef.mName = "AngelScript";

        inited = true;
    }
    return langDef;
}

const TextEditor::LanguageDefinition &TextEditor::LanguageDefinition::Lua() {
    static bool inited = false;
    static LanguageDefinition langDef;
    if (!inited) {
        static const char *const keywords[] = {
            "and", "break", "do", "", "else", "elseif", "end", "false", "for", "function", "if", "in", "", "local", "nil", "not", "or", "repeat", "return", "then", "true", "until", "while"
        };

        for (auto &k : keywords)
            langDef.mKeywords.insert(k);

        static const char *const identifiers[] = {
            "assert", "collectgarbage", "dofile", "error", "getmetatable", "ipairs", "loadfile", "load", "loadstring", "next", "pairs", "pcall", "print", "rawequal", "rawlen", "rawget", "rawset", "select", "setmetatable", "tonumber", "tostring", "type", "xpcall", "_G", "_VERSION", "arshift", "band", "bnot", "bor", "bxor", "btest", "extract", "lrotate", "lshift", "replace", "rrotate", "rshift", "create", "resume", "running", "status", "wrap", "yield", "isyieldable", "debug", "getuservalue", "gethook", "getinfo", "getlocal", "getregistry", "getmetatable", "getupvalue", "upvaluejoin", "upvalueid", "setuservalue", "sethook", "setlocal", "setmetatable", "setupvalue", "traceback", "close", "flush", "input", "lines", "open", "output", "popen", "read", "tmpfile", "type", "write", "close", "flush", "lines", "read", "seek", "setvbuf", "write", "__gc", "__tostring", "abs", "acos", "asin", "atan", "ceil", "cos", "deg", "exp", "tointeger", "floor", "fmod", "ult", "log", "max", "min", "modf", "rad", "random", "randomseed", "sin", "sqrt", "string", "tan", "type", "atan2", "cosh", "sinh", "tanh", "pow", "frexp", "ldexp", "log10", "pi", "huge", "maxinteger", "mininteger", "loadlib", "searchpath", "seeall", "preload", "cpath", "path", "searchers", "loaded", "module", "require", "clock", "date", "difftime", "execute", "exit", "getenv", "remove", "rename", "setlocale", "time", "tmpname", "byte", "char", "dump", "find", "format", "gmatch", "gsub", "len", "lower", "match", "rep", "reverse", "sub", "upper", "pack", "packsize", "unpack", "concat", "maxn", "insert", "pack", "unpack", "remove", "move", "sort", "offset", "codepoint", "char", "len", "codes", "charpattern", "coroutine", "table", "io", "os", "string", "utf8", "bit32", "math", "debug", "package"
        };
        for (auto &k : identifiers) {
            Identifier id;
            id.mDeclaration = "Built-in function";
            langDef.mIdentifiers.insert(std::make_pair(std::string(k), id));
        }

        langDef.mTokenRegexStrings.push_back(std::make_pair("[ \\t]*#[ \\t]*[a-zA-Z_]+", PaletteIndex::Directive));
        langDef.mTokenRegexStrings.push_back(std::make_pair("L?\\\"(\\\\.|[^\\\"])*\\\"", PaletteIndex::StringLiteral));
        langDef.mTokenRegexStrings.push_back(std::make_pair("\\'\\\\?[^\\']\\'", PaletteIndex::CharLiteral));
        langDef.mTokenRegexStrings.push_back(std::make_pair("[+-]?([0-9]+([.][0-9]*)?|[.][0-9]+)([eE][+-]?[0-9]+)?[fF]?", PaletteIndex::NumericLiteral));
        langDef.mTokenRegexStrings.push_back(std::make_pair("[+-]?[0-9]+[Uu]?[lL]?[lL]?", PaletteIndex::NumericLiteral));
        langDef.mTokenRegexStrings.push_back(std::make_pair("0[0-7]+[Uu]?[lL]?[lL]?", PaletteIndex::NumericLiteral));
        langDef.mTokenRegexStrings.push_back(std::make_pair("0[xX][0-9a-fA-F]+[uU]?[lL]?[lL]?", PaletteIndex::NumericLiteral));
        langDef.mTokenRegexStrings.push_back(std::make_pair("[a-zA-Z_][a-zA-Z0-9_]*", PaletteIndex::Identifier));
        langDef.mTokenRegexStrings.push_back(std::make_pair("[\\!\\%\\^\\&\\*\\-\\+\\=\\~\\|\\<\\>\\?\\/]", PaletteIndex::Operator));
        langDef.mTokenRegexStrings.push_back(std::make_pair("[\\[\\]\\{\\}\\(\\)\\;\\,\\.]", PaletteIndex::Separator));

        langDef.mCommentStart      = "--[[";
        langDef.mCommentEnd        = "]]";
        langDef.mSingleLineComment = "--";

        langDef.mCaseSensitive   = true;
        langDef.mAutoIndentation = false;

        langDef.mName = "Lua";

        inited = true;
    }
    return langDef;
}<|MERGE_RESOLUTION|>--- conflicted
+++ resolved
@@ -1172,15 +1172,9 @@
         ImGui::BeginChild(aTitle);
 
     if (mShowLineNumbers)
-<<<<<<< HEAD
         ImGui::Dummy(ImVec2(mLongestLineLength * mCharAdvance.x + mCharAdvance.x, (globalLineMax - lineMax - 2.0F) * mCharAdvance.y + ImGui::GetCurrentWindow()->InnerClipRect.GetHeight()));
     else
         ImGui::Dummy(ImVec2(mLongestLineLength * mCharAdvance.x + mCharAdvance.x, (globalLineMax - 1.0f - lineMax + GetPageSize() - 1.0f ) * mCharAdvance.y - 2 * ImGuiStyle().WindowPadding.y));
-=======
-        ImGui::Dummy(ImVec2(mLongestLineLength * mCharAdvance.x, (globalLineMax - lineMax - 2.0F) * mCharAdvance.y + ImGui::GetCurrentWindow()->InnerClipRect.GetHeight()));
-    else
-        ImGui::Dummy(ImVec2(mLongestLineLength * mCharAdvance.x, (globalLineMax - 1.0f - lineMax + GetPageSize() - 1.0f ) * mCharAdvance.y - 2 * ImGuiStyle().WindowPadding.y));
->>>>>>> 36eeee5f
 
     if (mScrollToCursor)
         EnsureCursorVisible();
@@ -1244,11 +1238,9 @@
 
     ImVec2 textEditorSize = aSize;
     textEditorSize.x -=  mLineNumberFieldWidth;
-<<<<<<< HEAD
+
     bool scroll_x = mLongestLineLength * mCharAdvance.x >= textEditorSize.x;
-=======
-    bool scroll_x = mLongestLineLength * mCharAdvance.x > textEditorSize.x;
->>>>>>> 36eeee5f
+
     bool scroll_y = mLines.size() > 1;
     if (!aBorder)
         textEditorSize.x -= scrollBarSize;
@@ -1750,13 +1742,8 @@
         }
     } else
         mInteractiveStart = mInteractiveEnd = mState.mCursorPosition;
-<<<<<<< HEAD
 
     SetSelection(mInteractiveStart, mInteractiveEnd);
-
-=======
-    SetSelection(mInteractiveStart, mInteractiveEnd);
->>>>>>> 36eeee5f
 
     EnsureCursorVisible();
 }
@@ -1808,13 +1795,8 @@
         }
     } else
         mInteractiveStart = mInteractiveEnd = mState.mCursorPosition;
-<<<<<<< HEAD
 
     SetSelection(mInteractiveStart, mInteractiveEnd);
-
-=======
-    SetSelection(mInteractiveStart, mInteractiveEnd);
->>>>>>> 36eeee5f
 
     EnsureCursorVisible();
 }
