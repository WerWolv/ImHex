#include <algorithm>
#include <chrono>
#include <string>
#include <regex>
#include <cmath>
#include <iostream>

#include "TextEditor.h"

#define IMGUI_DEFINE_MATH_OPERATORS
#include "imgui.h"    // for imGui::GetCurrentWindow()
#include "imgui_internal.h"

// TODO
// - multiline comments vs single-line: latter is blocking start of a ML

template<class InputIt1, class InputIt2, class BinaryPredicate>
bool equals(InputIt1 first1, InputIt1 last1, InputIt2 first2, InputIt2 last2, BinaryPredicate p) {
    for (; first1 != last1 && first2 != last2; ++first1, ++first2) {
        if (!p(*first1, *first2))
            return false;
    }
    return first1 == last1 && first2 == last2;
}

const int TextEditor::sCursorBlinkInterval = 1200;
const int TextEditor::sCursorBlinkOnTime = 800;

TextEditor::Palette sPaletteBase = TextEditor::GetDarkPalette();

TextEditor::FindReplaceHandler::FindReplaceHandler() : mWholeWord(false),mFindRegEx(false),mMatchCase(false)  {}

TextEditor::TextEditor() {
    mStartTime = ImGui::GetTime() * 1000;
    SetLanguageDefinition(LanguageDefinition::HLSL());
    mLines.push_back(Line());
}

TextEditor::~TextEditor() {
}


ImVec2 TextEditor::Underwaves( ImVec2 pos ,uint32_t nChars, ImColor color, const ImVec2 &size_arg) {
    auto save = ImGui::GetStyle().AntiAliasedLines;
    ImGui::GetStyle().AntiAliasedLines = false;
    ImGuiWindow *window = ImGui::GetCurrentWindow();
    window->DC.CursorPos =pos;
    const ImVec2 label_size = ImGui::CalcTextSize("W", nullptr, true);
    ImVec2 size = ImGui::CalcItemSize(size_arg, label_size.x, label_size.y);
    float lineWidth = size.x / 3.0f + 0.5f;
    float halfLineW = lineWidth / 2.0f;

    for (uint32_t i = 0; i < nChars; i++) {
        pos = window->DC.CursorPos;
        float lineY = pos.y + size.y;

        ImVec2 pos1_1 = ImVec2(pos.x + 0*lineWidth, lineY + halfLineW);
        ImVec2 pos1_2 = ImVec2(pos.x + 1*lineWidth, lineY - halfLineW);
        ImVec2 pos2_1 = ImVec2(pos.x + 2*lineWidth, lineY + halfLineW);
        ImVec2 pos2_2 = ImVec2(pos.x + 3*lineWidth, lineY - halfLineW);

        ImGui::GetWindowDrawList()->AddLine(pos1_1, pos1_2, ImU32(color), 0.4f);
        ImGui::GetWindowDrawList()->AddLine(pos1_2, pos2_1, ImU32(color), 0.4f);
        ImGui::GetWindowDrawList()->AddLine(pos2_1, pos2_2, ImU32(color), 0.4f);

        window->DC.CursorPos = ImVec2(pos.x + size.x, pos.y);
    }
    auto ret = window->DC.CursorPos;
    ret.y += size.y;
    return ret;
}

void TextEditor::SetLanguageDefinition(const LanguageDefinition &aLanguageDef) {
    mLanguageDefinition = aLanguageDef;
    mRegexList.clear();

    for (auto &r : mLanguageDefinition.mTokenRegexStrings)
        mRegexList.push_back(std::make_pair(std::regex(r.first, std::regex_constants::optimize), r.second));

    Colorize();
}

const TextEditor::Palette& TextEditor::GetPalette() { return sPaletteBase; }

void TextEditor::SetPalette(const Palette &aValue) {
    sPaletteBase = aValue;
}

bool TextEditor::IsEndOfLine(const Coordinates &aCoordinates) const {
    if (aCoordinates.mLine < (int)mLines.size()) {
        auto &line = mLines[aCoordinates.mLine];
        auto cindex = GetCharacterIndex(aCoordinates);
        return cindex >= (int)line.size();
    }
    return true;
}

bool TextEditor::IsEndOfFile(const Coordinates &aCoordinates) const {
    if (aCoordinates.mLine < (int)mLines.size()) {
        auto &line = mLines[aCoordinates.mLine];
        auto cindex = GetCharacterIndex(aCoordinates);
        return cindex >= (int)line.size() && aCoordinates.mLine == (int)mLines.size() - 1;
    }
    return true;
}

std::string TextEditor::GetText(const Coordinates &aStart, const Coordinates &aEnd) const {
    std::string result="";
    auto start = SanitizeCoordinates(aStart);
    auto end   = SanitizeCoordinates(aEnd);
    auto lineStart = start.mLine;
    auto lineEnd   = end.mLine;
    auto startIndex = GetCharacterIndex(start);
    auto endIndex   = GetCharacterIndex(end);
    if (lineStart == lineEnd)
        result = mLines[lineStart].substr(startIndex,endIndex-startIndex);
    else {
        result = mLines[lineStart].substr(startIndex) + '\n';
        for (size_t i = lineStart+1; i < lineEnd; i++) {
            result += mLines[i].mChars + '\n';
        }
        result += mLines[lineEnd].substr(0, endIndex);
    }

    return result;
}

TextEditor::Coordinates TextEditor::GetActualCursorCoordinates() const {
    return SanitizeCoordinates(mState.mCursorPosition);
}

TextEditor::Coordinates TextEditor::SanitizeCoordinates(const Coordinates &aValue) const {
    Coordinates result = aValue;
    if (aValue.mLine < 0)
        result.mLine = mLines.size() + aValue.mLine;
    if (aValue.mColumn < 0)
        result.mColumn = GetLineMaxColumn(result.mLine) + aValue.mColumn + 1;

    result.mLine  = std::clamp(result.mLine, 0, (int)mLines.size()-1);
    result.mColumn = std::clamp(result.mColumn, 0, GetLineMaxColumn(result.mLine));
    return result;
}

// https://en.wikipedia.org/wiki/UTF-8
// We assume that the char is a standalone character (<128) or a leading byte of an UTF-8 code sequence (non-10xxxxxx code)
static int UTF8CharLength(TextEditor::Glyph c) {
    if ((c & 0xFE) == 0xFC)
        return 6;
    if ((c & 0xFC) == 0xF8)
        return 5;
    if ((c & 0xF8) == 0xF0)
        return 4;
    if ((c & 0xF0) == 0xE0)
        return 3;
    if ((c & 0xE0) == 0xC0)
        return 2;
    if ((c & 0x80) == 0x00)
        return 1;
    return 0;
}

// "Borrowed" from ImGui source
static inline void ImTextCharToUtf8(std::string &buffer, unsigned int c) {
    if (c < 0x80) {
        buffer += (char) c;
        return;
    }
    if (c < 0x800) {
        buffer += (char)(0xc0 + (c >> 6));
        buffer += (char)(0x80 + (c & 0x3f));
        return;
    }
    if (c >= 0xdc00 && c < 0xe000)
        return;
    if (c >= 0xd800 && c < 0xdc00) {
        buffer += (char)(0xf0 + (c >> 18));
        buffer += (char)(0x80 + ((c >> 12) & 0x3f));
        buffer += (char)(0x80 + ((c >> 6) & 0x3f));
        buffer += (char)(0x80 + ((c)&0x3f));
        return;
    }
    // else if (c < 0x10000)
    {
        buffer += (char)(0xe0 + (c >> 12));
        buffer += (char)(0x80 + ((c >> 6) & 0x3f));
        buffer += (char)(0x80 + ((c)&0x3f));
        return;
    }
}

static inline int ImTextCharToUtf8(char *buffer, int buf_size, unsigned int c) {
    std::string input;
    ImTextCharToUtf8(input,c);
    auto size = input.size();
    int i=0;
    for (;i<size;i++)
        buffer[i] = input[i];
    buffer[i]=0;
    return size;
}

void TextEditor::Advance(Coordinates &aCoordinates) const {
    if (IsEndOfFile(aCoordinates))
        return;
    if (IsEndOfLine(aCoordinates)) {
        if (aCoordinates.mLine + 1 < (int) mLines.size()) {
            ++aCoordinates.mLine;
            aCoordinates.mColumn = 0;
            return;
        }
        return;
    }
    auto &line = mLines[aCoordinates.mLine];
    auto characterIndex = GetCharacterIndex(aCoordinates);
    int maxDelta = line.size() - characterIndex;
    characterIndex += std::min(UTF8CharLength(line[characterIndex]), maxDelta);
    aCoordinates.mColumn = GetCharacterColumn(aCoordinates.mLine, characterIndex);
}

void TextEditor::DeleteRange(const Coordinates &aStart, const Coordinates &aEnd) {
    if (aEnd <= aStart || mReadOnly)
        return;
    auto start = SanitizeCoordinates(aStart);
    auto end   = SanitizeCoordinates(aEnd);
    auto startIndex = GetCharacterIndex(start);
    auto endIndex   = GetCharacterIndex(end);
    if (start.mLine == end.mLine) {
        auto &line = mLines[start.mLine];
        if (endIndex >= GetLineMaxColumn(start.mLine))
            line.erase(line.begin() + startIndex, -1);
        else
            line.erase(line.begin() + startIndex, endIndex-startIndex);
    } else {
        auto &firstLine = mLines[start.mLine];
        auto &lastLine  = mLines[end.mLine];

        firstLine.erase(firstLine.begin() + startIndex, -1);
        lastLine.erase(lastLine.begin(), endIndex);

        if (aStart.mLine < aEnd.mLine)
            firstLine.insert(firstLine.end(), lastLine.begin(), lastLine.end());

        if (aStart.mLine < aEnd.mLine)
            RemoveLine(aStart.mLine + 1, aEnd.mLine);
    }

    mTextChanged = true;
}

void TextEditor::AppendLine(const std::string &aValue) {
    if (isEmpty()) {
        mLines[0].mChars = aValue;
        mLines[0].mColors = std::string(aValue.size(),0);
    } else
        mLines.push_back(Line(aValue));
    SetCursorPosition(Coordinates((int)mLines.size() - 1, 0));
    EnsureCursorVisible();
    mTextChanged = true;
}

int TextEditor::InsertTextAt(Coordinates & /* inout */ aWhere, const char *aValue) {
    auto text = PreprocessText(aValue);
    if (text.empty())
        return 0;
    auto start = SanitizeCoordinates(aWhere);
    auto &line = mLines[start.mLine];
    auto stringVector = SplitString(text, "\n", false);
    auto lineCount = (int)stringVector.size();
    aWhere.mLine += lineCount - 1;
    aWhere.mColumn += stringVector[lineCount-1].size();
    stringVector[lineCount - 1].append(line.substr(GetCharacterIndex(start)));
    if (GetCharacterIndex(start) < (int)line.size())
        line.erase(line.begin() + GetCharacterIndex(start),-1);

    line.append(stringVector[0]);
    for (int i = 1; i < lineCount; i++)
        InsertLine(start.mLine + i, stringVector[i]);
    mTextChanged = true;
    return lineCount;
}

void TextEditor::AddUndo(UndoRecord &aValue) {
    IM_ASSERT(!mReadOnly);
    // printf("AddUndo: (@%d.%d) +\'%s' [%d.%d .. %d.%d], -\'%s', [%d.%d .. %d.%d] (@%d.%d)\n",
    //	aValue.mBefore.mCursorPosition.mLine, aValue.mBefore.mCursorPosition.mColumn,
    //	aValue.mAdded.c_str(), aValue.mAddedStart.mLine, aValue.mAddedStart.mColumn, aValue.mAddedEnd.mLine, aValue.mAddedEnd.mColumn,
    //	aValue.mRemoved.c_str(), aValue.mRemovedStart.mLine, aValue.mRemovedStart.mColumn, aValue.mRemovedEnd.mLine, aValue.mRemovedEnd.mColumn,
    //	aValue.mAfter.mCursorPosition.mLine, aValue.mAfter.mCursorPosition.mColumn
    //	);

    mUndoBuffer.resize((size_t)(mUndoIndex + 1));
    mUndoBuffer.back() = aValue;
    ++mUndoIndex;
}

TextEditor::Coordinates TextEditor::ScreenPosToCoordinates(const ImVec2 &aPosition) const {
    ImVec2 origin = ImGui::GetCursorScreenPos();
    ImVec2 local(aPosition.x - origin.x, aPosition.y - origin.y);

    int lineNo = std::max(0, (int)floor(local.y / mCharAdvance.y));
    if (local.x < mLeftMargin)
        return Coordinates(lineNo, 0);
    local.x -= mLeftMargin;

    int columnCoord = 0;

    if (lineNo >= 0 && lineNo < (int)mLines.size()) {
        auto &line = mLines.at(lineNo);

        int columnIndex = 0;
        float columnX   = 0.0f;

        while ((size_t)columnIndex < line.size()) {
            float columnWidth = 0.0f;

            if (line[columnIndex] == '\t') {
                float spaceSize  = ImGui::GetFont()->CalcTextSizeA(ImGui::GetFontSize(), FLT_MAX, -1.0f, " ").x;
                float oldX       = columnX;
                float newColumnX = (1.0f + std::floor((1.0f + columnX) / (float(mTabSize) * spaceSize))) * (float(mTabSize) * spaceSize);
                columnWidth      = newColumnX - oldX;
                if (columnX + columnWidth > local.x)
                    break;
                columnX     = newColumnX;
                columnCoord = (columnCoord / mTabSize) * mTabSize + mTabSize;
                columnIndex++;
            } else {
                char buf[7];
                auto d = UTF8CharLength(line[columnIndex]);
                int i  = 0;
                while (i < 6 && d-- > 0)
                    buf[i++] = line[columnIndex++];
                buf[i]      = '\0';
                columnWidth = ImGui::GetFont()->CalcTextSizeA(ImGui::GetFontSize(), FLT_MAX, -1.0f, buf).x;
                if (columnX + columnWidth > local.x)
                    break;
                columnX += columnWidth;
                columnCoord++;
            }
        }
    }

    return SanitizeCoordinates(Coordinates(lineNo, columnCoord));
}

void TextEditor::DeleteWordLeft()  {
    const auto wordEnd = GetCursorPosition();
    const auto wordStart = FindPreviousWord(GetCursorPosition());
    SetSelection(wordStart, wordEnd);
    Backspace();
}

void TextEditor::DeleteWordRight() {
    const auto wordStart = GetCursorPosition();
    const auto wordEnd = FindNextWord(GetCursorPosition());
    SetSelection(wordStart, wordEnd);
    Backspace();
}

bool isWordChar(char c) {
    auto asUChar = static_cast<unsigned char>(c);
    return std::isalnum(asUChar) || c == '_' || asUChar > 0x7F;
}

TextEditor::Coordinates TextEditor::FindWordStart(const Coordinates &aFrom) const {
    Coordinates at = aFrom;
    if (at.mLine >= (int)mLines.size())
        return at;

    auto &line  = mLines[at.mLine];
    auto cindex = GetCharacterIndex(at);

    if (isWordChar(line.mChars[cindex-1])) {
        while (cindex > 0 && isWordChar(line.mChars[cindex-1]))
            --cindex;
    } else if (ispunct(line.mChars[cindex-1])) {
        while (cindex > 0 && ispunct(line.mChars[cindex-1]))
            --cindex;
    } else if (isspace(line.mChars[cindex-1])) {
        while (cindex > 0 && isspace(line.mChars[cindex-1]))
            --cindex;
    }
    return Coordinates(at.mLine, GetCharacterColumn(at.mLine, cindex));
}

TextEditor::Coordinates TextEditor::FindWordEnd(const Coordinates &aFrom) const {
    Coordinates at = aFrom;
    if (at.mLine >= (int)mLines.size())
        return at;

    auto &line  = mLines[at.mLine];
    auto cindex = GetCharacterIndex(at);

    if (isWordChar(line.mChars[cindex])) {
        while (cindex < (int)line.mChars.size() && isWordChar(line.mChars[cindex]))
            ++cindex;
    } else if (ispunct(line.mChars[cindex])) {
        while (cindex < (int)line.mChars.size() && ispunct(line.mChars[cindex]))
            ++cindex;
    } else if (isspace(line.mChars[cindex])) {
        while (cindex < (int)line.mChars.size() && isspace(line.mChars[cindex]))
            ++cindex;
    }
    return Coordinates(aFrom.mLine, GetCharacterColumn(aFrom.mLine, cindex));
}

TextEditor::Coordinates TextEditor::FindNextWord(const Coordinates &aFrom) const {
    Coordinates at = aFrom;
    if (at.mLine >= (int)mLines.size())
        return at;

    auto &line  = mLines[at.mLine];
    auto cindex = GetCharacterIndex(at);

    if (isspace(line.mChars[cindex])) {
        while (cindex < (int)line.mChars.size() && isspace(line.mChars[cindex]))
            ++cindex;
    }
    if (isWordChar(line.mChars[cindex])) {
        while (cindex < (int)line.mChars.size() && (isWordChar(line.mChars[cindex])))
            ++cindex;
    } else if (ispunct(line.mChars[cindex])) {
        while (cindex < (int)line.mChars.size() && (ispunct(line.mChars[cindex])))
            ++cindex;
    }
    return Coordinates(aFrom.mLine, GetCharacterColumn(aFrom.mLine, cindex));
}

TextEditor::Coordinates TextEditor::FindPreviousWord(const Coordinates &aFrom) const {
    Coordinates at = aFrom;
    if (at.mLine >= (int)mLines.size())
        return at;

    auto &line  = mLines[at.mLine];
    auto cindex = GetCharacterIndex(at);

    if (isspace(line.mChars[cindex-1])) {
        while (cindex > 0 && isspace(line.mChars[cindex-1]))
            --cindex;
    }
    if (isWordChar(line.mChars[cindex-1])) {
        while (cindex > 0 && isWordChar(line.mChars[cindex-1]))
            --cindex;
    } else if (ispunct(line.mChars[cindex-1])) {
        while (cindex > 0 &&  ispunct(line.mChars[cindex-1]))
            --cindex;
    }
    return Coordinates(at.mLine, GetCharacterColumn(at.mLine, cindex));
}



int TextEditor::Utf8CharsToBytes(std::string line, uint32_t start, uint32_t numChars) {
    if (line.empty())
        return 0;
    int column      = 0;
    int index      = 0;
    while (start + index < line.size() && column < numChars) {
        index += UTF8CharLength(line[start + index]);
        ++column;
    }
    return index;
}

int TextEditor::Utf8CharsToBytes(const Coordinates &aCoordinates) const {
    if (aCoordinates.mLine >= mLines.size())
        return -1;
    auto &line = mLines[aCoordinates.mLine];
    if (line.empty())
        return 0;
    int c      = 0;
    int i      = 0;
    while (i < line.size() && c < aCoordinates.mColumn) {
        i += UTF8CharLength(line[i]);
        if (line[i] == '\t')
            c = (c / mTabSize) * mTabSize + mTabSize;
        else
            ++c;
    }
    return i;
}

TextEditor::Coordinates TextEditor::StringIndexToCoordinates(int aIndex, const std::string &input ) const {
    if (aIndex < 0 || aIndex > (int)input.size())
        return Coordinates(0, 0);
    std::string str = input.substr(0, aIndex);
    auto line = std::count(str.begin(),str.end(),'\n');
    auto index = str.find_last_of('\n');
    str = str.substr(index+1);
    auto col = GetStringCharacterCount(str);

    return Coordinates(line, col);
}

int TextEditor::GetCharacterIndex(const Coordinates &aCoordinates) const {
    if (aCoordinates.mLine >= mLines.size())
        return -1;

    const auto &line = mLines[aCoordinates.mLine];
    int column = 0;
    int index  = 0;
    while (index < line.size() && column < aCoordinates.mColumn) {
        const auto character = line[index];
        index += UTF8CharLength(character);
        if (character == '\t')
            column = (column / mTabSize) * mTabSize + mTabSize;
        else
            ++column;
    }

    return index;
}

int TextEditor::GetCharacterColumn(int aLine, int aIndex) const {
    if (aLine >= mLines.size())
        return 0;
    auto &line = mLines[aLine];
    int col    = 0;
    int i      = 0;
    while (i < aIndex && i < (int)line.size()) {
        auto c = line[i];
        i += UTF8CharLength(c);
        if (c == '\t')
            col = (col / mTabSize) * mTabSize + mTabSize;
        else
            col++;
    }
    return col;
}

int TextEditor::GetStringCharacterCount(std::string str) const {
    if (str.empty())
        return 0;
    int c      = 0;
    for (unsigned i = 0; i < str.size(); c++)
        i += UTF8CharLength(str[i]);
    return c;
}

int TextEditor::GetLineCharacterCount(int aLine) const {
    if (aLine >= mLines.size())
        return 0;
    auto &line = mLines[aLine];
    int c      = 0;
    for (unsigned i = 0; i < line.size(); c++)
        i += UTF8CharLength(line[i]);
    return c;
}

unsigned long long TextEditor::GetLineByteCount(int aLine) const {
    if (aLine >= mLines.size())
        return 0;
    auto &line = mLines[aLine];
    return line.size();
}

int TextEditor::GetLineMaxColumn(int aLine) const {
    if (aLine >= mLines.size())
        return 0;
    auto &line = mLines[aLine];
    int col    = 0;
    for (unsigned i = 0; i < line.size();) {
        auto c = line[i];
        if (c == '\t')
            col = (col / mTabSize) * mTabSize + mTabSize;
        else
            col++;
        i += UTF8CharLength(c);
    }
    return col;
}

bool TextEditor::IsOnWordBoundary(const Coordinates &aAt) const {
    if (aAt.mLine >= (int)mLines.size() || aAt.mColumn == 0)
        return true;

    auto &line  = mLines[aAt.mLine];
    auto cindex = GetCharacterIndex(aAt);
    if (cindex >= (int)line.size())
        return true;

    if (mColorizerEnabled) {
        int wordStart     = 0;
        int newWordStart  = 0;
        int wordEnd       = 0;
        while (wordEnd < cindex) {
            wordStart = newWordStart;
            auto color = line.mColors[wordStart];
            int tokenLength = line.mColors.find_first_not_of(color, wordStart)-wordStart;
            wordEnd = wordStart + tokenLength;
            newWordStart = wordEnd + 1;
        }
        return cindex == wordStart || cindex == wordEnd;
    }
    return isspace(line[cindex]) != isspace(line[cindex - 1]);
}

void TextEditor::RemoveLine(int aStart, int aEnd) {
    IM_ASSERT(!mReadOnly);
    IM_ASSERT(aEnd >= aStart);

    ErrorMarkers etmp;
    for (auto &i : mErrorMarkers) {
        ErrorMarkers::value_type e(i.first.mLine >= aStart ?  Coordinates(i.first.mLine - 1,i.first.mColumn ) : i.first, i.second);
        if (e.first.mLine >= aStart && e.first.mLine <= aEnd)
            continue;
        etmp.insert(e);
    }
    mErrorMarkers = std::move(etmp);

    Breakpoints btmp;
    for (auto breakpoint : mBreakpoints) {
        if (breakpoint <= aStart || breakpoint >= aEnd) {
            if (breakpoint >= aEnd) {
                btmp.insert(breakpoint - 1);
                mBreakPointsChanged = true;
            } else
                btmp.insert(breakpoint);
        }
    }

    mBreakpoints = std::move(btmp);
    // use clamp to ensure valid results instead of assert.
    auto start = std::clamp(aStart, 0, (int)mLines.size()-1);
    auto end   = std::clamp(aEnd, 0, (int)mLines.size());
    mLines.erase(mLines.begin() + aStart, mLines.begin() + aEnd + 1);

    mTextChanged = true;
}

void TextEditor::RemoveLine(int aIndex) {
    IM_ASSERT(!mReadOnly);
    IM_ASSERT(mLines.size() > 1);

    ErrorMarkers etmp;
    for (auto &i : mErrorMarkers) {
        ErrorMarkers::value_type e(i.first.mLine > aIndex ? Coordinates(i.first.mLine - 1 ,i.first.mColumn) : i.first, i.second);
        if (e.first.mLine - 1 == aIndex)
            continue;
        etmp.insert(e);
    }
    mErrorMarkers = std::move(etmp);

    Breakpoints btmp;
    for (auto breakpoint : mBreakpoints) {
        if (breakpoint > aIndex) {
            btmp.insert(breakpoint - 1);
            mBreakPointsChanged = true;
        }else
            btmp.insert(breakpoint);
    }
    if (mBreakPointsChanged)
        mBreakpoints = std::move(btmp);

    mLines.erase(mLines.begin() + aIndex);
    IM_ASSERT(!mLines.empty());

    mTextChanged = true;
}

void TextEditor::InsertLine(int aIndex, const std::string &aText) {
    if (aIndex < 0 || aIndex > (int)mLines.size())
        return;
    auto &line = InsertLine(aIndex);
    line.append(aText);
    mTextChanged = true;
}

TextEditor::Line &TextEditor::InsertLine(int aIndex) {

    if (isEmpty())
        return *mLines.insert(mLines.begin(), Line());

    if (aIndex == mLines.size())
        return *mLines.insert(mLines.end(), Line());

    auto newLine = Line();

    TextEditor::Line &result = *mLines.insert(mLines.begin() + aIndex, newLine);

    ErrorMarkers etmp;
    for (auto &i : mErrorMarkers)
        etmp.insert(ErrorMarkers::value_type(i.first.mLine >= aIndex ? Coordinates(i.first.mLine + 1,i.first.mColumn) : i.first, i.second));
    mErrorMarkers = std::move(etmp);

    Breakpoints btmp;
    for (auto breakpoint : mBreakpoints) {
        if (breakpoint >= aIndex) {
            btmp.insert(breakpoint + 1);
            mBreakPointsChanged = true;
        } else
            btmp.insert(breakpoint);
    }
    if (mBreakPointsChanged)
        mBreakpoints = std::move(btmp);

    return result;
}

std::string TextEditor::GetWordUnderCursor() const {
    auto c = GetCursorPosition();
    return GetWordAt(c);
}

std::string TextEditor::GetWordAt(const Coordinates &aCoords) const {
    auto start = FindWordStart(aCoords);
    auto end   = FindWordEnd(aCoords);

    std::string r;

    auto istart = GetCharacterIndex(start);
    auto iend   = GetCharacterIndex(end);

    for (auto it = istart; it < iend; ++it)
        r.push_back(mLines[aCoords.mLine][it]);

    return r;
}

uint8_t ByteCount(uint32_t number, std::string &bytes) {
    bytes[0] = static_cast<uint8_t>(number);
    if (!(number & 0xFFFFFF00))
        return 1;
    bytes[1] = static_cast<uint8_t>(number >> 8);
    if (!(number & 0xFFFF0000))
        return 2;
    bytes[2] = static_cast<uint8_t>(number >> 16);
    bytes[3] = static_cast<uint8_t>(number >> 24);
    return 4;
}

TextEditor::PaletteIndex TextEditor::GetColorIndexFromFlags(Line::Flags flags) {
    if (flags.mBits.mGlobalDocComment)
        return PaletteIndex::GlobalDocComment;
    if (flags.mBits.mBlockDocComment )
        return PaletteIndex::DocBlockComment;
    if (flags.mBits.mDocComment)
        return PaletteIndex::DocComment;
    if (flags.mBits.mBlockComment)
        return PaletteIndex::BlockComment;
    if (flags.mBits.mComment)
        return PaletteIndex::Comment;
    if (flags.mBits.mDeactivated)
        return PaletteIndex::PreprocessorDeactivated;
    if (flags.mBits.mPreprocessor)
        return PaletteIndex::Directive;
    return PaletteIndex::Default;
}

void TextEditor::HandleKeyboardInputs() {
    ImGuiIO &io   = ImGui::GetIO();

    // command => Ctrl
    // control => Super
    // option  => Alt
    auto ctrl     = io.KeyCtrl;
    auto alt      = io.KeyAlt;
    auto shift    = io.KeyShift;

    if (ImGui::IsWindowFocused()) {
        if (ImGui::IsWindowHovered())
            ImGui::SetMouseCursor(ImGuiMouseCursor_TextInput);

        io.WantCaptureKeyboard = true;
        io.WantTextInput       = true;

        if (!IsReadOnly() && !ctrl && !shift && !alt && (ImGui::IsKeyPressed(ImGuiKey_Enter) || ImGui::IsKeyPressed(ImGuiKey_KeypadEnter)))
            EnterCharacter('\n', false);
        else if (!IsReadOnly() && !ctrl && !alt && ImGui::IsKeyPressed(ImGuiKey_Tab))
            EnterCharacter('\t', shift);

        if (!IsReadOnly() && !io.InputQueueCharacters.empty()) {
            for (int i = 0; i < io.InputQueueCharacters.Size; i++) {
                auto c = io.InputQueueCharacters[i];
                if (c != 0 && (c == '\n' || c >= 32)) {
                    EnterCharacter(c, shift);
                }
            }
            io.InputQueueCharacters.resize(0);
        }
    }
}

void TextEditor::HandleMouseInputs() {
    ImGuiIO &io = ImGui::GetIO();
    auto shift  = io.KeyShift;
    auto ctrl   = io.ConfigMacOSXBehaviors ? io.KeyAlt : io.KeyCtrl;
    auto alt    = io.ConfigMacOSXBehaviors ? io.KeyCtrl : io.KeyAlt;

    if (ImGui::IsWindowHovered()) {
        if (!alt) {
            auto click         = ImGui::IsMouseClicked(0);
            auto doubleClick   = ImGui::IsMouseDoubleClicked(0);
            auto rightClick    = ImGui::IsMouseClicked(1);
            auto t     = ImGui::GetTime();
            auto tripleClick   = click && !doubleClick && (mLastClick != -1.0f && (t - mLastClick) < io.MouseDoubleClickTime);
            bool resetBlinking = false;
            /*
            Left mouse button triple click
            */

            if (tripleClick) {
                if (!ctrl) {
                    mState.mCursorPosition = ScreenPosToCoordinates(ImGui::GetMousePos());
                    auto line = mState.mCursorPosition.mLine;
                    mState.mSelectionStart = Coordinates(line, 0);
                    mState.mSelectionEnd = Coordinates(line, GetLineMaxColumn(line));
                }

                mLastClick = -1.0f;
                resetBlinking=true;
            }

            /*
            Left mouse button double click
            */

            else if (doubleClick) {
                if (!ctrl) {
                    mState.mCursorPosition = ScreenPosToCoordinates(ImGui::GetMousePos());
                    mState.mSelectionStart = FindWordStart(mState.mCursorPosition);
                    mState.mSelectionEnd = FindWordEnd(mState.mCursorPosition);
                }

                mLastClick = (float)ImGui::GetTime();
                resetBlinking=true;
            }

            /*
            Left mouse button click
            */
            else if (click) {
                if (ctrl) {
                    mState.mCursorPosition = mInteractiveStart = mInteractiveEnd = ScreenPosToCoordinates(ImGui::GetMousePos());
                    SelectWordUnderCursor();
                } else if (shift) {
                    mInteractiveEnd = ScreenPosToCoordinates(ImGui::GetMousePos());
                    mState.mCursorPosition = mInteractiveEnd;
                    SetSelection(mInteractiveStart, mInteractiveEnd);
                } else {
                    mState.mCursorPosition = mInteractiveStart = mInteractiveEnd = ScreenPosToCoordinates(ImGui::GetMousePos());
                    SetSelection(mInteractiveStart, mInteractiveEnd);
                }
                ResetCursorBlinkTime();
              
                EnsureCursorVisible();
                mLastClick = (float)ImGui::GetTime();
            } else if (rightClick) {
                auto cursorPosition = ScreenPosToCoordinates(ImGui::GetMousePos());

                if (!HasSelection() || mState.mSelectionStart > cursorPosition || cursorPosition > mState.mSelectionEnd) {
                    mState.mCursorPosition = mInteractiveStart = mInteractiveEnd = cursorPosition;
                    SetSelection(mInteractiveStart, mInteractiveEnd);
                }
                ResetCursorBlinkTime();
                mRaiseContextMenu = true;
            }
            // Mouse left button dragging (=> update selection)
            else if (ImGui::IsMouseDragging(0) && ImGui::IsMouseDown(0)) {
                io.WantCaptureMouse    = true;
                mState.mCursorPosition = mInteractiveEnd = ScreenPosToCoordinates(ImGui::GetMousePos());
                SetSelection(mInteractiveStart, mInteractiveEnd);
                resetBlinking=true;
            }
            if (resetBlinking)
                ResetCursorBlinkTime();
        }
    }
}

inline void TextUnformattedColoredAt(const ImVec2 &pos, const ImU32 &color, const char *text) {
    ImGui::SetCursorScreenPos(pos);
    ImGui::PushStyleColor(ImGuiCol_Text,color);
    ImGui::TextUnformatted(text);
    ImGui::PopStyleColor();
}
uint32_t TextEditor::SkipSpaces(const Coordinates &aFrom) const {
    auto line = aFrom.mLine;
    if (line >= mLines.size())
        return 0;
    auto &lines = mLines[line].mChars;
    auto &colors = mLines[line].mColors;
    auto cindex = GetCharacterIndex(aFrom);
    uint32_t s = 0;
    while (cindex < (int)lines.size() && lines[cindex] == ' ' && colors[cindex] == 0x00) {
        ++s;
        ++cindex;
    }
    return s;
}

void TextEditor::SetFocus() {
    mState.mCursorPosition = mFocusAtCoords;
    ResetCursorBlinkTime();
    EnsureCursorVisible();
    if (!this->mReadOnly) {
        ImGui::SetKeyboardFocusHere(0);
        mUpdateFocus = false;
    }
}

void TextEditor::RenderText(const char *aTitle, const ImVec2 &lineNumbersStartPos, const ImVec2 &textEditorSize) {
    /* Compute mCharAdvance regarding scaled font size (Ctrl + mouse wheel)*/
    const float fontSize = ImGui::GetFont()->CalcTextSizeA(ImGui::GetFontSize(), FLT_MAX, -1.0f, "#", nullptr, nullptr).x;
    mCharAdvance         = ImVec2(fontSize, ImGui::GetTextLineHeightWithSpacing() * mLineSpacing);

    /* Update palette with the current alpha from style */
    for (int i = 0; i < (int)PaletteIndex::Max; ++i) {
        auto color = ImGui::ColorConvertU32ToFloat4(sPaletteBase[i]);
        color.w *= ImGui::GetStyle().Alpha;
        mPalette[i] = ImGui::ColorConvertFloat4ToU32(color);
    }

    IM_ASSERT(mLineBuffer.empty());

    auto contentSize = textEditorSize;
    auto drawList    = ImGui::GetWindowDrawList();
    mNumberOfLinesDisplayed = GetPageSize();

    if (mScrollToTop) {
        mScrollToTop = false;
        ImGui::SetScrollY(0.f);
    }

    if ( mScrollToBottom && ImGui::GetScrollMaxY() >= ImGui::GetScrollY()) {
        mScrollToBottom = false;
        ImGui::SetScrollY(ImGui::GetScrollMaxY());
    }

    ImVec2 cursorScreenPos = ImGui::GetCursorScreenPos();
    ImVec2 position       = lineNumbersStartPos;
    auto scrollX           = ImGui::GetScrollX();
    if (mSetScrollY)
        SetScrollY();
    auto scrollY           = ImGui::GetScrollY();
    if (mSetTopLine)
        SetTopLine();
    else
        mTopLine = std::max<float>(0.0F, (scrollY-mTopMargin) / mCharAdvance.y);
    auto lineNo        = mTopLine;
    float  globalLineMax    = mLines.size();
    auto lineMax       = std::clamp(lineNo + mNumberOfLinesDisplayed, 0.0F, globalLineMax-1.0F);
    int totalDigitCount = std::floor(std::log10(globalLineMax)) + 1;

    char buf[16];


    if (!mLines.empty()) {
        float spaceSize = ImGui::GetFont()->CalcTextSizeA(ImGui::GetFontSize(), FLT_MAX, -1.0f, " ", nullptr, nullptr).x;

        while (lineNo <= lineMax) {
            ImVec2 lineStartScreenPos = ImVec2(cursorScreenPos.x + mLeftMargin, mTopMargin + cursorScreenPos.y + std::floor(lineNo) * mCharAdvance.y);
            ImVec2 textScreenPos      = lineStartScreenPos;

            auto &line    = mLines[lineNo];
            auto colors = mLines[lineNo].mColors;
            Coordinates lineStartCoord(lineNo, 0);
            Coordinates lineEndCoord(lineNo, GetLineMaxColumn(lineNo));

            // Draw selection for the current line
            float sstart = -1.0f;
            float ssend  = -1.0f;

            IM_ASSERT(mState.mSelectionStart <= mState.mSelectionEnd);
            if (mState.mSelectionStart <= lineEndCoord)
                sstart = mState.mSelectionStart > lineStartCoord ? TextDistanceToLineStart(mState.mSelectionStart) : 0.0f;
            if (mState.mSelectionEnd > lineStartCoord)
                ssend = TextDistanceToLineStart(mState.mSelectionEnd < lineEndCoord ? mState.mSelectionEnd : lineEndCoord);

            if (mState.mSelectionEnd.mLine > lineNo)
                ssend += mCharAdvance.x;

            if (sstart != -1 && ssend != -1 && sstart < ssend) {
                ImVec2 vstart(lineStartScreenPos.x + sstart, lineStartScreenPos.y);
                ImVec2 vend(lineStartScreenPos.x + ssend, lineStartScreenPos.y + mCharAdvance.y);
                drawList->AddRectFilled(vstart, vend, mPalette[(int)PaletteIndex::Selection]);
            }
            ImVec2 lineNoStartScreenPos = ImVec2(position.x, mTopMargin + cursorScreenPos.y + std::floor(lineNo) * mCharAdvance.y);
            auto start = ImVec2(lineNoStartScreenPos.x + mLineNumberFieldWidth, lineStartScreenPos.y);
            bool focused = ImGui::IsWindowFocused();
            if (!mIgnoreImGuiChild)
                ImGui::EndChild();
            // Draw line number (right aligned)
            if (mShowLineNumbers) {
                ImGui::SetCursorScreenPos(position);
                if (!mIgnoreImGuiChild)
                    ImGui::BeginChild("##lineNumbers");

                int padding = totalDigitCount - std::floor(std::log10(lineNo + 1)) - 1;
                std::string space = " ";
                while (padding-- > 0) {
                    space += " ";
                }
                std::string lineNoStr = space + std::to_string((int)(lineNo + 1));
                ImGui::SetCursorScreenPos(ImVec2(lineNumbersStartPos.x, lineStartScreenPos.y));
                if (ImGui::InvisibleButton(lineNoStr.c_str(),ImVec2(mLineNumberFieldWidth,mCharAdvance.y))) {
                    if (mBreakpoints.contains(lineNo + 1))
                        mBreakpoints.erase(lineNo + 1);
                    else
                        mBreakpoints.insert(lineNo + 1);
                    mBreakPointsChanged = true;
                    JumpToCoords(mState.mCursorPosition);
                }
                TextUnformattedColoredAt(ImVec2(mLeftMargin + lineNoStartScreenPos.x, lineStartScreenPos.y), mPalette[(int) PaletteIndex::LineNumber], lineNoStr.c_str());
            }

            // Draw breakpoints
            if (mBreakpoints.count(lineNo + 1) != 0) {
                auto end = ImVec2(lineNoStartScreenPos.x + contentSize.x + mLineNumberFieldWidth, lineStartScreenPos.y + mCharAdvance.y);
                drawList->AddRectFilled(ImVec2(lineNumbersStartPos.x, lineStartScreenPos.y), end, mPalette[(int)PaletteIndex::Breakpoint]);

                drawList->AddCircleFilled(start + ImVec2(0, mCharAdvance.y) / 2, mCharAdvance.y / 3, mPalette[(int)PaletteIndex::Breakpoint]);
                drawList->AddCircle(start + ImVec2(0, mCharAdvance.y) / 2, mCharAdvance.y / 3, mPalette[(int)PaletteIndex::Default]);
            }

            if (mState.mCursorPosition.mLine == lineNo && mShowCursor) {

                // Highlight the current line (where the cursor is)
                if (!HasSelection()) {
                    auto end = ImVec2(lineNoStartScreenPos.x + contentSize.x + mLineNumberFieldWidth, lineStartScreenPos.y + mCharAdvance.y);
                    drawList->AddRectFilled(ImVec2(lineNumbersStartPos.x, lineStartScreenPos.y), end, mPalette[(int)(focused ? PaletteIndex::CurrentLineFill : PaletteIndex::CurrentLineFillInactive)]);
                    drawList->AddRect(ImVec2(lineNumbersStartPos.x, lineStartScreenPos.y), end, mPalette[(int)PaletteIndex::CurrentLineEdge], 1.0f);
                }
            }
            if (mShowLineNumbers && !mIgnoreImGuiChild)
                ImGui::EndChild();

            if (!mIgnoreImGuiChild)
                ImGui::BeginChild(aTitle);
            if (mState.mCursorPosition.mLine == lineNo && mShowCursor) {
                // Render the cursor
                if (focused) {
                    auto timeEnd = ImGui::GetTime() * 1000;
                    auto elapsed = timeEnd - mStartTime;
                    if (elapsed > sCursorBlinkOnTime) {
                        float width = 1.0f;
                        auto cindex = GetCharacterIndex(mState.mCursorPosition);
                        float cx    = TextDistanceToLineStart(mState.mCursorPosition);

                        if (mOverwrite && cindex < (int)line.size()) {
                            auto c = line[cindex];
                            if (c == '\t') {
                                auto x = (1.0f + std::floor((1.0f + cx) / (float(mTabSize) * spaceSize))) * (float(mTabSize) * spaceSize);
                                width  = x - cx;
                            } else {
                                char buf2[2];
                                buf2[0] = line[cindex];
                                buf2[1] = '\0';
                                width   = ImGui::GetFont()->CalcTextSizeA(ImGui::GetFontSize(), FLT_MAX, -1.0f, buf2).x;
                            }
                        }
                        ImVec2 cstart(lineStartScreenPos.x + cx, lineStartScreenPos.y);
                        ImVec2 cend(lineStartScreenPos.x + cx + width, lineStartScreenPos.y + mCharAdvance.y);
                        drawList->AddRectFilled(cstart, cend, mPalette[(int)PaletteIndex::Cursor]);
                        if (elapsed > sCursorBlinkInterval)
                            mStartTime = timeEnd;
                    }
                }
            }

            // Render goto buttons
            auto lineText = GetLineText(lineNo);
            Coordinates gotoKey = Coordinates(lineNo + 1, 0);
            std::string errorLineColumn;
            bool found = false;
            for (auto text : mClickableText) {
                if (lineText.find(text) == 0) {
                    errorLineColumn = lineText.substr(text.size());
                    if (!errorLineColumn.empty()) {
                        found = true;
                        break;
                    }
                }
            }
            if (found) {
                int currLine = 0, currColumn = 0;
                if (auto idx = errorLineColumn.find(":"); idx != std::string::npos) {
                    auto errorLine = errorLineColumn.substr(0, idx);
                    if (!errorLine.empty())
                        currLine = std::stoi(errorLine) - 1;
                    auto errorColumn = errorLineColumn.substr(idx + 1);
                    if (!errorColumn.empty())
                        currColumn = std::stoi(errorColumn) - 1;
                }
                TextEditor::Coordinates errorPos = {currLine, currColumn};
                ImVec2 errorStart = ImVec2(lineStartScreenPos.x, lineStartScreenPos.y);
                ImVec2 errorEnd = ImVec2( lineStartScreenPos.x + TextDistanceToLineStart(Coordinates(lineNo, GetLineCharacterCount(lineNo))), lineStartScreenPos.y + mCharAdvance.y);
                ErrorGotoBox box = ErrorGotoBox(ImRect({errorStart, errorEnd}), errorPos, GetSourceCodeEditor());
                mErrorGotoBoxes[gotoKey] = box;
                CursorChangeBox cursorBox = CursorChangeBox(ImRect({errorStart, errorEnd}));
                mCursorBoxes[gotoKey] = cursorBox;
            }
            if (mCursorBoxes.find(gotoKey) != mCursorBoxes.end()) {
                auto box = mCursorBoxes[gotoKey];
                if (box.trigger()) box.callback();
            }

            if (mErrorGotoBoxes.find(gotoKey) != mErrorGotoBoxes.end()) {
                auto box = mErrorGotoBoxes[gotoKey];
                if (box.trigger()) box.callback();
            }

            // Render colorized text
            if (line.empty()) {
                ImGui::Dummy(mCharAdvance);
                lineNo = std::floor(lineNo + 1.0F);
                continue;
            }
            int i = 0;
            auto colorsSize = static_cast<uint32_t >(colors.size());
            i += SkipSpaces(Coordinates(lineNo, i));
            while (i < colorsSize) {
                char color = colors[i];
                uint32_t tokenLength = colors.find_first_not_of(color, i) - i;
                if (mUpdateFocus && mFocusAtCoords == Coordinates(lineNo, 0))
                    SetFocus();
                color = std::clamp(color, (char)PaletteIndex::Default, (char)((uint8_t)PaletteIndex::Max-1));
                tokenLength = std::clamp(tokenLength, 1u, colorsSize - i);
                bool underwaved = false;
                ErrorMarkers::iterator errorIt;

                if (errorIt = mErrorMarkers.find(Coordinates(lineNo+1,i+1)); errorIt != mErrorMarkers.end()) {
                    underwaved = true;
                }

                mLineBuffer = line.substr(i, tokenLength);
                ImGui::PushStyleColor(ImGuiCol_Text, ImGui::ColorConvertU32ToFloat4(mPalette.at((uint64_t) color)));
                auto charsBefore = ImGui::CalcTextSize(line.mChars.substr(0, i).c_str()).x;
                const ImVec2 textScreenPosition(lineStartScreenPos.x + charsBefore, lineStartScreenPos.y);
                ImGui::SetCursorScreenPos(textScreenPosition);
                ImGui::TextUnformatted(mLineBuffer.c_str());
                ImGui::PopStyleColor();
                mLineBuffer.clear();
                if (underwaved) {
                    auto textStart = TextDistanceToLineStart(Coordinates(lineNo, i));
                    auto begin = ImVec2(lineStartScreenPos.x + textStart, lineStartScreenPos.y);
                    auto errorLength = errorIt->second.first;
                    auto errorMessage = errorIt->second.second;
                    if (errorLength == 0)
                        errorLength = line.size() - i - 1;
                    auto end = Underwaves(begin, errorLength, mPalette[(int32_t) PaletteIndex::ErrorMarker]);
                    Coordinates key = Coordinates(lineNo+1,i+1);
                    ErrorHoverBox box = ErrorHoverBox(ImRect({begin, end}), key, errorMessage.c_str());
                    mErrorHoverBoxes[key] = box;
                }
                Coordinates key = Coordinates(lineNo + 1, i + 1);
                if (mErrorHoverBoxes.find(key) != mErrorHoverBoxes.end()) {
                    auto box = mErrorHoverBoxes[key];
                    if (box.trigger()) box.callback();
                }



                if (mUpdateFocus && mFocusAtCoords == Coordinates(lineNo, i)) {
                    SetFocus();
                }
                i += tokenLength;
                i += SkipSpaces(Coordinates(lineNo, i));
            }

            lineNo = std::floor(lineNo + 1.0F);
        }
    }
    if (!mIgnoreImGuiChild)
        ImGui::EndChild();

    if (mShowLineNumbers && !mIgnoreImGuiChild) {
            ImGui::BeginChild("##lineNumbers");
        ImGui::Dummy(ImVec2(mLineNumberFieldWidth, (globalLineMax - lineMax - 1) * mCharAdvance.y + ImGui::GetCurrentWindow()->InnerClipRect.GetHeight() - mCharAdvance.y));
        ImGui::EndChild();
    }
    if (!mIgnoreImGuiChild)
        ImGui::BeginChild(aTitle);

    if (mShowLineNumbers)
        ImGui::Dummy(ImVec2(mLongestLineLength * mCharAdvance.x + mCharAdvance.x, (globalLineMax - lineMax - 2.0F) * mCharAdvance.y + ImGui::GetCurrentWindow()->InnerClipRect.GetHeight()));
    else
        ImGui::Dummy(ImVec2(mLongestLineLength * mCharAdvance.x + mCharAdvance.x, (globalLineMax - 1.0f - lineMax + GetPageSize() - 1.0f ) * mCharAdvance.y - 2 * ImGuiStyle().WindowPadding.y));

    if (mScrollToCursor)
        EnsureCursorVisible();


    if (mTopMarginChanged) {
        mTopMarginChanged = false;
        auto window = ImGui::GetCurrentWindow();
        auto maxScroll = window->ScrollMax.y;
        if (maxScroll > 0) {
            float pixelCount;
            if (mNewTopMargin > mTopMargin) {
                pixelCount = mNewTopMargin - mTopMargin;
            } else if (mNewTopMargin > 0) {
                pixelCount = mTopMargin - mNewTopMargin;
            } else {
                pixelCount = mTopMargin;
            }
            auto oldScrollY = ImGui::GetScrollY();

            if (mNewTopMargin > mTopMargin)
                mShiftedScrollY = oldScrollY + pixelCount;
            else
                mShiftedScrollY = oldScrollY - pixelCount;
            ImGui::SetScrollY(mShiftedScrollY);
            mTopMargin = mNewTopMargin;
        }
    }
}

void TextEditor::Render(const char *aTitle, const ImVec2 &aSize, bool aBorder) {
    mWithinRender          = true;
    mCursorPositionChanged = false;

    if (mLines.capacity() < 2*mLines.size())
        mLines.reserve(2*mLines.size());

    auto scrollBg = ImGui::GetStyleColorVec4(ImGuiCol_ScrollbarBg);
    scrollBg.w = 0.0f;
    auto scrollBarSize = ImGui::GetStyle().ScrollbarSize;
    ImGui::PushStyleColor(ImGuiCol_ChildBg, ImGui::ColorConvertU32ToFloat4(mPalette[(int) PaletteIndex::Background]));
    ImGui::PushStyleColor(ImGuiCol_ScrollbarBg, ImGui::ColorConvertFloat4ToU32(scrollBg));
    ImGui::PushStyleVar(ImGuiStyleVar_ItemSpacing, ImVec2(0, 0));
    ImGui::PushStyleVar(ImGuiStyleVar_ScrollbarRounding,0);
    ImGui::PushStyleVar(ImGuiStyleVar_ScrollbarSize,scrollBarSize);

    auto position = ImGui::GetCursorScreenPos();
    if (mShowLineNumbers ) {
        std::string lineNumber = " " + std::to_string(mLines.size()) + " ";
        mLineNumberFieldWidth = ImGui::GetFont()->CalcTextSizeA(ImGui::GetFontSize(), FLT_MAX, -1.0f, lineNumber.c_str(), nullptr, nullptr).x + mLeftMargin;
        ImGui::SetNextWindowPos(position);
        ImGui::SetCursorScreenPos(position);
        auto lineNoSize = ImVec2(mLineNumberFieldWidth, aSize.y);
        if (!mIgnoreImGuiChild) {
            ImGui::BeginChild("##lineNumbers", lineNoSize, false, ImGuiWindowFlags_NoScrollbar);
            ImGui::EndChild();
        }
    }  else {
        mLineNumberFieldWidth = 0;
    }

    ImVec2 textEditorSize = aSize;
    textEditorSize.x -=  mLineNumberFieldWidth;
    bool scroll_x = mLongestLineLength * mCharAdvance.x >= textEditorSize.x;
    bool scroll_y = mLines.size() > 1;
    if (!aBorder)
        textEditorSize.x -= scrollBarSize;
    ImGui::SetCursorScreenPos(ImVec2(position.x + mLineNumberFieldWidth, position.y));
    ImGuiChildFlags childFlags  = aBorder ? ImGuiChildFlags_Borders : ImGuiChildFlags_None;
    ImGuiWindowFlags windowFlags = ImGuiWindowFlags_NoScrollbar | ImGuiWindowFlags_NoMove;
    if (!mIgnoreImGuiChild)
        ImGui::BeginChild(aTitle, textEditorSize, childFlags, windowFlags);
    auto window = ImGui::GetCurrentWindow();
    window->ScrollbarSizes = ImVec2(scrollBarSize * scroll_x, scrollBarSize * scroll_y);
    ImGui::GetCurrentWindowRead()->ScrollbarSizes = ImVec2(scrollBarSize * scroll_y, scrollBarSize * scroll_x);
    if (scroll_y) {
        ImGui::GetCurrentWindow()->ScrollbarY= true;
        ImGui::Scrollbar(ImGuiAxis_Y);
    }
    if (scroll_x) {
        ImGui::GetCurrentWindow()->ScrollbarX= true;
        ImGui::Scrollbar(ImGuiAxis_X);
    }

    if (mHandleKeyboardInputs) {
        HandleKeyboardInputs();
    }

    if (mHandleMouseInputs)
        HandleMouseInputs();


    ColorizeInternal();
    RenderText(aTitle, position, textEditorSize);

    if (!mIgnoreImGuiChild)
        ImGui::EndChild();

    ImGui::PopStyleVar(3);
    ImGui::PopStyleColor(2);

    mWithinRender = false;
    ImGui::SetCursorScreenPos(ImVec2(position.x,position.y+aSize.y-1));
    ImGui::Dummy({});
}

void TextEditor::SetText(const std::string &aText) {
    UndoRecord u;
    u.mBefore = mState;
    u.mRemoved = GetText();
    u.mRemovedStart = Coordinates(0, 0);
    u.mRemovedEnd = Coordinates((int)mLines.size()-1, GetLineMaxColumn((int)mLines.size()-1));
    mLines.resize(1);
    mLines[0] = Line();
    std::string text = PreprocessText(aText);
    for (auto chr : text) {
        if (chr == '\n')
            mLines.push_back(Line());
        else
            mLines.back().push_back(Glyph(chr));
    }
    u.mAdded = text;
    u.mAddedStart = Coordinates(0, 0);
    u.mAddedEnd = Coordinates((int)mLines.size()-1, GetLineMaxColumn((int)mLines.size()-1));
    mTextChanged = true;
    mScrollToTop = true;
    u.mAfter = mState;
    if (!mReadOnly)
        AddUndo(u);

    Colorize();
}

void TextEditor::SetTextLines(const std::vector<std::string> &aLines) {
    mLines.clear();

    if (aLines.empty())
        mLines.emplace_back(Line());
     else {
         auto lineCount = aLines.size();
         mLines.resize(lineCount);
         for (size_t i = 0; i < lineCount; i++)
             mLines[i].SetLine(PreprocessText(aLines[i]));
    }

    mTextChanged = true;
    mScrollToTop = true;
    SetTimeStamp(0);
    mUndoBuffer.clear();
    mUndoIndex = 0;

    Colorize();
}

void TextEditor::EnterCharacter(ImWchar aChar, bool aShift) {
    IM_ASSERT(!mReadOnly);
    UndoRecord u;

    u.mBefore = mState;

    ResetCursorBlinkTime();

    if (HasSelection()) {
        if (aChar == '\t' && mState.mSelectionStart.mLine != mState.mSelectionEnd.mLine) {

            auto start       = mState.mSelectionStart;
            auto end         = mState.mSelectionEnd;
            auto originalEnd = end;

            if (start > end)
                std::swap(start, end);
            start.mColumn = 0;

            if (end.mColumn == 0 && end.mLine > 0)
                --end.mLine;
            if (end.mLine >= (int)mLines.size())
                end.mLine = isEmpty() ? 0 : (int)mLines.size() - 1;
            end.mColumn = GetLineMaxColumn(end.mLine);

            u.mRemovedStart = start;
            u.mRemovedEnd   = end;
            u.mRemoved      = GetText(start, end);

            bool modified = false;

            for (int i = start.mLine; i <= end.mLine; i++) {
                auto &line = mLines[i];
                if (aShift) {
                    if (!line.empty()) {
                        if (line.front() == '\t') {
                            line.erase(line.begin());
                            modified = true;
                        } else {
                            for (int j = 0; j < mTabSize && !line.empty() && line.front() == ' '; j++) {
                                line.erase(line.begin());
                                modified = true;
                            }
                        }
                    }
                } else {
                    auto spacesToInsert = mTabSize - (start.mColumn % mTabSize);
                    std::string spaces(spacesToInsert, ' ');
                    line.insert(line.begin(), spaces.begin(), spaces.end());
                    modified = true;
                }
            }

            if (modified) {
                start = Coordinates(start.mLine, GetCharacterColumn(start.mLine, 0));
                Coordinates rangeEnd;
                if (originalEnd.mColumn != 0) {
                    end      = Coordinates(end.mLine, GetLineMaxColumn(end.mLine));
                    rangeEnd = end;
                    u.mAdded = GetText(start, end);
                } else {
                    end      = Coordinates(originalEnd.mLine, 0);
                    rangeEnd = Coordinates(end.mLine - 1, GetLineMaxColumn(end.mLine - 1));
                    u.mAdded = GetText(start, rangeEnd);
                }

                u.mAddedStart = start;
                u.mAddedEnd   = rangeEnd;
                u.mAfter      = mState;

                mState.mSelectionStart = start;
                mState.mSelectionEnd   = end;
                AddUndo(u);

                mTextChanged = true;

                EnsureCursorVisible();
            }

            return;
        }    // c == '\t'
        else {
            u.mRemoved      = GetSelectedText();
            u.mRemovedStart = mState.mSelectionStart;
            u.mRemovedEnd   = mState.mSelectionEnd;
            DeleteSelection();
        }
    }    // HasSelection

    auto coord    = GetActualCursorCoordinates();
    u.mAddedStart = coord;


    if (mLines.empty())
        mLines.push_back(Line());

    if (aChar == '\n') {
        InsertLine(coord.mLine + 1);
        auto &line    = mLines[coord.mLine];
        auto &newLine = mLines[coord.mLine + 1];

        if (mLanguageDefinition.mAutoIndentation)
            for (size_t it = 0; it < line.size() && isascii(line[it]) && isblank(line[it]); ++it)
                newLine.push_back(line[it]);

        const size_t whitespaceSize = newLine.size();
        int cstart                  = 0;
        int cpos                    = 0;
        auto cindex                 = GetCharacterIndex(coord);
        if (cindex < whitespaceSize && mLanguageDefinition.mAutoIndentation) {
            cstart = (int) whitespaceSize;
            cpos = cindex;
        } else {
            cstart = cindex;
            cpos = (int) whitespaceSize;
        }
        newLine.insert(newLine.end(), line.begin() + cstart, line.end());
        line.erase(line.begin() + cstart,-1);
        SetCursorPosition(Coordinates(coord.mLine + 1, GetCharacterColumn(coord.mLine + 1, cpos)));
        u.mAdded = (char)aChar;
    } else if (aChar == '\t') {
        auto &line  = mLines[coord.mLine];
        auto cindex = GetCharacterIndex(coord);

        if (!aShift) {
            auto spacesToInsert = mTabSize - (cindex % mTabSize);
            std::string spaces(spacesToInsert, ' ');
            line.insert(line.begin() + cindex, spaces.begin(), spaces.end());
            SetCursorPosition(Coordinates(coord.mLine, GetCharacterColumn(coord.mLine, cindex + spacesToInsert)));
        } else {
            auto spacesToRemove = (cindex % mTabSize);
<<<<<<< HEAD
            if (spacesToRemove == 0) spacesToRemove = 4;

            line.erase(line.begin() + (cindex - spacesToRemove), spacesToRemove);
=======
            if (spacesToRemove == 0) spacesToRemove = mTabSize;
            spacesToRemove = std::min(spacesToRemove, (int32_t) line.size());
            for (int j = 0; j < spacesToRemove; j++) {
                if ((line.begin() + cindex - 1)->mChar == ' ') {
                    line.erase(line.begin() + cindex - 1);
                    cindex -= 1;
                }
            }
>>>>>>> f6def74b

            SetCursorPosition(Coordinates(coord.mLine, GetCharacterColumn(coord.mLine, std::max(0, cindex))));
        }

    } else {
        std::string buf = "";
        ImTextCharToUtf8(buf, aChar);
        if (buf.size() > 0) {
            auto &line  = mLines[coord.mLine];
            auto cindex = GetCharacterIndex(coord);

            if (mOverwrite && cindex < (int)line.size()) {
                auto d = UTF8CharLength(line[cindex]);

                u.mRemovedStart = mState.mCursorPosition;
                                                                                                                                                        u.mRemovedEnd   = Coordinates(coord.mLine, GetCharacterColumn(coord.mLine, cindex + d));
                u.mRemoved      = std::string(line.mChars.begin() + cindex, line.mChars.begin() + cindex + d);
                line.erase(line.begin() + cindex, d);
            }
            line.insert(line.begin() + cindex, buf.begin(), buf.end());
            u.mAdded = buf;
            auto charCount = GetStringCharacterCount(buf);
            SetCursorPosition(Coordinates(coord.mLine, GetCharacterColumn(coord.mLine, cindex + charCount)));
        } else
            return;
    }

    mTextChanged = true;

    u.mAddedEnd = GetActualCursorCoordinates();
    u.mAfter    = mState;

    AddUndo(u);

    Colorize();

    std::string findWord = mFindReplaceHandler.GetFindWord();
    if (!findWord.empty()) {
        mFindReplaceHandler.resetMatches();
        mFindReplaceHandler.FindAllMatches(this, findWord);
    }

    EnsureCursorVisible();
}

void TextEditor::SetReadOnly(bool aValue) {
    mReadOnly = aValue;
}

void TextEditor::SetColorizerEnable(bool aValue) {
    mColorizerEnabled = aValue;
}

void TextEditor::SetCursorPosition(const Coordinates &aPosition) {
    if (mState.mCursorPosition != aPosition) {
        mState.mCursorPosition = aPosition;
        mCursorPositionChanged = true;
        EnsureCursorVisible();
    }
}

void TextEditor::SetSelectionStart(const Coordinates &aPosition) {
    mState.mSelectionStart = SanitizeCoordinates(aPosition);
    if (mState.mSelectionStart > mState.mSelectionEnd)
        std::swap(mState.mSelectionStart, mState.mSelectionEnd);
}

void TextEditor::SetSelectionEnd(const Coordinates &aPosition) {
    mState.mSelectionEnd = SanitizeCoordinates(aPosition);
    if (mState.mSelectionStart > mState.mSelectionEnd)
        std::swap(mState.mSelectionStart, mState.mSelectionEnd);
}

void TextEditor::SetSelection(const Coordinates &aStart, const Coordinates &aEnd) {
    auto oldSelStart = mState.mSelectionStart;
    auto oldSelEnd   = mState.mSelectionEnd;

    mState.mSelectionStart = SanitizeCoordinates(aStart);
    mState.mSelectionEnd   = SanitizeCoordinates(aEnd);
    if (mState.mSelectionStart > mState.mSelectionEnd)
        std::swap(mState.mSelectionStart, mState.mSelectionEnd);

    if (mState.mSelectionStart != oldSelStart ||
        mState.mSelectionEnd != oldSelEnd)
        mCursorPositionChanged = true;
}

TextEditor::Selection TextEditor::GetSelection() const {
    return {mState.mSelectionStart, mState.mSelectionEnd};
}

void TextEditor::SetTabSize(int aValue) {
    mTabSize = std::max(0, std::min(32, aValue));
}

void TextEditor::InsertText(const std::string &aValue) {
    InsertText(aValue.c_str());
}

void TextEditor::InsertText(const char *aValue) {
    if (aValue == nullptr)
        return;

    auto pos       = GetActualCursorCoordinates();
    auto start     = std::min(pos, mState.mSelectionStart);
    int totalLines = pos.mLine - start.mLine;
    auto text = PreprocessText(aValue);

    totalLines += InsertTextAt(pos, text.c_str());

    SetSelection(pos, pos);
    SetCursorPosition(pos);

    std::string findWord = mFindReplaceHandler.GetFindWord();
    if (!findWord.empty()) {
        mFindReplaceHandler.resetMatches();
        mFindReplaceHandler.FindAllMatches(this, findWord);
    }
    Colorize();
}

void TextEditor::DeleteSelection() {
    IM_ASSERT(mState.mSelectionEnd >= mState.mSelectionStart);

    if (mState.mSelectionEnd == mState.mSelectionStart)
        return;

    DeleteRange(mState.mSelectionStart, mState.mSelectionEnd);

    SetSelection(mState.mSelectionStart, mState.mSelectionStart);
    SetCursorPosition(mState.mSelectionStart);
    std::string findWord = mFindReplaceHandler.GetFindWord();
    if (!findWord.empty()) {
        mFindReplaceHandler.resetMatches();
        mFindReplaceHandler.FindAllMatches(this, findWord);
    }
    Colorize();
}

void TextEditor::JumpToLine(int line) {
    auto newPos = mState.mCursorPosition;
    if (line != -1) {
        newPos = Coordinates(line , 0);
    }
    JumpToCoords(newPos);
}

void TextEditor::JumpToCoords(const Coordinates &aNewPos) {
    SetSelection(aNewPos, aNewPos);
    SetCursorPosition(aNewPos);
    EnsureCursorVisible();

    setFocusAtCoords(aNewPos);
}

void TextEditor::MoveUp(int aAmount, bool aSelect) {
    ResetCursorBlinkTime();
    auto oldPos                  = mState.mCursorPosition;
    if (aAmount < 0) {
        mScrollYIncrement = -1.0;
        SetScrollY();
        return;
    }
    mState.mCursorPosition.mLine = std::max(0, mState.mCursorPosition.mLine - aAmount);
    if (oldPos != mState.mCursorPosition) {
        if (aSelect) {
            if (oldPos == mInteractiveStart)
                mInteractiveStart = mState.mCursorPosition;
            else if (oldPos == mInteractiveEnd)
                mInteractiveEnd = mState.mCursorPosition;
            else {
                mInteractiveStart = mState.mCursorPosition;
                mInteractiveEnd   = oldPos;
            }
        } else
            mInteractiveStart = mInteractiveEnd = mState.mCursorPosition;
        SetSelection(mInteractiveStart, mInteractiveEnd);

        EnsureCursorVisible();
    }
}

void TextEditor::MoveDown(int aAmount, bool aSelect) {
    IM_ASSERT(mState.mCursorPosition.mColumn >= 0);
    ResetCursorBlinkTime();
    auto oldPos                  = mState.mCursorPosition;
    if (aAmount < 0) {
        mScrollYIncrement = 1.0;
        SetScrollY();
        return;
    }

    mState.mCursorPosition.mLine = std::clamp(mState.mCursorPosition.mLine + aAmount, 0, (int)mLines.size() - 1);
    if (oldPos.mLine == (mLines.size() - 1)) {
        mTopLine += aAmount;
        mTopLine = std::clamp(mTopLine, 0.0F, mLines.size() - 1.0F);
        SetTopLine();
        EnsureCursorVisible();
        return;
    }

    if (mState.mCursorPosition != oldPos) {
        if (aSelect) {
            if (oldPos == mInteractiveEnd)
                mInteractiveEnd = mState.mCursorPosition;
            else if (oldPos == mInteractiveStart)
                mInteractiveStart = mState.mCursorPosition;
            else {
                mInteractiveStart = oldPos;
                mInteractiveEnd   = mState.mCursorPosition;
            }
        } else
            mInteractiveStart = mInteractiveEnd = mState.mCursorPosition;
        SetSelection(mInteractiveStart, mInteractiveEnd);

        EnsureCursorVisible();
    }
}

static bool IsUTFSequence(char c) {
    return (c & 0xC0) == 0x80;
}

void TextEditor::MoveLeft(int aAmount, bool aSelect, bool aWordMode) {
    auto oldPos = mState.mCursorPosition;

    ResetCursorBlinkTime();
    if (isEmpty() || oldPos.mLine >= mLines.size())
        return;

    mState.mCursorPosition = GetActualCursorCoordinates();
    auto lindex            = mState.mCursorPosition.mLine;
    auto cindex            = GetCharacterIndex(mState.mCursorPosition);

    while (aAmount-- > 0) {
        const auto &line  = mLines[lindex];
        if (cindex == 0) {
            if (lindex > 0) {
                --lindex;
                if ((int)mLines.size() > lindex)
                    cindex = (int)mLines[lindex].size();
                else
                    cindex = 0;
            }
        } else if (aWordMode) {
            mState.mCursorPosition = FindPreviousWord(mState.mCursorPosition);
            cindex                 = GetCharacterIndex(mState.mCursorPosition);
        } else {
            --cindex;
            if (cindex > 0) {
                if ((int)mLines.size() > lindex) {
                    while (cindex > 0 && IsUTFSequence(line[cindex]))
                        --cindex;
                }
            }
        }
    }

    mState.mCursorPosition = Coordinates(lindex, GetCharacterColumn(lindex, cindex));

    IM_ASSERT(mState.mCursorPosition.mColumn >= 0);
    if (aSelect) {
        if (oldPos == mInteractiveStart)
            mInteractiveStart = mState.mCursorPosition;
        else if (oldPos == mInteractiveEnd)
            mInteractiveEnd = mState.mCursorPosition;
        else {
            mInteractiveStart = mState.mCursorPosition;
            mInteractiveEnd   = oldPos;
        }
    } else
        mInteractiveStart = mInteractiveEnd = mState.mCursorPosition;
<<<<<<< HEAD
    SetSelection(mInteractiveStart, mInteractiveEnd);
=======
    SetSelection(mInteractiveStart, mInteractiveEnd, SelectionMode::Normal);
>>>>>>> f6def74b

    EnsureCursorVisible();
}

void TextEditor::MoveRight(int aAmount, bool aSelect, bool aWordMode) {
    ResetCursorBlinkTime();
    auto oldPos = mState.mCursorPosition;

    if (isEmpty() || oldPos.mLine >= mLines.size())
        return;

    mState.mCursorPosition = GetActualCursorCoordinates();
    auto cindex = GetCharacterIndex(mState.mCursorPosition);
    auto lindex = mState.mCursorPosition.mLine;

    while (aAmount-- > 0) {
        auto &line  = mLines[lindex];

        if (cindex >= line.size()) {
            if (lindex < mLines.size() - 1) {
                ++lindex;
                cindex = 0;
            }
        } else if (aWordMode) {
            mState.mCursorPosition = FindNextWord(mState.mCursorPosition);
            cindex = GetCharacterIndex(mState.mCursorPosition);
        } else {
            ++cindex;
            if (cindex < (int)line.size()) {
                if ((int)mLines.size() > lindex) {
                    while (cindex < (int)line.size() && IsUTFSequence(line[cindex]))
                        ++cindex;
                }
            }
        }
    }

    mState.mCursorPosition = Coordinates(lindex, GetCharacterColumn(lindex, cindex));

    IM_ASSERT(mState.mCursorPosition.mColumn >= 0);
    if (aSelect) {
        if (oldPos == mInteractiveEnd)
            mInteractiveEnd = SanitizeCoordinates(mState.mCursorPosition);
        else if (oldPos == mInteractiveStart)
            mInteractiveStart = mState.mCursorPosition;
        else {
            mInteractiveStart = oldPos;
            mInteractiveEnd   = mState.mCursorPosition;
        }
    } else
        mInteractiveStart = mInteractiveEnd = mState.mCursorPosition;
<<<<<<< HEAD
    SetSelection(mInteractiveStart, mInteractiveEnd);
=======
    SetSelection(mInteractiveStart, mInteractiveEnd, SelectionMode::Normal);
>>>>>>> f6def74b

    EnsureCursorVisible();
}

void TextEditor::MoveTop(bool aSelect) {
    ResetCursorBlinkTime();
    auto oldPos = mState.mCursorPosition;
    SetCursorPosition(Coordinates(0, 0));

    if (mState.mCursorPosition != oldPos) {
        if (aSelect) {
            mInteractiveEnd   = oldPos;
            mInteractiveStart = mState.mCursorPosition;
        } else
            mInteractiveStart = mInteractiveEnd = mState.mCursorPosition;
        SetSelection(mInteractiveStart, mInteractiveEnd);
    }
}

void TextEditor::TextEditor::MoveBottom(bool aSelect) {
    ResetCursorBlinkTime();
    auto oldPos = GetCursorPosition();
    auto newPos = Coordinates((int)mLines.size() - 1, GetLineMaxColumn((int)mLines.size() - 1));
    SetCursorPosition(newPos);
    if (aSelect) {
        mInteractiveStart = oldPos;
        mInteractiveEnd   = newPos;
    } else
        mInteractiveStart = mInteractiveEnd = newPos;
    SetSelection(mInteractiveStart, mInteractiveEnd);
}

void TextEditor::MoveHome(bool aSelect) {
    ResetCursorBlinkTime();
    auto oldPos = mState.mCursorPosition;
<<<<<<< HEAD
    auto &line = mLines[oldPos.mLine];
    auto prefix = line.substr(0, oldPos.mColumn);
    auto postfix = line.substr(oldPos.mColumn);
    if (prefix.empty() && postfix.empty())
        return;
    auto home=0;
    if (!prefix.empty()) {
        auto idx = prefix.find_first_not_of(" ");
        if (idx == std::string::npos) {
            auto postIdx = postfix.find_first_of(" ");
            if (postIdx == std::string::npos || postIdx == 0)
                home=0;
            else {
                postIdx = postfix.find_first_not_of(" ");
                if (postIdx == std::string::npos)
                    home =  GetLineMaxColumn(oldPos.mLine);
                else if (postIdx == 0)
                    home = 0;
                else
                    home = oldPos.mColumn + postIdx;
            }
        } else
            home = idx;
    } else {
        auto postIdx = postfix.find_first_of(" ");
        if (postIdx == std::string::npos)
            home = 0;
        else {
            postIdx = postfix.find_first_not_of(" ");
            if (postIdx == std::string::npos)
                home = GetLineMaxColumn(oldPos.mLine);
            else
                home = oldPos.mColumn + postIdx;
        }
    }



    //while (home < line.size() && isspace(line[home]))
    //    home++;
    //if (home == oldPos.mColumn)
    //    home = 0;
=======
    auto &line = mLines[mState.mCursorPosition.mLine];
    if (line.size() == 0)
        return;

    auto limit = oldPos.mColumn != 0 ? oldPos.mColumn : line.size();

    auto home=0;
    while (home < limit && isspace(line[home].mChar))
        home++;

    if (home == oldPos.mColumn) {
        home = 0;
    }

>>>>>>> f6def74b
    SetCursorPosition(Coordinates(mState.mCursorPosition.mLine, home));
    if (mState.mCursorPosition != oldPos) {
        if (aSelect) {
            if (oldPos == mInteractiveStart)
                mInteractiveStart = mState.mCursorPosition;
            else if (oldPos == mInteractiveEnd)
                mInteractiveEnd = mState.mCursorPosition;
            else {
                mInteractiveStart = mState.mCursorPosition;
                mInteractiveEnd   = oldPos;
            }
        } else
            mInteractiveStart = mInteractiveEnd = mState.mCursorPosition;
        SetSelection(mInteractiveStart, mInteractiveEnd);
    }
}

void TextEditor::MoveEnd(bool aSelect) {
    ResetCursorBlinkTime();
    auto oldPos = mState.mCursorPosition;
    SetCursorPosition(Coordinates(mState.mCursorPosition.mLine, GetLineMaxColumn(oldPos.mLine)));

    if (mState.mCursorPosition != oldPos) {
        if (aSelect) {
            if (oldPos == mInteractiveEnd)
                mInteractiveEnd = mState.mCursorPosition;
            else if (oldPos == mInteractiveStart)
                mInteractiveStart = mState.mCursorPosition;
            else {
                mInteractiveStart = oldPos;
                mInteractiveEnd   = mState.mCursorPosition;
            }
        } else
            mInteractiveStart = mInteractiveEnd = mState.mCursorPosition;
        SetSelection(mInteractiveStart, mInteractiveEnd);
    }
}

void TextEditor::Delete() {
    ResetCursorBlinkTime();
    IM_ASSERT(!mReadOnly);

    if (isEmpty())
        return;

    UndoRecord u;
    u.mBefore = mState;

    if (HasSelection()) {
        u.mRemoved      = GetSelectedText();
        u.mRemovedStart = mState.mSelectionStart;
        u.mRemovedEnd   = mState.mSelectionEnd;
        DeleteSelection();
    } else {
        auto pos = GetActualCursorCoordinates();
        SetCursorPosition(pos);
        auto &line = mLines[pos.mLine];

        if (pos.mColumn == GetLineMaxColumn(pos.mLine)) {
            if (pos.mLine == (int)mLines.size() - 1)
                return;

            u.mRemoved      = '\n';
            u.mRemovedStart = u.mRemovedEnd = GetActualCursorCoordinates();
            Advance(u.mRemovedEnd);

            auto &nextLine = mLines[pos.mLine + 1];
            line.insert(line.end(), nextLine.begin(), nextLine.end());
            RemoveLine(pos.mLine + 1);

        } else {
            auto cindex     = GetCharacterIndex(pos);
            u.mRemovedStart = u.mRemovedEnd = GetActualCursorCoordinates();
            u.mRemovedEnd.mColumn++;
            u.mRemoved = GetText(u.mRemovedStart, u.mRemovedEnd);

            auto d = UTF8CharLength(line[cindex]);
            line.erase(line.begin() + cindex, d);
        }

        mTextChanged = true;

        Colorize();
    }

    u.mAfter = mState;
    AddUndo(u);
    std::string findWord = mFindReplaceHandler.GetFindWord();
    if (!findWord.empty()) {
        mFindReplaceHandler.resetMatches();
        mFindReplaceHandler.FindAllMatches(this, findWord);
    }
}

void TextEditor::Backspace() {
    ResetCursorBlinkTime();
    if (isEmpty() || mReadOnly)
        return;

    UndoRecord u;
    u.mBefore = mState;

    if (HasSelection()) {
        u.mRemoved      = GetSelectedText();
        u.mRemovedStart = mState.mSelectionStart;
        u.mRemovedEnd   = mState.mSelectionEnd;
        DeleteSelection();
    } else {
        auto pos = GetActualCursorCoordinates();
        SetCursorPosition(pos);
        auto &line     = mLines[pos.mLine];

        if (pos.mColumn == 0) {
            if (pos.mLine == 0)
                return;

            u.mRemoved      = '\n';
            u.mRemovedStart = u.mRemovedEnd = Coordinates(pos.mLine - 1, GetLineMaxColumn(pos.mLine - 1));
            Advance(u.mRemovedEnd);

            auto &prevLine = mLines[pos.mLine - 1];
            auto prevSize  = GetLineMaxColumn(pos.mLine - 1);
            if (prevSize == 0)
                prevLine = line;
            else
                prevLine.insert(prevLine.end(), line.begin(), line.end());


            ErrorMarkers etmp;
            for (auto &i : mErrorMarkers)
                etmp.insert(ErrorMarkers::value_type(i.first.mLine - 1 == mState.mCursorPosition.mLine ? Coordinates(i.first.mLine - 1,i.first.mColumn) : i.first, i.second));
            mErrorMarkers = std::move(etmp);
            RemoveLine(mState.mCursorPosition.mLine);
            --mState.mCursorPosition.mLine;
            mState.mCursorPosition.mColumn = prevSize;
        } else {
            auto cindex = GetCharacterIndex(pos) - 1;
            auto cend   = cindex + 1;
            while (cindex > 0 && IsUTFSequence(line[cindex]))
                --cindex;

            u.mRemovedStart = u.mRemovedEnd = GetActualCursorCoordinates();
            --u.mRemovedStart.mColumn;
            mState.mCursorPosition.mColumn = GetCharacterColumn(mState.mCursorPosition.mLine, cindex);
            u.mRemoved = GetText(u.mRemovedStart, u.mRemovedEnd);
            if (cend > cindex && cend < (int) line.size())
                line.erase(line.begin() + cindex, cend-cindex);
            else
                line.erase(line.begin() + cindex, -1);
        }

        mTextChanged = true;

        EnsureCursorVisible();
        Colorize();
    }

    u.mAfter = mState;
    AddUndo(u);
    std::string findWord = mFindReplaceHandler.GetFindWord();
    if (!findWord.empty()) {
        mFindReplaceHandler.resetMatches();
        mFindReplaceHandler.FindAllMatches(this, findWord);
    }
}

void TextEditor::SelectWordUnderCursor() {
    auto c = GetCursorPosition();
    SetSelection(FindWordStart(c), FindWordEnd(c));
}

void TextEditor::SelectAll() {
    SetSelection(Coordinates(0, 0), Coordinates((int)mLines.size(), 0));
}

bool TextEditor::HasSelection() const {
    return !isEmpty() && mState.mSelectionEnd > mState.mSelectionStart;
}

void TextEditor::Copy() {
    if (HasSelection()) {
        ImGui::SetClipboardText(GetSelectedText().c_str());
    } else {
        if (!isEmpty()) {
            std::string str;
            const auto &line = mLines[GetActualCursorCoordinates().mLine];
            std::copy(line.mChars.begin(), line.mChars.end(), std::back_inserter(str));
            ImGui::SetClipboardText(str.c_str());
        }
    }
}

void TextEditor::Cut() {
    if (IsReadOnly()) {
        Copy();
    } else {
        if (HasSelection()) {
            UndoRecord u;
            u.mBefore       = mState;
            u.mRemoved      = GetSelectedText();
            u.mRemovedStart = mState.mSelectionStart;
            u.mRemovedEnd   = mState.mSelectionEnd;

            Copy();
            DeleteSelection();

            u.mAfter = mState;
            AddUndo(u);
        }
    }
    std::string findWord = mFindReplaceHandler.GetFindWord();
    if (!findWord.empty()) {
        mFindReplaceHandler.resetMatches();
        mFindReplaceHandler.FindAllMatches(this, findWord);
    }
}

std::string TextEditor::ReplaceStrings(std::string string, const std::string &search, const std::string &replace) {
    if (search.empty())
        return string;

    std::size_t pos = 0;
    while ((pos = string.find(search, pos)) != std::string::npos) {
        string.replace(pos, search.size(), replace);
        pos += replace.size();
    }

    return string;
}

std::vector<std::string> TextEditor::SplitString(const std::string &string, const std::string &delimiter, bool removeEmpty) {
    if (delimiter.empty()) {
        return { string };
    }

    std::vector<std::string> result;

    size_t start = 0, end = 0;
    while ((end = string.find(delimiter, start)) != std::string::npos) {
        size_t size = end - start;
        if (start + size > string.length())
            break;

        auto token = string.substr(start, end - start);
        start = end + delimiter.length();
        result.emplace_back(std::move(token));
    }

    result.emplace_back(string.substr(start));

    if (removeEmpty)
        std::erase_if(result, [](const auto &string) { return string.empty(); });

    return result;
}


std::string TextEditor::ReplaceTabsWithSpaces(const std::string& string, uint32_t tabSize) {
    if (tabSize == 0 || string.empty() || string.find('\t') == std::string::npos)
        return string;

    auto stringVector = SplitString(string, "\n", false);
    auto size = stringVector.size();
    std::string result;
    for (size_t i = 0; i < size; i++) {
        auto &line = stringVector[i];
        std::size_t pos = 0;
        while ((pos = line.find('\t', pos)) != std::string::npos) {
            auto spaces = tabSize - (pos % tabSize);
            line.replace(pos, 1, std::string(spaces, ' '));
            pos += spaces - 1;
        }
        result += line;
        if (i < size - 1)
            result += "\n";
    }
    return result;
}


std::string TextEditor::PreprocessText(const std::string &code) {
    std::string result = ReplaceStrings(code, "\r\n", "\n");
    result = ReplaceStrings(result, "\r", "\n");
    result = ReplaceTabsWithSpaces(result, 4);

    return result;
}

void TextEditor::Paste() {
    if (IsReadOnly())
        return;

    auto clipText = ImGui::GetClipboardText();
    if (clipText != nullptr ) {
        auto len = strlen(clipText);
        if (len > 0 ) {
            std::string text = PreprocessText(clipText);
            UndoRecord u;
            u.mBefore = mState;

            if (HasSelection()) {
                u.mRemoved = GetSelectedText();
                u.mRemovedStart = mState.mSelectionStart;
                u.mRemovedEnd = mState.mSelectionEnd;
                DeleteSelection();
            }

            u.mAdded = text;
            u.mAddedStart = GetActualCursorCoordinates();
            InsertText(text);

            u.mAddedEnd = GetActualCursorCoordinates();
            u.mAfter = mState;
            AddUndo(u);
        }
    }
    std::string findWord = mFindReplaceHandler.GetFindWord();
    if (!findWord.empty()) {
        mFindReplaceHandler.resetMatches();
        mFindReplaceHandler.FindAllMatches(this, findWord);
    }
}

bool TextEditor::CanUndo() {
    return !mReadOnly && mUndoIndex > 0;
}

bool TextEditor::CanRedo() const {
    return !mReadOnly && mUndoIndex < (int)mUndoBuffer.size();
}

void TextEditor::Undo(int aSteps) {
    while (CanUndo() && aSteps-- > 0)
        mUndoBuffer[--mUndoIndex].Undo(this);
    std::string findWord = mFindReplaceHandler.GetFindWord();
    if (!findWord.empty()) {
        mFindReplaceHandler.resetMatches();
        mFindReplaceHandler.FindAllMatches(this, findWord);
    }
}

void TextEditor::Redo(int aSteps) {
    while (CanRedo() && aSteps-- > 0)
        mUndoBuffer[mUndoIndex++].Redo(this);
    std::string findWord = mFindReplaceHandler.GetFindWord();
    if (!findWord.empty()) {
        mFindReplaceHandler.resetMatches();
        mFindReplaceHandler.FindAllMatches(this, findWord);
    }
}

// the index here is array index so zero based
void TextEditor::FindReplaceHandler::SelectFound(TextEditor *editor, int index) {
    IM_ASSERT(index >= 0 && index < mMatches.size());
    auto selectionStart = mMatches[index].mSelectionStart;
    auto selectionEnd = mMatches[index].mSelectionEnd;
    editor->SetSelection(selectionStart, selectionEnd);
    editor->SetCursorPosition(selectionEnd);
    editor->EnsureCursorVisible();
}

// The returned index is shown in the form
//  'index of count' so 1 based
unsigned TextEditor::FindReplaceHandler::FindMatch(TextEditor *editor, bool isNext) {

    if ( editor->mTextChanged || mOptionsChanged) {
        std::string findWord = GetFindWord();
        if (findWord.empty())
            return 0;
        resetMatches();
        FindAllMatches(editor, findWord);
    }

    auto targetPos = editor->mState.mCursorPosition;
    auto count = mMatches.size();

    if (count == 0) {
        editor->SetCursorPosition(targetPos);
        return 0;
    }

    for (unsigned i=0; i < count; i++) {
        if (targetPos >= mMatches[i].mSelectionStart && targetPos <= mMatches[i].mSelectionEnd) {
            if (isNext) {
                if (i == count - 1) {
                    SelectFound(editor, 0);
                    return 1;
                } else {
                    SelectFound(editor, i + 1);
                    return (i + 2);
                }
            } else {
                if (i == 0) {
                    SelectFound(editor, count - 1);
                    return count;
                } else {
                    SelectFound(editor, i - 1);
                    return i;
                }
            }
        }
    }

    if ((targetPos > mMatches[count - 1].mSelectionEnd) || (targetPos < mMatches[0].mSelectionStart)) {
        if (isNext) {
            SelectFound(editor,0);
            return 1;
        } else {
            SelectFound(editor,count - 1);
            return count;
        }
    }

    for (unsigned i=1;i < count;i++) {

        if (mMatches[i - 1].mSelectionEnd <= targetPos &&
            mMatches[i].mSelectionStart >= targetPos ) {
            if (isNext) {
                SelectFound(editor,i);
                return i + 1;
            } else {
                SelectFound(editor,i - 1);
                return i;
            }
        }
    }

    return 0;
}

// returns 1 based index
unsigned TextEditor::FindReplaceHandler::FindPosition( TextEditor *editor, TextEditor::Coordinates targetPos, bool isNext) {
    if ( editor->mTextChanged || mOptionsChanged) {
        std::string findWord = GetFindWord();
        if (findWord.empty())
            return 0;
        resetMatches();
        FindAllMatches(editor,findWord);
    }

    int count = mMatches.size();
    if (count == 0)
        return 0;
    if( isNext) {
        if (targetPos > mMatches[count - 1].mSelectionEnd || targetPos <= mMatches[0].mSelectionEnd)
            return 1;
        for (unsigned i = 1; i < count; i++) {
            if (targetPos > mMatches[i-1].mSelectionEnd && targetPos <= mMatches[i].mSelectionEnd)
                return i+1;
        }
    } else {
        if (targetPos >= mMatches[count - 1].mSelectionStart || targetPos < mMatches[0].mSelectionStart)
            return count;
        for (unsigned i = 1; i < count; i++) {
            if (targetPos >= mMatches[i-1].mSelectionStart && targetPos < mMatches[i].mSelectionStart)
                return i ;
        }
    }
    return 0;
}

// Create a string that escapes special characters
// and separate word from non word
std::string make_wholeWord(const std::string &s) {
    static const char metacharacters[] = R"(\.^$-+()[]{}|?*)";
    std::string out;
    out.reserve(s.size());
    if (s[0] == '#')
        out.push_back('#');
    out.push_back('\\');
    out.push_back('b');
    for (auto ch : s) {
        if (strchr(metacharacters, ch))
            out.push_back('\\');
        out.push_back(ch);
    }
    out.push_back('\\');
    out.push_back('b');
    return out;
}

// Performs actual search to fill mMatches
bool TextEditor::FindReplaceHandler::FindNext(TextEditor *editor) {
    Coordinates curPos;
    curPos.mLine = mMatches.empty() ? editor->mState.mCursorPosition.mLine : mMatches.back().mCursorPosition.mLine;
    curPos.mColumn = mMatches.empty() ? editor->mState.mCursorPosition.mColumn : editor->Utf8CharsToBytes(
            mMatches.back().mCursorPosition);

    unsigned long matchLength = editor->GetStringCharacterCount(mFindWord);
    size_t byteIndex = 0;

    for (size_t ln = 0; ln < curPos.mLine; ln++)
        byteIndex += editor->GetLineByteCount(ln) + 1;
    byteIndex += curPos.mColumn;

    std::string wordLower = mFindWord;
    if (!GetMatchCase())
        std::transform(wordLower.begin(), wordLower.end(), wordLower.begin(), ::tolower);

    std::string textSrc = editor->GetText();
    if (!GetMatchCase())
        std::transform(textSrc.begin(), textSrc.end(), textSrc.begin(), ::tolower);

    size_t textLoc;
    // TODO: use regexp find iterator in all cases
    //  to find all matches for FindAllMatches.
    //  That should make things faster (no need
    //  to call FindNext many times) and remove
    //  clunky match case code
    if (GetWholeWord() || GetFindRegEx()) {
        std::regex regularExpression;
        if (GetFindRegEx()) {
            try {
                regularExpression.assign(wordLower);
            } catch (const std::regex_error &e) {
                return false;
            }
        } else {
            try {
                regularExpression.assign(make_wholeWord(wordLower));
            } catch (const std::regex_error &e) {
                return false;
            }
        }

        size_t pos=0;
        std::sregex_iterator iter = std::sregex_iterator(textSrc.begin(), textSrc.end(), regularExpression);
        std::sregex_iterator end;
        if (!iter->ready())
            return false;
        size_t firstLoc = iter->position();
        unsigned long firstLength = iter->length();

        if(firstLoc > byteIndex) {
            pos = firstLoc;
            matchLength = firstLength;
        }  else {

            while (iter != end) {
                iter++;
                if (((pos = iter->position()) > byteIndex) && ((matchLength = iter->length()) > 0))
                    break;
            }
        }

        if (iter == end)
            return false;

        textLoc = pos;
    } else {
        // non regex search
        textLoc = textSrc.find(wordLower, byteIndex);
        if (textLoc == std::string::npos)
            return false;
    }
    if (textLoc == std::string::npos)
        return false;
    TextEditor::EditorState state;
    state.mSelectionStart = editor->StringIndexToCoordinates(textLoc,textSrc);
    state.mSelectionEnd = editor->StringIndexToCoordinates(textLoc + matchLength,textSrc);
    state.mCursorPosition = state.mSelectionEnd;
    mMatches.push_back(state);
    return true;
}

void TextEditor::FindReplaceHandler::FindAllMatches(TextEditor *editor,std::string findWord) {

    if (findWord.empty()) {
        editor->EnsureCursorVisible();
        mFindWord = "";
        mMatches.clear();
        return;
    }

    if(findWord == mFindWord && !editor->mTextChanged && !mOptionsChanged)
        return;

    if (mOptionsChanged)
        mOptionsChanged = false;

    mMatches.clear();
    mFindWord = findWord;
    auto startingPos = editor->mState.mCursorPosition;
    auto saveState = editor->mState;
    Coordinates begin = Coordinates(0,0);
    editor->mState.mCursorPosition = begin;

    if (!FindNext(editor)) {
        editor->mState = saveState;
        editor->EnsureCursorVisible();
        return;
    }
    TextEditor::EditorState state = mMatches.back();

    while( state.mCursorPosition < startingPos) {
        if (!FindNext(editor)) {
            editor->mState = saveState;
            editor->EnsureCursorVisible();
            return;
        }
        state = mMatches.back();
    }

    while (FindNext(editor));

    editor->mState = saveState;
    editor->EnsureCursorVisible();
    return;
}


bool TextEditor::FindReplaceHandler::Replace(TextEditor *editor, bool next) {
    if (mMatches.empty() || mFindWord == mReplaceWord || mFindWord.empty())
        return false;


    auto state = editor->mState;

    if (editor->mState.mCursorPosition <= editor->mState.mSelectionEnd && editor->mState.mSelectionEnd > editor->mState.mSelectionStart && editor->mState.mCursorPosition > editor->mState.mSelectionStart) {

        editor->mState.mCursorPosition = editor->mState.mSelectionStart;
        if(editor->mState.mCursorPosition.mColumn == 0) {
            editor->mState.mCursorPosition.mLine--;
            editor->mState.mCursorPosition.mColumn = editor->GetLineMaxColumn(editor->mState.mCursorPosition.mLine);
        } else
            editor->mState.mCursorPosition.mColumn--;
    }
    auto matchIndex = FindMatch(editor,next);
    if(matchIndex != 0) {
        UndoRecord u;
        u.mBefore = editor->mState;

        auto selectionEnd = editor->mState.mSelectionEnd;

        u.mRemoved = editor->GetSelectedText();
        u.mRemovedStart = editor->mState.mSelectionStart;
        u.mRemovedEnd = editor->mState.mSelectionEnd;
        editor->DeleteSelection();
        if (GetFindRegEx()) {
            std::string replacedText = std::regex_replace(editor->GetText(), std::regex(mFindWord), mReplaceWord, std::regex_constants::format_first_only | std::regex_constants::format_no_copy);
            u.mAdded = replacedText;
        } else
            u.mAdded = mReplaceWord;

        u.mAddedStart = editor->GetActualCursorCoordinates();
        editor->InsertText(u.mAdded);

        editor->SetCursorPosition(editor->mState.mSelectionEnd);

        u.mAddedEnd = editor->GetActualCursorCoordinates();

        editor->EnsureCursorVisible();
        ImGui::SetKeyboardFocusHere(0);

        u.mAfter = editor->mState;
        editor->AddUndo(u);
        editor->mTextChanged = true;

        return true;
    }
    editor->mState = state;
    return false;
}

bool TextEditor::FindReplaceHandler::ReplaceAll(TextEditor *editor) {
    unsigned count = mMatches.size();

    for (unsigned i = 0; i < count; i++)
        Replace(editor,true);

    return true;
}

const TextEditor::Palette &TextEditor::GetDarkPalette() {
    const static Palette p = {
        {
         0xff7f7f7f, // Default
            0xffd69c56, // Keyword
            0xff00ff00, // Number
            0xff7070e0, // String
            0xff70a0e0, // Char literal
            0xffffffff, // Punctuation
            0xff408080, // Preprocessor
            0xffaaaaaa, // Identifier
            0xff9bc64d, // Known identifier
            0xffc040a0, // Preproc identifier
            0xff708020, // Global Doc Comment
            0xff586820, // Doc Comment
            0xff206020, // Comment (single line)
            0xff406020, // Comment (multi line)
            0xff004545, // Preprocessor deactivated
            0xff101010, // Background
            0xffe0e0e0, // Cursor
            0x80a06020, // Selection
            0x800020ff, // ErrorMarker
            0x40f08000, // Breakpoint
            0xff707000, // Line number
            0x40000000, // Current line fill
            0x40808080, // Current line fill (inactive)
            0x40a0a0a0, // Current line edge
        }
    };
    return p;
}

const TextEditor::Palette &TextEditor::GetLightPalette() {
    const static Palette p = {
        {
         0xff7f7f7f, // None
            0xffff0c06, // Keyword
            0xff008000, // Number
            0xff2020a0, // String
            0xff304070, // Char literal
            0xff000000, // Punctuation
            0xff406060, // Preprocessor
            0xff404040, // Identifier
            0xff606010, // Known identifier
            0xffc040a0, // Preproc identifier
            0xff707820, // Global Doc Comment
            0xff586020, // Doc Comment
            0xff205020, // Comment (single line)
            0xff405020, // Comment (multi line)
            0xffa7cccc, // Preprocessor deactivated
            0xffffffff, // Background
            0xff000000, // Cursor
            0x80600000, // Selection
            0xa00010ff, // ErrorMarker
            0x80f08000, // Breakpoint
            0xff505000, // Line number
            0x40000000, // Current line fill
            0x40808080, // Current line fill (inactive)
            0x40000000, // Current line edge
        }
    };
    return p;
}

const TextEditor::Palette &TextEditor::GetRetroBluePalette() {
    const static Palette p = {
        {
         0xff00ffff, // None
            0xffffff00, // Keyword
            0xff00ff00, // Number
            0xff808000, // String
            0xff808000, // Char literal
            0xffffffff, // Punctuation
            0xff008000, // Preprocessor
            0xff00ffff, // Identifier
            0xffffffff, // Known identifier
            0xffff00ff, // Preproc identifier
            0xff101010, // Global Doc Comment
            0xff202020, // Doc Comment
            0xff808080, // Comment (single line)
            0xff404040, // Comment (multi line)
            0xff004000, // Preprocessor deactivated
            0xff800000, // Background
            0xff0080ff, // Cursor
            0x80ffff00, // Selection
            0xa00000ff, // ErrorMarker
            0x80ff8000, // Breakpoint
            0xff808000, // Line number
            0x40000000, // Current line fill
            0x40808080, // Current line fill (inactive)
            0x40000000, // Current line edge
        }
    };
    return p;
}


std::string TextEditor::GetText() const {
    return GetText(Coordinates(), Coordinates(-1, -1));
}

std::vector<std::string> TextEditor::GetTextLines() const {
    std::vector<std::string> result;

    result.reserve(mLines.size());

    for (auto &line : mLines) {
        std::string text = line.mChars;
        result.emplace_back(std::move(text));
    }

    return result;
}

std::string TextEditor::GetSelectedText() const {
    return GetText(mState.mSelectionStart, mState.mSelectionEnd);
}

std::string TextEditor::GetCurrentLineText() const {
    return GetLineText(mState.mCursorPosition.mLine);
}

std::string TextEditor::GetLineText(int line) const {
    auto lineLength = GetLineCharacterCount(line);
    return GetText(Coordinates(line, 0),Coordinates(line, lineLength));
}

void TextEditor::ProcessInputs() {
}

void TextEditor::Colorize() {
    mCheckComments = true;
}

void TextEditor::ColorizeRange() {
    if (isEmpty())
        return;

    std::smatch results;
    std::string id;
    if (mLanguageDefinition.mTokenize == nullptr)
        mLanguageDefinition.mTokenize = []( strConstIter, strConstIter, strConstIter &, strConstIter &, PaletteIndex &) { return false; };
    auto linesSize = mLines.size();
    for (int i = 0; i < linesSize; ++i) {
        if (mLines[i].mColorized || mLines[i].empty())
            continue;

        auto &line = mLines[i];
        auto last = line.end();
        auto  size = line.size();
        if (line.mFlags.size() != size)
            line.mFlags.resize(size);
        auto first = line.begin();
        for (auto current = first;(current-first) < size;) {
            strConstIter token_begin;
            strConstIter token_end;
            PaletteIndex token_color = PaletteIndex::Default;

            bool hasTokenizeResult = mLanguageDefinition.mTokenize(current.mCharsIter, last.mCharsIter, token_begin, token_end, token_color);
            auto token_offset = token_begin - first.mCharsIter;

            if (!hasTokenizeResult) {
                // todo : remove
                // printf("using regex for %.*s\n", first + 10 < last ? 10 : int(last - first), first);

                for (auto &p : mRegexList) {
                    if (std::regex_search(first.mCharsIter, last.mCharsIter, results, p.first, std::regex_constants::match_continuous)) {
                        hasTokenizeResult = true;

                        const auto &v     = results.begin();
                        token_begin = v->first;
                        token_end   = v->second;
                        token_color = p.second;
                        break;
                    }
                }
            }

            if (!hasTokenizeResult)
                current=current + 1;
            else {
                current = first + token_offset;
                size_t token_length=0;
                Line::Flags flags(0);
                flags.mValue = line.mFlags[token_offset];
                if (flags.mValue == 0) {
                    token_length = token_end - token_begin;
                    if (token_color == PaletteIndex::Identifier) {
                        id.assign(token_begin, token_end);

                        // todo : almost all language definitions use lower case to specify keywords, so shouldn't this use ::tolower ?
                        if (!mLanguageDefinition.mCaseSensitive)
                            std::transform(id.begin(), id.end(), id.begin(), ::toupper);
                        else if (mLanguageDefinition.mKeywords.count(id) != 0)
                            token_color = PaletteIndex::Keyword;
                        else if (mLanguageDefinition.mIdentifiers.count(id) != 0)
                            token_color = PaletteIndex::BuiltInType;
                        else if (id == "$")
                            token_color = PaletteIndex::GlobalVariable;
                    }
                } else {
                    if ((token_color == PaletteIndex::Identifier || flags.mBits.mPreprocessor) && !flags.mBits.mDeactivated && !(flags.mValue & Line::InComment)) {
                        id.assign(token_begin, token_end);
                        if (mLanguageDefinition.mPreprocIdentifiers.count(id) != 0) {
                            token_color = PaletteIndex::Directive;
                            token_begin -= 1;
                            token_length = token_end - token_begin;
                            token_offset -= 1;
                        } else if (flags.mBits.mPreprocessor) {
                            token_color = PaletteIndex::PreprocIdentifier;
                            token_length = token_end - token_begin;
                        }
                    }
                    if ((token_color != PaletteIndex::Directive && token_color != PaletteIndex::PreprocIdentifier) || flags.mBits.mDeactivated) {
                        if (flags.mBits.mDeactivated && flags.mBits.mPreprocessor) {
                            token_color = PaletteIndex::PreprocessorDeactivated;
                            token_begin -= 1;
                            token_offset -= 1;
                        } else if (id.assign(token_begin, token_end);flags.mValue & Line::InComment && mLanguageDefinition.mPreprocIdentifiers.count(id) != 0) {
                            token_color = GetColorIndexFromFlags(flags);
                            token_begin -= 1;
                            token_offset -= 1;
                        }

                        auto flag = line.mFlags[token_offset];
                       token_length = line.mFlags.find_first_not_of(flag, token_offset + 1);
                       if (token_length == std::string::npos)
                           token_length = line.size() - token_offset;
                        else
                            token_length -= token_offset;

                        token_end = token_begin + token_length;
                        if (!flags.mBits.mPreprocessor || flags.mBits.mDeactivated)
                            token_color = GetColorIndexFromFlags(flags);
                    }
                }

                if (token_color != PaletteIndex::Identifier || *current.mColorsIter == static_cast<char>(PaletteIndex::Identifier)) {
                    try {
                        line.mColors.replace(token_offset, token_length, token_length, static_cast<char>(token_color));
                    } catch (const std::exception &e) {
                        std::cerr << "Error replacing color: " << e.what() << std::endl;
                        return;
                    }
                }
                current = current + token_length;
            }
        }
        line.mColorized = true;
    }
}

void TextEditor::ColorizeInternal() {
    if (isEmpty() || !mColorizerEnabled)
        return;

    if (mCheckComments) {
        auto endLine                 = mLines.size();
        auto commentStartLine        = endLine;
        auto commentStartIndex       = 0;
        auto withinGlobalDocComment  = false;
        auto withinDocComment        = false;
        auto withinBlockDocComment   = false;
        auto withinComment           = false;
        auto withinString            = false;
        auto withinBlockComment      = false;
        auto withinPreproc           = false;
        auto withinNotDef            = false;
        auto firstChar               = true;     // there is no other non-whitespace characters in the line before
        auto currentLine             = 0;
        auto currentIndex            = 0;
        auto commentLength           = 0;

        std::vector<bool> ifDefs;
        ifDefs.push_back(true);
        for (currentLine = 0; currentLine < endLine; currentLine++) {
            auto &line = mLines[currentLine];
            auto lineLength = line.size();

            if (line.mFlags.size() != lineLength) {
                line.mFlags.resize(lineLength);
                std::fill_n(line.mFlags.begin(), line.mFlags.size(), 0);
                line.mColorized = false;
            }
            withinComment           = false;
            withinDocComment        = false;
            withinPreproc           = false;
            firstChar               = true;

            auto setGlyphFlags = [&](int index) {
                Line::Flags flags(0);
                flags.mBits.mComment = withinComment;
                flags.mBits.mBlockComment = withinBlockComment;
                flags.mBits.mDocComment = withinDocComment;
                flags.mBits.mGlobalDocComment = withinGlobalDocComment;
                flags.mBits.mBlockDocComment = withinBlockDocComment;
                flags.mBits.mDeactivated = withinNotDef;
                if (mLines[currentLine].mFlags[index] != flags.mValue) {
                    mLines[currentLine].mColorized = false;
                    mLines[currentLine].mFlags[index] = flags.mValue;
                }
            };

            currentIndex = 0;
            if (line.empty())
                continue;
            while (currentIndex < lineLength) {



                auto &g = line[currentIndex];
                auto c  = g;

                if (c != mLanguageDefinition.mPreprocChar && !isspace(c))
                    firstChar = false;

                bool inComment = (commentStartLine < currentLine || (commentStartLine == currentLine && commentStartIndex <= currentIndex));

                if (withinString) {
                   setGlyphFlags(currentIndex);
                    if (c == '\\') {
                        currentIndex++;
                        setGlyphFlags(currentIndex);
                    } else if (c == '\"')
                        withinString = false;
                } else {
                    if (firstChar && c == mLanguageDefinition.mPreprocChar &&  !inComment && !withinComment && !withinDocComment && ! withinString) {
                        withinPreproc = true;
                        std::string directive;
                        auto start = currentIndex + 1;
                        while (start < (int) line.size() && !isspace(line[start])) {
                            directive += line[start];
                            start++;
                        }

                        if (start < (int) line.size()) {

                            if (isspace(line[start])) {
                                start += 1;
                                 if (directive == "define") {
                                     while (start < (int) line.size() && isspace(line[start]))
                                         start++;
                                     std::string identifier;
                                     while (start < (int) line.size() && !isspace(line[start])) {
                                         identifier += line[start];
                                         start++;
                                     }
                                     if (identifier.size() > 0 && !withinNotDef && std::find(mDefines.begin(),mDefines.end(),identifier) == mDefines.end())
                                         mDefines.push_back(identifier);
                                    } else if (directive == "undef") {
                                         while (start < (int) line.size() && isspace(line[start]))
                                             start++;
                                         std::string identifier;
                                         while (start < (int) line.size() && !isspace(line[start])) {
                                             identifier += line[start];
                                             start++;
                                         }
                                         if (identifier.size() > 0  && !withinNotDef)
                                             mDefines.erase(std::remove(mDefines.begin(), mDefines.end(), identifier), mDefines.end());
                                } else if (directive == "ifdef") {
                                    while (start < (int) line.size() && isspace(line[start]))
                                        start++;
                                    std::string identifier;
                                    while (start < (int) line.size() && !isspace(line[start])) {
                                        identifier += line[start];
                                        start++;
                                    }
                                    if (!withinNotDef) {
                                        bool isConditionMet = std::find(mDefines.begin(),mDefines.end(),identifier) != mDefines.end();
                                        ifDefs.push_back(isConditionMet);
                                    } else
                                        ifDefs.push_back(false);
                                } else if (directive == "ifndef") {
                                    while (start < (int) line.size() && isspace(line[start]))
                                        start++;
                                    std::string identifier;
                                    while (start < (int) line.size() && !isspace(line[start])) {
                                        identifier += line[start];
                                        start++;
                                    }
                                    if (!withinNotDef) {
                                        bool isConditionMet =  std::find(mDefines.begin(),mDefines.end(),identifier) == mDefines.end();
                                        ifDefs.push_back(isConditionMet);
                                    } else
                                        ifDefs.push_back(false);
                                }
                            }
                        } else {
                            if (directive == "endif") {
                                if (ifDefs.size() > 1) {
                                    ifDefs.pop_back();
                                    withinNotDef = !ifDefs.back();
                                }
                            }
                        }
                    }

                    if (c == '\"' && !withinPreproc && !inComment && !withinComment && !withinDocComment) {
                        withinString                         = true;
                        setGlyphFlags(currentIndex);
                    } else {
                        auto pred            = [](const char &a, const char &b) { return a == b; };

                        auto compareForth    = [&](const std::string &a, const std::string &b) {
                            return !a.empty() && (currentIndex + a.size() <= b.size()) && equals(a.begin(), a.end(),
                                    b.begin() + currentIndex, b.begin() + (currentIndex + a.size()), pred);
                        };

                        auto compareBack     = [&](const std::string &a, const std::string &b) {
                            return !a.empty() && currentIndex + 1 >= (int)a.size() && equals(a.begin(), a.end(),
                                    b.begin() + (currentIndex + 1 - a.size()), b.begin() + (currentIndex + 1), pred);
                        };

                        if (!inComment && !withinComment && !withinDocComment && !withinPreproc && !withinString) {
                            if (compareForth(mLanguageDefinition.mDocComment, line.mChars)) {
                                withinDocComment = !inComment;
                                commentLength = 3;
                            } else  if (compareForth(mLanguageDefinition.mSingleLineComment, line.mChars)) {
                                withinComment = !inComment;
                                commentLength = 2;
                            } else {
                                bool isGlobalDocComment = compareForth(mLanguageDefinition.mGlobalDocComment, line.mChars);
                                bool isBlockDocComment = compareForth(mLanguageDefinition.mBlockDocComment, line.mChars);
                                bool isBlockComment = compareForth(mLanguageDefinition.mCommentStart, line.mChars);
                                if (isGlobalDocComment || isBlockDocComment || isBlockComment) {
                                    commentStartLine = currentLine;
                                    commentStartIndex = currentIndex;
                                    if (currentIndex < line.size() - 4 && isBlockComment && line.mChars[currentIndex + 2] == '*' && line.mChars[currentIndex + 3] == '/') {
                                        withinBlockComment = true;
                                        commentLength = 2;
                                    } else if (isGlobalDocComment) {
                                        withinGlobalDocComment = true;
                                        commentLength = 3;
                                    } else if (isBlockDocComment) {
                                        withinBlockDocComment = true;
                                        commentLength = 3;
                                    } else {
                                        withinBlockComment = true;
                                        commentLength = 2;
                                    }
                                }
                            }
                            inComment = (commentStartLine < currentLine || (commentStartLine == currentLine && commentStartIndex <= currentIndex));
                        }
                        setGlyphFlags(currentIndex);

                        if (compareBack(mLanguageDefinition.mCommentEnd, line.mChars) && ((commentStartLine != currentLine) || (commentStartIndex + commentLength < currentIndex))) {
                            withinBlockComment      = false;
                            withinBlockDocComment   = false;
                            withinGlobalDocComment  = false;
                            commentStartLine        = endLine;
                            commentStartIndex       = 0;
                            commentLength           = 0;
                        }
                    }
                }
                if (currentIndex < line.size()) {
                    Line::Flags flags(0);
                    flags.mValue = mLines[currentLine].mFlags[currentIndex];
                    flags.mBits.mPreprocessor = withinPreproc;
                    mLines[currentLine].mFlags[currentIndex] = flags.mValue;
                }
                auto utf8CharLength = UTF8CharLength(c);
                if (utf8CharLength > 1) {
                    Line::Flags flags(0);
                    flags.mValue = mLines[currentLine].mFlags[currentIndex];
                    for (int j = 1; j < utf8CharLength; j++) {
                        currentIndex++;
                        mLines[currentLine].mFlags[currentIndex] = flags.mValue;
                    }
                }
                currentIndex++;
            }
            withinNotDef = !ifDefs.back();
        }
        mDefines.clear();
        mCheckComments = false;
    }

    ColorizeRange();
}

float TextEditor::TextDistanceToLineStart(const Coordinates &aFrom) const {
    auto &line      = mLines[aFrom.mLine];
    float distance  = 0.0f;
    float spaceSize = ImGui::GetFont()->CalcTextSizeA(ImGui::GetFontSize(), FLT_MAX, -1.0f, " ", nullptr, nullptr).x;
    int colIndex    = GetCharacterIndex(aFrom);
    for (size_t it = 0u; it < line.size() && it < colIndex;) {
        if (line[it] == '\t') {
            distance = (1.0f + std::floor((1.0f + distance) / (float(mTabSize) * spaceSize))) * (float(mTabSize) * spaceSize);
            ++it;
        } else {
            auto d = UTF8CharLength(line[it]);
            char tempCString[7];
            int i = 0;
            for (; i < 6 && d-- > 0 && it < (int)line.size(); i++, it++)
                tempCString[i] = line[it];

            tempCString[i] = '\0';
            distance += ImGui::GetFont()->CalcTextSizeA(ImGui::GetFontSize(), FLT_MAX, -1.0f, tempCString, nullptr, nullptr).x;
        }
    }

    return distance;
}

void TextEditor::SetScrollY() {
    if (!mWithinRender) {
        mSetScrollY = true;
        return;
    } else {
        mSetScrollY = false;
        auto scrollY = ImGui::GetScrollY();
        ImGui::SetScrollY(std::clamp(scrollY+mScrollYIncrement,0.0f,ImGui::GetScrollMaxY()));
    }
}

void TextEditor::SetTopLine() {
    if (!mWithinRender) {
        mSetTopLine = true;
        return;
    } else {
        mSetTopLine = false;
        ImGui::SetScrollY(mTopLine * mCharAdvance.y);
        EnsureCursorVisible();
    }
}

void TextEditor::EnsureCursorVisible() {
    if (!mWithinRender) {
        mScrollToCursor = true;
        return;
    }

    auto scrollBarSize = ImGui::GetStyle().ScrollbarSize;
    float scrollX = ImGui::GetScrollX();
    float scrollY = ImGui::GetScrollY();

    auto windowPadding = ImGui::GetStyle().FramePadding * 2.0f;

    auto height = ImGui::GetWindowHeight() - mTopMargin - scrollBarSize - mCharAdvance.y;
    auto width  = ImGui::GetWindowWidth() - windowPadding.x - scrollBarSize;

    auto top    = (int)rint((mTopMargin > scrollY ? mTopMargin -scrollY : scrollY) / mCharAdvance.y);
    auto bottom = top + (int)rint(height / mCharAdvance.y);

    auto left  = (int)rint(scrollX / mCharAdvance.x);
    auto right = left + (int)rint(width / mCharAdvance.x);

    auto pos = GetActualCursorCoordinates();
    pos.mColumn = (int)rint(TextDistanceToLineStart(pos) / mCharAdvance.x);

    bool mScrollToCursorX = true;
    bool mScrollToCursorY = true;

    if (pos.mLine >= top && pos.mLine <= bottom)
        mScrollToCursorY = false;
    if ((pos.mColumn >= left) && (pos.mColumn  <= right))
        mScrollToCursorX = false;
    if (!mScrollToCursorX && !mScrollToCursorY && mOldTopMargin == mTopMargin) {
        mScrollToCursor = false;
        mOldTopMargin = mTopMargin;
        return;
    }

    if (mScrollToCursorY) {
        if (pos.mLine < top)
            ImGui::SetScrollY(std::max(0.0f, pos.mLine * mCharAdvance.y));
        if (pos.mLine > bottom)
            ImGui::SetScrollY(std::max(0.0f, pos.mLine * mCharAdvance.y - height));
    }
    if (mScrollToCursorX) {
        if (pos.mColumn < left)
            ImGui::SetScrollX(std::max(0.0f, pos.mColumn * mCharAdvance.x ));
        if (pos.mColumn > right)
            ImGui::SetScrollX(std::max(0.0f, pos.mColumn * mCharAdvance.x - width));
    }
    mOldTopMargin = mTopMargin;
}

float TextEditor::GetPageSize() const {
    auto height = ImGui::GetCurrentWindow()->InnerClipRect.GetHeight();
    return height / mCharAdvance.y;
}

void TextEditor::ResetCursorBlinkTime() {
    mStartTime = ImGui::GetTime() * 1000 - sCursorBlinkOnTime;
}

TextEditor::UndoRecord::UndoRecord(
    const std::string &aAdded,
    const TextEditor::Coordinates aAddedStart,
    const TextEditor::Coordinates aAddedEnd,
    const std::string &aRemoved,
    const TextEditor::Coordinates aRemovedStart,
    const TextEditor::Coordinates aRemovedEnd,
    TextEditor::EditorState &aBefore,
    TextEditor::EditorState &aAfter)
    : mAdded(aAdded), mAddedStart(aAddedStart), mAddedEnd(aAddedEnd), mRemoved(aRemoved), mRemovedStart(aRemovedStart), mRemovedEnd(aRemovedEnd), mBefore(aBefore), mAfter(aAfter) {
    IM_ASSERT(mAddedStart <= mAddedEnd);
    IM_ASSERT(mRemovedStart <= mRemovedEnd);
}

void TextEditor::UndoRecord::Undo(TextEditor *aEditor) {
    if (!mAdded.empty()) {
        aEditor->DeleteRange(mAddedStart, mAddedEnd);
        aEditor->Colorize();
    }

    if (!mRemoved.empty()) {
        auto start = mRemovedStart;
        aEditor->InsertTextAt(start, mRemoved.c_str());
        aEditor->Colorize();
    }

    aEditor->mState = mBefore;
    aEditor->EnsureCursorVisible();
}

void TextEditor::UndoRecord::Redo(TextEditor *aEditor) {
    if (!mRemoved.empty()) {
        aEditor->DeleteRange(mRemovedStart, mRemovedEnd);
        aEditor->Colorize();
    }

    if (!mAdded.empty()) {
        auto start = mAddedStart;
        aEditor->InsertTextAt(start, mAdded.c_str());
        aEditor->Colorize();
    }

    aEditor->mState = mAfter;
    aEditor->EnsureCursorVisible();

}

bool TokenizeCStyleString(strConstIter in_begin, strConstIter in_end, strConstIter &out_begin, strConstIter &out_end) {
    auto p = in_begin;

    if (*p == '"') {
        p++;

        while (p < in_end) {
            // handle end of string
            if (*p == '"') {
                out_begin = in_begin;
                out_end   = p + 1;
                return true;
            }

            // handle escape character for "
            if (*p == '\\' && p + 1 < in_end && p[1] == '\\')
                p++;
            else if (*p == '\\' && p + 1 < in_end && p[1] == '"')
                p++;

            p++;
        }
    }

    return false;
}

bool TokenizeCStyleCharacterLiteral(strConstIter in_begin, strConstIter in_end, strConstIter &out_begin, strConstIter &out_end) {
    auto p = in_begin;

    if (*p == '\'') {
        p++;

        // handle escape characters
        if (p < in_end && *p == '\\')
            p++;

        if (p < in_end)
            p++;

        // handle end of character literal
        if (p < in_end && *p == '\'') {
            out_begin = in_begin;
            out_end   = p + 1;
            return true;
        }
    }

    return false;
}

bool TokenizeCStyleIdentifier(strConstIter in_begin, strConstIter in_end, strConstIter &out_begin, strConstIter &out_end) {
    auto p = in_begin;

    if ((*p >= 'a' && *p <= 'z') || (*p >= 'A' && *p <= 'Z') || *p == '_' || *p == '$') {
        p++;

        while ((p < in_end) && ((*p >= 'a' && *p <= 'z') || (*p >= 'A' && *p <= 'Z') || (*p >= '0' && *p <= '9') || *p == '_'))
            p++;

        out_begin = in_begin;
        out_end   = p;
        return true;
    }

    return false;
}

bool TokenizeCStyleNumber(strConstIter in_begin, strConstIter in_end, strConstIter &out_begin, strConstIter &out_end) {
    auto p = in_begin;

    const bool startsWithNumber = *p >= '0' && *p <= '9';

    if (!startsWithNumber)
        return false;

    p++;

    bool hasNumber = startsWithNumber;

    while (p < in_end && (*p >= '0' && *p <= '9')) {
        hasNumber = true;

        p++;
    }

    if (hasNumber == false)
        return false;

    bool isFloat  = false;
    bool isHex    = false;
    bool isBinary = false;

    if (p < in_end) {
        if (*p == '.') {
            isFloat = true;

            p++;

            while (p < in_end && (*p >= '0' && *p <= '9'))
                p++;
        } else if (*p == 'x' || *p == 'X') {
            // hex formatted integer of the type 0xef80

            isHex = true;

            p++;

            while (p < in_end && ((*p >= '0' && *p <= '9') || (*p >= 'a' && *p <= 'f') || (*p >= 'A' && *p <= 'F') || *p == '.' || *p == 'p' || *p == 'P'))
                p++;
        } else if (*p == 'b' || *p == 'B') {
            // binary formatted integer of the type 0b01011101

            isBinary = true;

            p++;

            while (p < in_end && (*p >= '0' && *p <= '1'))
                p++;
        }
    }

    if (isHex == false && isBinary == false) {
        // floating point exponent
        if (p < in_end && (*p == 'e' || *p == 'E')) {
            isFloat = true;

            p++;

            if (p < in_end && (*p == '+' || *p == '-'))
                p++;

            bool hasDigits = false;

            while (p < in_end && (*p >= '0' && *p <= '9')) {
                hasDigits = true;

                p++;
            }

            if (hasDigits == false)
                return false;
        }

        // single precision floating point type
        if (p < in_end && *p == 'f')
            p++;
    }

    if (isFloat == false) {
        // integer size type
        while (p < in_end && (*p == 'u' || *p == 'U' || *p == 'l' || *p == 'L'))
            p++;
    }

    out_begin = in_begin;
    out_end   = p;
    return true;
}

bool TokenizeCStyleOperator(strConstIter in_begin, strConstIter in_end, strConstIter &out_begin, strConstIter &out_end) {
    (void)in_end;

    switch (*in_begin) {
        case '!':
        case '%':
        case '^':
        case '&':
        case '*':
        case '-':
        case '+':
        case '=':
        case '~':
        case '|':
        case '<':
        case '>':
        case '?':
        case ':':
        case '/':
        case '@':
            out_begin = in_begin;
            out_end   = in_begin + 1;
            return true;
    }

    return false;
}

bool TokenizeCStyleSeparator(strConstIter in_begin, strConstIter in_end, strConstIter &out_begin, strConstIter &out_end) {
    (void)in_end;

    switch (*in_begin) {
        case '[':
        case ']':
        case '{':
        case '}':
        case '(':
        case ')':
        case ';':
        case ',':
        case '.':
            out_begin = in_begin;
            out_end   = in_begin + 1;
            return true;
    }

    return false;
}

const TextEditor::LanguageDefinition &TextEditor::LanguageDefinition::CPlusPlus() {
    static bool inited = false;
    static LanguageDefinition langDef;
    if (!inited) {
        static const char *const cppKeywords[] = {
            "alignas", "alignof", "and", "and_eq", "asm", "atomic_cancel", "atomic_commit", "atomic_noexcept", "auto", "bitand", "bitor", "bool", "break", "case", "catch", "char", "char16_t", "char32_t", "class", "compl", "concept", "const", "constexpr", "const_cast", "continue", "decltype", "default", "delete", "do", "double", "dynamic_cast", "else", "enum", "explicit", "export", "extern", "false", "float", "for", "friend", "goto", "if", "import", "inline", "int", "long", "module", "mutable", "namespace", "new", "noexcept", "not", "not_eq", "nullptr", "operator", "or", "or_eq", "private", "protected", "public", "register", "reinterpret_cast", "requires", "return", "short", "signed", "sizeof", "static", "static_assert", "static_cast", "struct", "switch", "synchronized", "template", "this", "thread_local", "throw", "true", "try", "typedef", "typeid", "typename", "union", "unsigned", "using", "virtual", "void", "volatile", "wchar_t", "while", "xor", "xor_eq"
        };
        for (auto &k : cppKeywords)
            langDef.mKeywords.insert(k);

        static const char *const identifiers[] = {
            "abort", "abs", "acos", "asin", "atan", "atexit", "atof", "atoi", "atol", "ceil", "clock", "cosh", "ctime", "div", "exit", "fabs", "floor", "fmod", "getchar", "getenv", "isalnum", "isalpha", "isdigit", "isgraph", "ispunct", "isspace", "isupper", "kbhit", "log10", "log2", "log", "memcmp", "modf", "pow", "printf", "sprintf", "snprintf", "putchar", "putenv", "puts", "rand", "remove", "rename", "sinh", "sqrt", "srand", "strcat", "strcmp", "strerror", "time", "tolower", "toupper", "std", "string", "vector", "map", "unordered_map", "set", "unordered_set", "min", "max"
        };
        for (auto &k : identifiers) {
            Identifier id;
            id.mDeclaration = "Built-in function";
            langDef.mIdentifiers.insert(std::make_pair(std::string(k), id));
        }

        langDef.mTokenize = [](strConstIter in_begin, strConstIter in_end, strConstIter &out_begin, strConstIter &out_end, PaletteIndex &paletteIndex) -> bool {
            paletteIndex = PaletteIndex::Max;

            while (in_begin < in_end && isascii(*in_begin) && isblank(*in_begin))
                in_begin++;

            if (in_begin == in_end) {
                out_begin    = in_end;
                out_end      = in_end;
                paletteIndex = PaletteIndex::Default;
            } else if (TokenizeCStyleString(in_begin, in_end, out_begin, out_end))
                paletteIndex = PaletteIndex::StringLiteral;
            else if (TokenizeCStyleCharacterLiteral(in_begin, in_end, out_begin, out_end))
                paletteIndex = PaletteIndex::CharLiteral;
            else if (TokenizeCStyleIdentifier(in_begin, in_end, out_begin, out_end))
                paletteIndex = PaletteIndex::Identifier;
            else if (TokenizeCStyleNumber(in_begin, in_end, out_begin, out_end))
                paletteIndex = PaletteIndex::NumericLiteral;
            else if (TokenizeCStyleSeparator(in_begin, in_end, out_begin, out_end))
                paletteIndex= PaletteIndex::Separator;
            else if (TokenizeCStyleOperator(in_begin, in_end, out_begin, out_end))
                paletteIndex = PaletteIndex::Operator;

            return paletteIndex != PaletteIndex::Max;
        };

        langDef.mCommentStart      = "/*";
        langDef.mCommentEnd        = "*/";
        langDef.mSingleLineComment           = "//";

        langDef.mCaseSensitive   = true;
        langDef.mAutoIndentation = true;

        langDef.mName = "C++";

        inited = true;
    }
    return langDef;
}

const TextEditor::LanguageDefinition &TextEditor::LanguageDefinition::HLSL() {
    static bool inited = false;
    static LanguageDefinition langDef;
    if (!inited) {
        static const char *const keywords[] = {
            "AppendStructuredBuffer",
            "asm",
            "asm_fragment",
            "BlendState",
            "bool",
            "break",
            "Buffer",
            "ByteAddressBuffer",
            "case",
            "cbuffer",
            "centroid",
            "class",
            "column_major",
            "compile",
            "compile_fragment",
            "CompileShader",
            "const",
            "continue",
            "ComputeShader",
            "ConsumeStructuredBuffer",
            "default",
            "DepthStencilState",
            "DepthStencilView",
            "discard",
            "do",
            "double",
            "DomainShader",
            "dword",
            "else",
            "export",
            "extern",
            "false",
            "float",
            "for",
            "fxgroup",
            "GeometryShader",
            "groupshared",
            "half",
            "Hullshader",
            "if",
            "in",
            "inline",
            "inout",
            "InputPatch",
            "int",
            "interface",
            "line",
            "lineadj",
            "linear",
            "LineStream",
            "matrix",
            "min16float",
            "min10float",
            "min16int",
            "min12int",
            "min16uint",
            "namespace",
            "nointerpolation",
            "noperspective",
            "NULL",
            "out",
            "OutputPatch",
            "packoffset",
            "pass",
            "pixelfragment",
            "PixelShader",
            "point",
            "PointStream",
            "precise",
            "RasterizerState",
            "RenderTargetView",
            "return",
            "register",
            "row_major",
            "RWBuffer",
            "RWByteAddressBuffer",
            "RWStructuredBuffer",
            "RWTexture1D",
            "RWTexture1DArray",
            "RWTexture2D",
            "RWTexture2DArray",
            "RWTexture3D",
            "sample",
            "sampler",
            "SamplerState",
            "SamplerComparisonState",
            "shared",
            "snorm",
            "stateblock",
            "stateblock_state",
            "static",
            "string",
            "struct",
            "switch",
            "StructuredBuffer",
            "tbuffer",
            "technique",
            "technique10",
            "technique11",
            "texture",
            "Texture1D",
            "Texture1DArray",
            "Texture2D",
            "Texture2DArray",
            "Texture2DMS",
            "Texture2DMSArray",
            "Texture3D",
            "TextureCube",
            "TextureCubeArray",
            "true",
            "typedef",
            "triangle",
            "triangleadj",
            "TriangleStream",
            "uint",
            "uniform",
            "unorm",
            "unsigned",
            "vector",
            "vertexfragment",
            "VertexShader",
            "void",
            "volatile",
            "while",
            "bool1",
            "bool2",
            "bool3",
            "bool4",
            "double1",
            "double2",
            "double3",
            "double4",
            "float1",
            "float2",
            "float3",
            "float4",
            "int1",
            "int2",
            "int3",
            "int4",
            "in",
            "out",
            "inout",
            "uint1",
            "uint2",
            "uint3",
            "uint4",
            "dword1",
            "dword2",
            "dword3",
            "dword4",
            "half1",
            "half2",
            "half3",
            "half4",
            "float1x1",
            "float2x1",
            "float3x1",
            "float4x1",
            "float1x2",
            "float2x2",
            "float3x2",
            "float4x2",
            "float1x3",
            "float2x3",
            "float3x3",
            "float4x3",
            "float1x4",
            "float2x4",
            "float3x4",
            "float4x4",
            "half1x1",
            "half2x1",
            "half3x1",
            "half4x1",
            "half1x2",
            "half2x2",
            "half3x2",
            "half4x2",
            "half1x3",
            "half2x3",
            "half3x3",
            "half4x3",
            "half1x4",
            "half2x4",
            "half3x4",
            "half4x4",
        };
        for (auto &k : keywords)
            langDef.mKeywords.insert(k);

        static const char *const identifiers[] = {
            "abort", "abs", "acos", "all", "AllMemoryBarrier", "AllMemoryBarrierWithGroupSync", "any", "asdouble", "asfloat", "asin", "asint", "asint", "asuint", "asuint", "atan", "atan2", "ceil", "CheckAccessFullyMapped", "clamp", "clip", "cos", "cosh", "countbits", "cross", "D3DCOLORtoUBYTE4", "ddx", "ddx_coarse", "ddx_fine", "ddy", "ddy_coarse", "ddy_fine", "degrees", "determinant", "DeviceMemoryBarrier", "DeviceMemoryBarrierWithGroupSync", "distance", "dot", "dst", "errorf", "EvaluateAttributeAtCentroid", "EvaluateAttributeAtSample", "EvaluateAttributeSnapped", "exp", "exp2", "f16tof32", "f32tof16", "faceforward", "firstbithigh", "firstbitlow", "floor", "fma", "fmod", "frac", "frexp", "fwidth", "GetRenderTargetSampleCount", "GetRenderTargetSamplePosition", "GroupMemoryBarrier", "GroupMemoryBarrierWithGroupSync", "InterlockedAdd", "InterlockedAnd", "InterlockedCompareExchange", "InterlockedCompareStore", "InterlockedExchange", "InterlockedMax", "InterlockedMin", "InterlockedOr", "InterlockedXor", "isfinite", "isinf", "isnan", "ldexp", "length", "lerp", "lit", "log", "log10", "log2", "mad", "max", "min", "modf", "msad4", "mul", "noise", "normalize", "pow", "printf", "Process2DQuadTessFactorsAvg", "Process2DQuadTessFactorsMax", "Process2DQuadTessFactorsMin", "ProcessIsolineTessFactors", "ProcessQuadTessFactorsAvg", "ProcessQuadTessFactorsMax", "ProcessQuadTessFactorsMin", "ProcessTriTessFactorsAvg", "ProcessTriTessFactorsMax", "ProcessTriTessFactorsMin", "radians", "rcp", "reflect", "refract", "reversebits", "round", "rsqrt", "saturate", "sign", "sin", "sincos", "sinh", "smoothstep", "sqrt", "step", "tan", "tanh", "tex1D", "tex1D", "tex1Dbias", "tex1Dgrad", "tex1Dlod", "tex1Dproj", "tex2D", "tex2D", "tex2Dbias", "tex2Dgrad", "tex2Dlod", "tex2Dproj", "tex3D", "tex3D", "tex3Dbias", "tex3Dgrad", "tex3Dlod", "tex3Dproj", "texCUBE", "texCUBE", "texCUBEbias", "texCUBEgrad", "texCUBElod", "texCUBEproj", "transpose", "trunc"
        };
        for (auto &k : identifiers) {
            Identifier id;
            id.mDeclaration = "Built-in function";
            langDef.mIdentifiers.insert(std::make_pair(std::string(k), id));
        }

        langDef.mTokenRegexStrings.push_back(std::make_pair("[ \\t]*#[ \\t]*[a-zA-Z_]+", PaletteIndex::Directive));
        langDef.mTokenRegexStrings.push_back(std::make_pair("L?\\\"(\\\\.|[^\\\"])*\\\"", PaletteIndex::StringLiteral));
        langDef.mTokenRegexStrings.push_back(std::make_pair("\\'\\\\?[^\\']\\'", PaletteIndex::CharLiteral));
        langDef.mTokenRegexStrings.push_back(std::make_pair("[+-]?([0-9]+([.][0-9]*)?|[.][0-9]+)([eE][+-]?[0-9]+)?[fF]?", PaletteIndex::NumericLiteral));
        langDef.mTokenRegexStrings.push_back(std::make_pair("[+-]?[0-9]+[Uu]?[lL]?[lL]?", PaletteIndex::NumericLiteral));
        langDef.mTokenRegexStrings.push_back(std::make_pair("0[0-7]+[Uu]?[lL]?[lL]?", PaletteIndex::NumericLiteral));
        langDef.mTokenRegexStrings.push_back(std::make_pair("0[xX][0-9a-fA-F]+[uU]?[lL]?[lL]?", PaletteIndex::NumericLiteral));
        langDef.mTokenRegexStrings.push_back(std::make_pair("[a-zA-Z_][a-zA-Z0-9_]*", PaletteIndex::Identifier));
        langDef.mTokenRegexStrings.push_back(std::make_pair("[\\!\\%\\^\\&\\*\\-\\+\\=\\~\\|\\<\\>\\?\\/]", PaletteIndex::Operator));
        langDef.mTokenRegexStrings.push_back(std::make_pair("[\\[\\]\\{\\}\\(\\)\\;\\,\\.]", PaletteIndex::Separator));
        langDef.mCommentStart      = "/*";
        langDef.mCommentEnd        = "*/";
        langDef.mSingleLineComment           = "//";

        langDef.mCaseSensitive   = true;
        langDef.mAutoIndentation = true;

        langDef.mName = "HLSL";

        inited = true;
    }
    return langDef;
}

const TextEditor::LanguageDefinition &TextEditor::LanguageDefinition::GLSL() {
    static bool inited = false;
    static LanguageDefinition langDef;
    if (!inited) {
        static const char *const keywords[] = {
            "auto", "break", "case", "char", "const", "continue", "default", "do", "double", "else", "enum", "extern", "float", "for", "goto", "if", "inline", "int", "long", "register", "restrict", "return", "short", "signed", "sizeof", "static", "struct", "switch", "typedef", "union", "unsigned", "void", "volatile", "while", "_Alignas", "_Alignof", "_Atomic", "_Bool", "_Complex", "_Generic", "_Imaginary", "_Noreturn", "_Static_assert", "_Thread_local"
        };
        for (auto &k : keywords)
            langDef.mKeywords.insert(k);

        static const char *const identifiers[] = {
            "abort", "abs", "acos", "asin", "atan", "atexit", "atof", "atoi", "atol", "ceil", "clock", "cosh", "ctime", "div", "exit", "fabs", "floor", "fmod", "getchar", "getenv", "isalnum", "isalpha", "isdigit", "isgraph", "ispunct", "isspace", "isupper", "kbhit", "log10", "log2", "log", "memcmp", "modf", "pow", "putchar", "putenv", "puts", "rand", "remove", "rename", "sinh", "sqrt", "srand", "strcat", "strcmp", "strerror", "time", "tolower", "toupper"
        };
        for (auto &k : identifiers) {
            Identifier id;
            id.mDeclaration = "Built-in function";
            langDef.mIdentifiers.insert(std::make_pair(std::string(k), id));
        }

        langDef.mTokenRegexStrings.push_back(std::make_pair("[ \\t]*#[ \\t]*[a-zA-Z_]+", PaletteIndex::Directive));
        langDef.mTokenRegexStrings.push_back(std::make_pair("L?\\\"(\\\\.|[^\\\"])*\\\"", PaletteIndex::StringLiteral));
        langDef.mTokenRegexStrings.push_back(std::make_pair("\\'\\\\?[^\\']\\'", PaletteIndex::CharLiteral));
        langDef.mTokenRegexStrings.push_back(std::make_pair("[+-]?([0-9]+([.][0-9]*)?|[.][0-9]+)([eE][+-]?[0-9]+)?[fF]?", PaletteIndex::NumericLiteral));
        langDef.mTokenRegexStrings.push_back(std::make_pair("[+-]?[0-9]+[Uu]?[lL]?[lL]?", PaletteIndex::NumericLiteral));
        langDef.mTokenRegexStrings.push_back(std::make_pair("0[0-7]+[Uu]?[lL]?[lL]?", PaletteIndex::NumericLiteral));
        langDef.mTokenRegexStrings.push_back(std::make_pair("0[xX][0-9a-fA-F]+[uU]?[lL]?[lL]?", PaletteIndex::NumericLiteral));
        langDef.mTokenRegexStrings.push_back(std::make_pair("[a-zA-Z_][a-zA-Z0-9_]*", PaletteIndex::Identifier));
        langDef.mTokenRegexStrings.push_back(std::make_pair("[\\!\\%\\^\\&\\*\\-\\+\\=\\~\\|\\<\\>\\?\\/]", PaletteIndex::Operator));
        langDef.mTokenRegexStrings.push_back(std::make_pair("[\\[\\]\\{\\}\\(\\)\\;\\,\\.]", PaletteIndex::Separator));
        langDef.mCommentStart      = "/*";
        langDef.mCommentEnd        = "*/";
        langDef.mSingleLineComment           = "//";

        langDef.mCaseSensitive   = true;
        langDef.mAutoIndentation = true;

        langDef.mName = "GLSL";

        inited = true;
    }
    return langDef;
}

const TextEditor::LanguageDefinition &TextEditor::LanguageDefinition::C() {
    static bool inited = false;
    static LanguageDefinition langDef;
    if (!inited) {
        static const char *const keywords[] = {
            "auto", "break", "case", "char", "const", "continue", "default", "do", "double", "else", "enum", "extern", "float", "for", "goto", "if", "inline", "int", "long", "register", "restrict", "return", "short", "signed", "sizeof", "static", "struct", "switch", "typedef", "union", "unsigned", "void", "volatile", "while", "_Alignas", "_Alignof", "_Atomic", "_Bool", "_Complex", "_Generic", "_Imaginary", "_Noreturn", "_Static_assert", "_Thread_local"
        };
        for (auto &k : keywords)
            langDef.mKeywords.insert(k);

        static const char *const identifiers[] = {
            "abort", "abs", "acos", "asin", "atan", "atexit", "atof", "atoi", "atol", "ceil", "clock", "cosh", "ctime", "div", "exit", "fabs", "floor", "fmod", "getchar", "getenv", "isalnum", "isalpha", "isdigit", "isgraph", "ispunct", "isspace", "isupper", "kbhit", "log10", "log2", "log", "memcmp", "modf", "pow", "putchar", "putenv", "puts", "rand", "remove", "rename", "sinh", "sqrt", "srand", "strcat", "strcmp", "strerror", "time", "tolower", "toupper"
        };
        for (auto &k : identifiers) {
            Identifier id;
            id.mDeclaration = "Built-in function";
            langDef.mIdentifiers.insert(std::make_pair(std::string(k), id));
        }

        langDef.mTokenize = [](strConstIter in_begin, strConstIter in_end, strConstIter &out_begin, strConstIter &out_end, PaletteIndex &paletteIndex) -> bool {
            paletteIndex = PaletteIndex::Max;

            while (in_begin < in_end && isascii(*in_begin) && isblank(*in_begin))
                in_begin++;

            if (in_begin == in_end) {
                out_begin    = in_end;
                out_end      = in_end;
                paletteIndex = PaletteIndex::Default;
            } else if (TokenizeCStyleString(in_begin, in_end, out_begin, out_end))
                paletteIndex = PaletteIndex::StringLiteral;
            else if (TokenizeCStyleCharacterLiteral(in_begin, in_end, out_begin, out_end))
                paletteIndex = PaletteIndex::CharLiteral;
            else if (TokenizeCStyleIdentifier(in_begin, in_end, out_begin, out_end))
                paletteIndex = PaletteIndex::Identifier;
            else if (TokenizeCStyleNumber(in_begin, in_end, out_begin, out_end))
                paletteIndex = PaletteIndex::NumericLiteral;
            else if (TokenizeCStyleOperator(in_begin, in_end, out_begin, out_end))
                paletteIndex = PaletteIndex::Operator;
            else if (TokenizeCStyleSeparator(in_begin, in_end, out_begin, out_end))
                paletteIndex = PaletteIndex::Separator;

            return paletteIndex != PaletteIndex::Max;
        };

        langDef.mCommentStart      = "/*";
        langDef.mCommentEnd        = "*/";
        langDef.mSingleLineComment           = "//";

        langDef.mCaseSensitive   = true;
        langDef.mAutoIndentation = true;

        langDef.mName = "C";

        inited = true;
    }
    return langDef;
}

const TextEditor::LanguageDefinition &TextEditor::LanguageDefinition::SQL() {
    static bool inited = false;
    static LanguageDefinition langDef;
    if (!inited) {
        static const char *const keywords[] = {
            "ADD", "EXCEPT", "PERCENT", "ALL", "EXEC", "PLAN", "ALTER", "EXECUTE", "PRECISION", "AND", "EXISTS", "PRIMARY", "ANY", "EXIT", "PRINT", "AS", "FETCH", "PROC", "ASC", "FILE", "PROCEDURE", "AUTHORIZATION", "FILLFACTOR", "PUBLIC", "BACKUP", "FOR", "RAISERROR", "BEGIN", "FOREIGN", "READ", "BETWEEN", "FREETEXT", "READTEXT", "BREAK", "FREETEXTTABLE", "RECONFIGURE", "BROWSE", "FROM", "REFERENCES", "BULK", "FULL", "REPLICATION", "BY", "FUNCTION", "RESTORE", "CASCADE", "GOTO", "RESTRICT", "CASE", "GRANT", "RETURN", "CHECK", "GROUP", "REVOKE", "CHECKPOINT", "HAVING", "RIGHT", "CLOSE", "HOLDLOCK", "ROLLBACK", "CLUSTERED", "IDENTITY", "ROWCOUNT", "COALESCE", "IDENTITY_INSERT", "ROWGUIDCOL", "COLLATE", "IDENTITYCOL", "RULE", "COLUMN", "IF", "SAVE", "COMMIT", "IN", "SCHEMA", "COMPUTE", "INDEX", "SELECT", "CONSTRAINT", "INNER", "SESSION_USER", "CONTAINS", "INSERT", "SET", "CONTAINSTABLE", "INTERSECT", "SETUSER", "CONTINUE", "INTO", "SHUTDOWN", "CONVERT", "IS", "SOME", "CREATE", "JOIN", "STATISTICS", "CROSS", "KEY", "SYSTEM_USER", "CURRENT", "KILL", "TABLE", "CURRENT_DATE", "LEFT", "TEXTSIZE", "CURRENT_TIME", "LIKE", "THEN", "CURRENT_TIMESTAMP", "LINENO", "TO", "CURRENT_USER", "LOAD", "TOP", "CURSOR", "NATIONAL", "TRAN", "DATABASE", "NOCHECK", "TRANSACTION", "DBCC", "NONCLUSTERED", "TRIGGER", "DEALLOCATE", "NOT", "TRUNCATE", "DECLARE", "NULL", "TSEQUAL", "DEFAULT", "NULLIF", "UNION", "DELETE", "OF", "UNIQUE", "DENY", "OFF", "UPDATE", "DESC", "OFFSETS", "UPDATETEXT", "DISK", "ON", "USE", "DISTINCT", "OPEN", "USER", "DISTRIBUTED", "OPENDATASOURCE", "VALUES", "DOUBLE", "OPENQUERY", "VARYING", "DROP", "OPENROWSET", "VIEW", "DUMMY", "OPENXML", "WAITFOR", "DUMP", "OPTION", "WHEN", "ELSE", "OR", "WHERE", "END", "ORDER", "WHILE", "ERRLVL", "OUTER", "WITH", "ESCAPE", "OVER", "WRITETEXT"
        };

        for (auto &k : keywords)
            langDef.mKeywords.insert(k);

        static const char *const identifiers[] = {
            "ABS", "ACOS", "ADD_MONTHS", "ASCII", "ASCIISTR", "ASIN", "ATAN", "ATAN2", "AVG", "BFILENAME", "BIN_TO_NUM", "BITAND", "CARDINALITY", "CASE", "CAST", "CEIL", "CHARTOROWID", "CHR", "COALESCE", "COMPOSE", "CONCAT", "CONVERT", "CORR", "COS", "COSH", "COUNT", "COVAR_POP", "COVAR_SAMP", "CUME_DIST", "CURRENT_DATE", "CURRENT_TIMESTAMP", "DBTIMEZONE", "DECODE", "DECOMPOSE", "DENSE_RANK", "DUMP", "EMPTY_BLOB", "EMPTY_CLOB", "EXP", "EXTRACT", "FIRST_VALUE", "FLOOR", "FROM_TZ", "GREATEST", "GROUP_ID", "HEXTORAW", "INITCAP", "INSTR", "INSTR2", "INSTR4", "INSTRB", "INSTRC", "LAG", "LAST_DAY", "LAST_VALUE", "LEAD", "LEAST", "LENGTH", "LENGTH2", "LENGTH4", "LENGTHB", "LENGTHC", "LISTAGG", "LN", "LNNVL", "LOCALTIMESTAMP", "LOG", "LOWER", "LPAD", "LTRIM", "MAX", "MEDIAN", "MIN", "MOD", "MONTHS_BETWEEN", "NANVL", "NCHR", "NEW_TIME", "NEXT_DAY", "NTH_VALUE", "NULLIF", "NUMTODSINTERVAL", "NUMTOYMINTERVAL", "NVL", "NVL2", "POWER", "RANK", "RAWTOHEX", "REGEXP_COUNT", "REGEXP_INSTR", "REGEXP_REPLACE", "REGEXP_SUBSTR", "REMAINDER", "REPLACE", "ROUND", "ROWNUM", "RPAD", "RTRIM", "SESSIONTIMEZONE", "SIGN", "SIN", "SINH", "SOUNDEX", "SQRT", "STDDEV", "SUBSTR", "SUM", "SYS_CONTEXT", "SYSDATE", "SYSTIMESTAMP", "TAN", "TANH", "TO_CHAR", "TO_CLOB", "TO_DATE", "TO_DSINTERVAL", "TO_LOB", "TO_MULTI_BYTE", "TO_NCLOB", "TO_NUMBER", "TO_SINGLE_BYTE", "TO_TIMESTAMP", "TO_TIMESTAMP_TZ", "TO_YMINTERVAL", "TRANSLATE", "TRIM", "TRUNC", "TZ_OFFSET", "UID", "UPPER", "USER", "USERENV", "VAR_POP", "VAR_SAMP", "VARIANCE", "VSIZE "
        };
        for (auto &k : identifiers) {
            Identifier id;
            id.mDeclaration = "Built-in function";
            langDef.mIdentifiers.insert(std::make_pair(std::string(k), id));
        }

        langDef.mTokenRegexStrings.push_back(std::make_pair("[ \\t]*#[ \\t]*[a-zA-Z_]+", PaletteIndex::Directive));
        langDef.mTokenRegexStrings.push_back(std::make_pair("L?\\\"(\\\\.|[^\\\"])*\\\"", PaletteIndex::StringLiteral));
        langDef.mTokenRegexStrings.push_back(std::make_pair("\\'\\\\?[^\\']\\'", PaletteIndex::CharLiteral));
        langDef.mTokenRegexStrings.push_back(std::make_pair("[+-]?([0-9]+([.][0-9]*)?|[.][0-9]+)([eE][+-]?[0-9]+)?[fF]?", PaletteIndex::NumericLiteral));
        langDef.mTokenRegexStrings.push_back(std::make_pair("[+-]?[0-9]+[Uu]?[lL]?[lL]?", PaletteIndex::NumericLiteral));
        langDef.mTokenRegexStrings.push_back(std::make_pair("0[0-7]+[Uu]?[lL]?[lL]?", PaletteIndex::NumericLiteral));
        langDef.mTokenRegexStrings.push_back(std::make_pair("0[xX][0-9a-fA-F]+[uU]?[lL]?[lL]?", PaletteIndex::NumericLiteral));
        langDef.mTokenRegexStrings.push_back(std::make_pair("[a-zA-Z_][a-zA-Z0-9_]*", PaletteIndex::Identifier));
        langDef.mTokenRegexStrings.push_back(std::make_pair("[\\!\\%\\^\\&\\*\\-\\+\\=\\~\\|\\<\\>\\?\\/]", PaletteIndex::Operator));
        langDef.mTokenRegexStrings.push_back(std::make_pair("[\\[\\]\\{\\}\\(\\)\\;\\,\\.]", PaletteIndex::Separator));

        langDef.mCommentStart      = "/*";
        langDef.mCommentEnd        = "*/";
        langDef.mSingleLineComment           = "//";

        langDef.mCaseSensitive   = false;
        langDef.mAutoIndentation = false;

        langDef.mName = "SQL";

        inited = true;
    }
    return langDef;
}

const TextEditor::LanguageDefinition &TextEditor::LanguageDefinition::AngelScript() {
    static bool inited = false;
    static LanguageDefinition langDef;
    if (!inited) {
        static const char *const keywords[] = {
            "and", "abstract", "auto", "bool", "break", "case", "cast", "class", "const", "continue", "default", "do", "double", "else", "enum", "false", "final", "float", "for", "from", "funcdef", "function", "get", "if", "import", "in", "inout", "int", "interface", "int8", "int16", "int32", "int64", "is", "mixin", "namespace", "not", "null", "or", "out", "override", "private", "protected", "return", "set", "shared", "super", "switch", "this ", "true", "typedef", "uint", "uint8", "uint16", "uint32", "uint64", "void", "while", "xor"
        };

        for (auto &k : keywords)
            langDef.mKeywords.insert(k);

        static const char *const identifiers[] = {
            "cos", "sin", "tab", "acos", "asin", "atan", "atan2", "cosh", "sinh", "tanh", "log", "log10", "pow", "sqrt", "abs", "ceil", "floor", "fraction", "closeTo", "fpFromIEEE", "fpToIEEE", "complex", "opEquals", "opAddAssign", "opSubAssign", "opMulAssign", "opDivAssign", "opAdd", "opSub", "opMul", "opDiv"
        };
        for (auto &k : identifiers) {
            Identifier id;
            id.mDeclaration = "Built-in function";
            langDef.mIdentifiers.insert(std::make_pair(std::string(k), id));
        }

        langDef.mTokenRegexStrings.push_back(std::make_pair("[ \\t]*#[ \\t]*[a-zA-Z_]+", PaletteIndex::Directive));
        langDef.mTokenRegexStrings.push_back(std::make_pair("L?\\\"(\\\\.|[^\\\"])*\\\"", PaletteIndex::StringLiteral));
        langDef.mTokenRegexStrings.push_back(std::make_pair("\\'\\\\?[^\\']\\'", PaletteIndex::CharLiteral));
        langDef.mTokenRegexStrings.push_back(std::make_pair("[+-]?([0-9]+([.][0-9]*)?|[.][0-9]+)([eE][+-]?[0-9]+)?[fF]?", PaletteIndex::NumericLiteral));
        langDef.mTokenRegexStrings.push_back(std::make_pair("[+-]?[0-9]+[Uu]?[lL]?[lL]?", PaletteIndex::NumericLiteral));
        langDef.mTokenRegexStrings.push_back(std::make_pair("0[0-7]+[Uu]?[lL]?[lL]?", PaletteIndex::NumericLiteral));
        langDef.mTokenRegexStrings.push_back(std::make_pair("0[xX][0-9a-fA-F]+[uU]?[lL]?[lL]?", PaletteIndex::NumericLiteral));
        langDef.mTokenRegexStrings.push_back(std::make_pair("[a-zA-Z_][a-zA-Z0-9_]*", PaletteIndex::Identifier));
        langDef.mTokenRegexStrings.push_back(std::make_pair("[\\!\\%\\^\\&\\*\\-\\+\\=\\~\\|\\<\\>\\?\\/]", PaletteIndex::Operator));
        langDef.mTokenRegexStrings.push_back(std::make_pair("[\\[\\]\\{\\}\\(\\)\\;\\,\\.]", PaletteIndex::Separator));

        langDef.mCommentStart      = "/*";
        langDef.mCommentEnd        = "*/";
        langDef.mSingleLineComment = "//";

        langDef.mCaseSensitive   = true;
        langDef.mAutoIndentation = true;

        langDef.mName = "AngelScript";

        inited = true;
    }
    return langDef;
}

const TextEditor::LanguageDefinition &TextEditor::LanguageDefinition::Lua() {
    static bool inited = false;
    static LanguageDefinition langDef;
    if (!inited) {
        static const char *const keywords[] = {
            "and", "break", "do", "", "else", "elseif", "end", "false", "for", "function", "if", "in", "", "local", "nil", "not", "or", "repeat", "return", "then", "true", "until", "while"
        };

        for (auto &k : keywords)
            langDef.mKeywords.insert(k);

        static const char *const identifiers[] = {
            "assert", "collectgarbage", "dofile", "error", "getmetatable", "ipairs", "loadfile", "load", "loadstring", "next", "pairs", "pcall", "print", "rawequal", "rawlen", "rawget", "rawset", "select", "setmetatable", "tonumber", "tostring", "type", "xpcall", "_G", "_VERSION", "arshift", "band", "bnot", "bor", "bxor", "btest", "extract", "lrotate", "lshift", "replace", "rrotate", "rshift", "create", "resume", "running", "status", "wrap", "yield", "isyieldable", "debug", "getuservalue", "gethook", "getinfo", "getlocal", "getregistry", "getmetatable", "getupvalue", "upvaluejoin", "upvalueid", "setuservalue", "sethook", "setlocal", "setmetatable", "setupvalue", "traceback", "close", "flush", "input", "lines", "open", "output", "popen", "read", "tmpfile", "type", "write", "close", "flush", "lines", "read", "seek", "setvbuf", "write", "__gc", "__tostring", "abs", "acos", "asin", "atan", "ceil", "cos", "deg", "exp", "tointeger", "floor", "fmod", "ult", "log", "max", "min", "modf", "rad", "random", "randomseed", "sin", "sqrt", "string", "tan", "type", "atan2", "cosh", "sinh", "tanh", "pow", "frexp", "ldexp", "log10", "pi", "huge", "maxinteger", "mininteger", "loadlib", "searchpath", "seeall", "preload", "cpath", "path", "searchers", "loaded", "module", "require", "clock", "date", "difftime", "execute", "exit", "getenv", "remove", "rename", "setlocale", "time", "tmpname", "byte", "char", "dump", "find", "format", "gmatch", "gsub", "len", "lower", "match", "rep", "reverse", "sub", "upper", "pack", "packsize", "unpack", "concat", "maxn", "insert", "pack", "unpack", "remove", "move", "sort", "offset", "codepoint", "char", "len", "codes", "charpattern", "coroutine", "table", "io", "os", "string", "utf8", "bit32", "math", "debug", "package"
        };
        for (auto &k : identifiers) {
            Identifier id;
            id.mDeclaration = "Built-in function";
            langDef.mIdentifiers.insert(std::make_pair(std::string(k), id));
        }

        langDef.mTokenRegexStrings.push_back(std::make_pair("[ \\t]*#[ \\t]*[a-zA-Z_]+", PaletteIndex::Directive));
        langDef.mTokenRegexStrings.push_back(std::make_pair("L?\\\"(\\\\.|[^\\\"])*\\\"", PaletteIndex::StringLiteral));
        langDef.mTokenRegexStrings.push_back(std::make_pair("\\'\\\\?[^\\']\\'", PaletteIndex::CharLiteral));
        langDef.mTokenRegexStrings.push_back(std::make_pair("[+-]?([0-9]+([.][0-9]*)?|[.][0-9]+)([eE][+-]?[0-9]+)?[fF]?", PaletteIndex::NumericLiteral));
        langDef.mTokenRegexStrings.push_back(std::make_pair("[+-]?[0-9]+[Uu]?[lL]?[lL]?", PaletteIndex::NumericLiteral));
        langDef.mTokenRegexStrings.push_back(std::make_pair("0[0-7]+[Uu]?[lL]?[lL]?", PaletteIndex::NumericLiteral));
        langDef.mTokenRegexStrings.push_back(std::make_pair("0[xX][0-9a-fA-F]+[uU]?[lL]?[lL]?", PaletteIndex::NumericLiteral));
        langDef.mTokenRegexStrings.push_back(std::make_pair("[a-zA-Z_][a-zA-Z0-9_]*", PaletteIndex::Identifier));
        langDef.mTokenRegexStrings.push_back(std::make_pair("[\\!\\%\\^\\&\\*\\-\\+\\=\\~\\|\\<\\>\\?\\/]", PaletteIndex::Operator));
        langDef.mTokenRegexStrings.push_back(std::make_pair("[\\[\\]\\{\\}\\(\\)\\;\\,\\.]", PaletteIndex::Separator));

        langDef.mCommentStart      = "--[[";
        langDef.mCommentEnd        = "]]";
        langDef.mSingleLineComment = "--";

        langDef.mCaseSensitive   = true;
        langDef.mAutoIndentation = false;

        langDef.mName = "Lua";

        inited = true;
    }
    return langDef;
}<|MERGE_RESOLUTION|>--- conflicted
+++ resolved
@@ -1460,11 +1460,6 @@
             SetCursorPosition(Coordinates(coord.mLine, GetCharacterColumn(coord.mLine, cindex + spacesToInsert)));
         } else {
             auto spacesToRemove = (cindex % mTabSize);
-<<<<<<< HEAD
-            if (spacesToRemove == 0) spacesToRemove = 4;
-
-            line.erase(line.begin() + (cindex - spacesToRemove), spacesToRemove);
-=======
             if (spacesToRemove == 0) spacesToRemove = mTabSize;
             spacesToRemove = std::min(spacesToRemove, (int32_t) line.size());
             for (int j = 0; j < spacesToRemove; j++) {
@@ -1473,7 +1468,6 @@
                     cindex -= 1;
                 }
             }
->>>>>>> f6def74b
 
             SetCursorPosition(Coordinates(coord.mLine, GetCharacterColumn(coord.mLine, std::max(0, cindex))));
         }
@@ -1746,11 +1740,9 @@
         }
     } else
         mInteractiveStart = mInteractiveEnd = mState.mCursorPosition;
-<<<<<<< HEAD
+
     SetSelection(mInteractiveStart, mInteractiveEnd);
-=======
-    SetSelection(mInteractiveStart, mInteractiveEnd, SelectionMode::Normal);
->>>>>>> f6def74b
+
 
     EnsureCursorVisible();
 }
@@ -1802,11 +1794,9 @@
         }
     } else
         mInteractiveStart = mInteractiveEnd = mState.mCursorPosition;
-<<<<<<< HEAD
+
     SetSelection(mInteractiveStart, mInteractiveEnd);
-=======
-    SetSelection(mInteractiveStart, mInteractiveEnd, SelectionMode::Normal);
->>>>>>> f6def74b
+
 
     EnsureCursorVisible();
 }
@@ -1842,7 +1832,7 @@
 void TextEditor::MoveHome(bool aSelect) {
     ResetCursorBlinkTime();
     auto oldPos = mState.mCursorPosition;
-<<<<<<< HEAD
+
     auto &line = mLines[oldPos.mLine];
     auto prefix = line.substr(0, oldPos.mColumn);
     auto postfix = line.substr(oldPos.mColumn);
@@ -1885,22 +1875,6 @@
     //    home++;
     //if (home == oldPos.mColumn)
     //    home = 0;
-=======
-    auto &line = mLines[mState.mCursorPosition.mLine];
-    if (line.size() == 0)
-        return;
-
-    auto limit = oldPos.mColumn != 0 ? oldPos.mColumn : line.size();
-
-    auto home=0;
-    while (home < limit && isspace(line[home].mChar))
-        home++;
-
-    if (home == oldPos.mColumn) {
-        home = 0;
-    }
-
->>>>>>> f6def74b
     SetCursorPosition(Coordinates(mState.mCursorPosition.mLine, home));
     if (mState.mCursorPosition != oldPos) {
         if (aSelect) {
