--- conflicted
+++ resolved
@@ -519,11 +519,7 @@
                     }
 
                     for (auto &[priority, menuItem] : ContentRegistry::Interface::impl::getMenuItems()) {
-<<<<<<< HEAD
-                        const auto &[unlocalizedNames, icon, shortcut, view, callback, enabledCallback, inToolbar] = menuItem;
-=======
-                        const auto &[unlocalizedNames, icon, shortcut, view, callback, enabledCallback, selectedCallack] = menuItem;
->>>>>>> ffb324f6
+                        const auto &[unlocalizedNames, icon, shortcut, view, callback, enabledCallback, selectedCallack, inToolbar] = menuItem;
 
                         createNestedMenu(unlocalizedNames, icon, *shortcut, callback, enabledCallback, selectedCallack);
                     }
@@ -796,11 +792,7 @@
 
         // Draw main menu popups
         for (auto &[priority, menuItem] : ContentRegistry::Interface::impl::getMenuItems()) {
-<<<<<<< HEAD
-            const auto &[unlocalizedNames, icon, shortcut, view, callback, enabledCallback, inToolbar] = menuItem;
-=======
-            const auto &[unlocalizedNames, icon, shortcut, view, callback, enabledCallback, selectedCallback] = menuItem;
->>>>>>> ffb324f6
+            const auto &[unlocalizedNames, icon, shortcut, view, callback, enabledCallback, selectedCallback, inToolbar] = menuItem;
 
             if (ImGui::BeginPopup(unlocalizedNames.front().get().c_str())) {
                 createNestedMenu({ unlocalizedNames.begin() + 1, unlocalizedNames.end() }, icon, *shortcut, callback, enabledCallback, selectedCallback);
